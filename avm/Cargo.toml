[package]
name = "avm"
<<<<<<< HEAD
version = "0.24.0"
rust-version = "1.58"
=======
version = "0.24.2"
rust-version = "1.56"
>>>>>>> 42663eda
edition = "2021"

[[bin]]
name = "avm"
path = "src/main.rs"

[[bin]]
name = "anchor"
path = "src/anchor/main.rs"

[dependencies]
clap = { version = "3.0.13", features = [ "derive" ]}
cfg-if = "1.0.0"
anyhow = "1.0.32"
dirs = "1.0.5"
semver = "1.0.4"
serde = { version = "1.0.136", features = [ "derive" ]}
serde_json = "1.0.78"
thiserror = "1.0.30"
once_cell = { version = "1.8.0" }
reqwest = { version = "0.11.9", features = ['blocking', 'json'] }
tempfile = "3.3.0"

[workspace]<|MERGE_RESOLUTION|>--- conflicted
+++ resolved
@@ -1,12 +1,7 @@
 [package]
 name = "avm"
-<<<<<<< HEAD
-version = "0.24.0"
+version = "0.24.2"
 rust-version = "1.58"
-=======
-version = "0.24.2"
-rust-version = "1.56"
->>>>>>> 42663eda
 edition = "2021"
 
 [[bin]]
