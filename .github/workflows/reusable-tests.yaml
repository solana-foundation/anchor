name: Reusable Tests

on:
  workflow_call:
    inputs:
      cache:
        required: true
        type: boolean
      solana_cli_version:
        required: true
        type: string
      node_version:
        required: true
        type: string
      cargo_profile:
        required: true
        type: string
      anchor_binary_name:
        required: true
        type: string
env:
  CACHE: ${{ inputs.cache }}
  SOLANA_CLI_VERSION: ${{ inputs.solana_cli_version }}
  NODE_VERSION: ${{ inputs.node_version }}
  CARGO_PROFILE: ${{ inputs.cargo_profile }}
  ANCHOR_BINARY_NAME: ${{ inputs.anchor_binary_name }}
  CARGO_CACHE_PATH: |
    ~/.cargo/bin/
    ~/.cargo/registry/index/
    ~/.cargo/registry/cache/
    ~/.cargo/git/db/
    ./target/

jobs:
  test-core:
    name: Core Tests
    runs-on: ubuntu-latest
    timeout-minutes: 30
    steps:
      - uses: actions/checkout@v3
      - uses: ./.github/actions/setup/
      - uses: actions/setup-node@v3
        with:
          node-version: ${{ env.NODE_VERSION }}
      - uses: actions/cache@v3
        if: ${{ env.CACHE != 'false' }}
        name: Cache Cargo registry + index
        id: cache-cargo-build
        with:
          path: ${{ env.CARGO_CACHE_PATH }}
          key: cargo-${{ runner.os }}-cargo-build-${{ hashFiles('**/Cargo.lock') }}
      - run: cargo build
      - run: cargo fmt -- --check
      - run: cargo clippy --all-targets -- -D warnings
      - run: cargo test --workspace --exclude avm
      # using singlethreaded testing for avm so that tests that change files do not conflict with each other
      - run: cargo test --package avm -- --test-threads=1
      # Init local borsh package
      - run: cd ts/packages/borsh && yarn --frozen-lockfile && yarn build
      - run: cd ts/packages/anchor-errors && yarn --frozen-lockfile && yarn build
      - run: cd ts/packages/anchor && yarn --frozen-lockfile
      - run: cd ts/packages/anchor && yarn test
      - run: cd ts/packages/anchor && yarn lint
      - run: cd examples/tutorial && yarn --frozen-lockfile
      - run: cd examples/tutorial && yarn lint
      - run: cd tests && yarn --frozen-lockfile
      - run: cd tests && yarn lint
      - uses: ./.github/actions/git-diff/

  setup-anchor-cli:
    name: Setup Anchor cli
    runs-on: ubuntu-latest
    timeout-minutes: 30
    steps:
      - uses: actions/checkout@v3
      - uses: ./.github/actions/setup/
      - uses: actions/cache@v3
        if: ${{ env.CACHE != 'false' }}
        name: Cache Cargo registry + index
        id: cache-anchor
        with:
          path: ${{ env.CARGO_CACHE_PATH }}
          key: cargo-${{ runner.os }}-${{ env.CARGO_PROFILE }}-anchor-${{ hashFiles('**/Cargo.lock') }}

      - run: cargo install --path cli anchor-cli --locked --force --debug
        if: env.CARGO_PROFILE == 'debug'
      - run: cargo install --path cli anchor-cli --locked --force
        if: env.CARGO_PROFILE != 'debug'

      - run: chmod +x ~/.cargo/bin/anchor
      - uses: actions/upload-artifact@v4
        with:
          name: ${{ env.ANCHOR_BINARY_NAME }}
          path: ~/.cargo/bin/anchor

      - uses: ./.github/actions/git-diff/

  test-examples:
    needs: setup-anchor-cli
    name: Examples Test
    runs-on: ubuntu-latest
    timeout-minutes: 30
    steps:
      - uses: actions/checkout@v3
      - uses: actions/download-artifact@v4
        with:
          name: ${{ env.ANCHOR_BINARY_NAME }}
          path: ~/.cargo/bin/
      - run: chmod +rwx ~/.cargo/bin/anchor

      - uses: ./.github/actions/setup/
      - uses: ./.github/actions/setup-solana/
      - uses: ./.github/actions/setup-ts/

      - uses: actions/cache@v3
        if: ${{ env.CACHE != 'false' }}
        name: basic-0 cache
        id: cache-basic-0
        with:
          path: ./examples/tutorial/basic-0/target
          key: cargo-${{ runner.os }}-${{ hashFiles('./examples/tutorial/basic-0/**/Cargo.toml') }}-${{ env.SOLANA_CLI_VERSION }}-${{ hashFiles('**/Cargo.lock') }}

      - uses: actions/cache@v3
        if: ${{ env.CACHE != 'false' }}
        name: basic-1 cache
        id: cache-basic-1
        with:
          path: ./examples/tutorial/basic-1/target
          key: cargo-${{ runner.os }}-${{ hashFiles('./examples/tutorial/basic-1/**/Cargo.toml') }}-${{ env.SOLANA_CLI_VERSION }}-${{ hashFiles('**/Cargo.lock') }}

      - uses: actions/cache@v3
        if: ${{ env.CACHE != 'false' }}
        name: basic-2 cache
        id: cache-basic-2
        with:
          path: ./examples/tutorial/basic-2/target
          key: cargo-${{ runner.os }}-${{ hashFiles('./examples/tutorial/basic-2/**/Cargo.toml') }}-${{ env.SOLANA_CLI_VERSION }}-${{ hashFiles('**/Cargo.lock') }}

      - uses: actions/cache@v3
        if: ${{ env.CACHE != 'false' }}
        name: basic-3 cache
        id: cache-basic-3
        with:
          path: ./examples/tutorial/basic-3/target
          key: cargo-${{ runner.os }}-${{ hashFiles('./examples/tutorial/basic-3/**/Cargo.toml') }}-${{ env.SOLANA_CLI_VERSION }}-${{ hashFiles('**/Cargo.lock') }}

      - uses: actions/cache@v3
        if: ${{ env.CACHE != 'false' }}
        name: basic-4 cache
        id: cache-basic-4
        with:
          path: ./examples/tutorial/basic-4/target
          key: cargo-${{ runner.os }}-${{ hashFiles('./examples/tutorial/basic-4/**/Cargo.toml') }}-${{ env.SOLANA_CLI_VERSION }}-${{ hashFiles('**/Cargo.lock') }}

      - run: cd examples/tutorial && yarn workspaces run test
      - uses: ./.github/actions/git-diff/

  setup-client-example:
    needs: setup-anchor-cli
    name: Setup Client Example Test
    runs-on: ubuntu-latest
    timeout-minutes: 30
    strategy:
      fail-fast: false
      matrix:
        node:
          - path: tests/optional/
            name: optional.so
          - path: tests/events/
            name: events.so
          - path: examples/tutorial/basic-4/
            name: basic_4.so
          - path: examples/tutorial/basic-2/
            name: basic_2.so
          - path: tests/composite/
            name: composite.so
    steps:
      - uses: actions/checkout@v3
      - uses: ./.github/actions/setup/
      - uses: ./.github/actions/setup-solana/

      - uses: actions/download-artifact@v4
        with:
          name: ${{ env.ANCHOR_BINARY_NAME }}
          path: ~/.cargo/bin/
      - run: chmod +rwx ~/.cargo/bin/anchor

      - run: cd ${{ matrix.node.path }} && anchor build --skip-lint
      - uses: actions/upload-artifact@v4
        with:
          name: ${{ matrix.node.name }}
          path: ${{ matrix.node.path }}target/deploy/${{ matrix.node.name }}
      - uses: ./.github/actions/git-diff/

  test-client-example:
    needs: setup-client-example
    name: Client Example Test
    runs-on: ubuntu-latest
    timeout-minutes: 30
    steps:
      - uses: actions/checkout@v3
      - uses: ./.github/actions/setup/
      - uses: ./.github/actions/setup-ts/

      - uses: actions/download-artifact@v4
        with:
          name: ${{ env.ANCHOR_BINARY_NAME }}
          path: ~/.cargo/bin/
      - run: chmod +x ~/.cargo/bin/anchor

      - uses: actions/download-artifact@v4
        with:
          name: optional.so
          path: tests/optional/target/deploy/
      - uses: actions/download-artifact@v4
        with:
          name: events.so
          path: tests/events/target/deploy/
      - uses: actions/download-artifact@v4
        with:
          name: basic_4.so
          path: examples/tutorial/basic-4/target/deploy/
      - uses: actions/download-artifact@v4
        with:
          name: basic_2.so
          path: examples/tutorial/basic-2/target/deploy/
      - uses: actions/download-artifact@v4
        with:
          name: composite.so
          path: tests/composite/target/deploy/
      - uses: actions/cache@v3
        if: ${{ env.CACHE != 'false' }}
        name: Cache client/example target
        id: cache-test-target
        with:
          path: client/example/target
          key: cargo-${{ runner.os }}-client/example-${{ env.ANCHOR_VERSION }}-${{ env.SOLANA_CLI_VERSION }}-${{ hashFiles('**/Cargo.lock') }}
      - uses: ./.github/actions/setup-solana/
      - run: cd client/example && ./run-test.sh
      - uses: ./.github/actions/git-diff/

  test-bpf-upgradeable-state:
    needs: setup-anchor-cli
    name: Test tests/bpf-upgradeable-state
    runs-on: ubuntu-latest
    timeout-minutes: 30
    steps:
      - uses: actions/checkout@v3
      - uses: ./.github/actions/setup/
      - uses: ./.github/actions/setup-ts/
      - uses: ./.github/actions/setup-solana/

      - uses: actions/cache@v3
        if: ${{ env.CACHE != 'false' }}
        name: Cache Cargo registry + index
        id: cache-anchor
        with:
          path: ${{ env.CARGO_CACHE_PATH }}
          key: cargo-${{ runner.os }}-${{ env.CARGO_PROFILE }}-anchor-${{ hashFiles('**/Cargo.lock') }}

      - uses: actions/download-artifact@v4
        with:
          name: ${{ env.ANCHOR_BINARY_NAME }}
          path: ~/.cargo/bin/
      - run: chmod +x ~/.cargo/bin/anchor

      - uses: actions/cache@v3
        if: ${{ env.CACHE != 'false' }}
        name: Cache tests/bpf-upgradeable-state target
        id: cache-test-target
        with:
          path: tests/bpf-upgradeable-state/target
          key: cargo-${{ runner.os }}-tests/bpf-upgradeable-state-${{ env.ANCHOR_VERSION }}-${{ env.SOLANA_CLI_VERSION }}-${{ hashFiles('**/Cargo.lock') }}

      - run: solana-test-validator -r --quiet &
        name: start validator
      - run: cd tests/bpf-upgradeable-state && yarn --frozen-lockfile
      - run: cd tests/bpf-upgradeable-state
      - run: cd tests/bpf-upgradeable-state && anchor build --skip-lint
      - run: cd tests/bpf-upgradeable-state && solana program deploy --program-id program_with_different_programdata.json target/deploy/bpf_upgradeable_state.so
      - run: cd tests/bpf-upgradeable-state && cp bpf_upgradeable_state-keypair.json target/deploy/bpf_upgradeable_state-keypair.json && anchor test --skip-local-validator --skip-build --skip-lint
      - run: cd tests/bpf-upgradeable-state && npx tsc --noEmit
      - uses: ./.github/actions/git-diff/

  # # this test exists to make sure that anchor
  # # checks rent correctly for legacy accounts
  # # that don't have to be rent-exempt
  # test-misc-non-rent-exempt:
  #   # the anchor cli is built with a different solana version
  #   # but that's fine since it's just the cli
  #   needs: setup-anchor-cli
  #   name: Test tests/misc/nonRentExempt
  #   runs-on: ubuntu-latest
  #   timeout-minutes: 30
  #   steps:
  #     - uses: actions/checkout@v3
  #     - uses: ./.github/actions/setup/
  #     - uses: ./.github/actions/setup-ts/
  #     - uses: actions/cache@v3
  #       name: Cache Solana Tool Suite
  #       id: cache-solana
  #       with:
  #         path: |
  #           ~/.cache/solana/
  #           ~/.local/share/solana/
  #         key: solana-${{ runner.os }}-v0000-1.8.14
  #     # using an outdated validator but that
  #     # is ok as long as the test doesn't
  #     # include newer incompatible features
  #     - run: sh -c "$(curl -sSfL https://release.solana.com/v1.8.14/install)"
  #       shell: bash
  #     - run: echo "/home/runner/.local/share/solana/install/active_release/bin" >> $GITHUB_PATH
  #       shell: bash
  #     - run: solana-keygen new --no-bip39-passphrase
  #       shell: bash
  #     - run: solana config set --url localhost
  #       shell: bash
  #     - uses: actions/download-artifact@v4
  #       with:
  #         name: ${{ env.ANCHOR_BINARY_NAME }}
  #         path: ~/.cargo/bin/
  #     - run: chmod +x ~/.cargo/bin/anchor

  #     - uses: actions/cache@v3
  #       name: Cache tests/misc target
  #       id: cache-test-target
  #       with:
  #         path: tests/misc/target
  #         key: cargo-${{ runner.os }}-tests/misc-${{ env.ANCHOR_VERSION }}-1.8.14-${{ hashFiles('**/Cargo.lock') }}

  #     - run: cd tests/misc && yarn --frozen-lockfile
  #     - run: cd tests/misc
  #     - run: cd tests/misc && chmod +x ci.sh && ./ci.sh
  #     - run: cd tests/misc && anchor test --skip-lint

  test-anchor-init:
    needs: setup-anchor-cli
    name: Test Anchor Init
    runs-on: ubuntu-latest
    timeout-minutes: 30
    strategy:
      matrix:
        template: [mocha, jest, rust, mollusk]
    steps:
      - uses: actions/checkout@v3
      - uses: ./.github/actions/setup/
      - uses: ./.github/actions/setup-ts/
      - uses: ./.github/actions/setup-solana/

      - uses: actions/cache@v3
        if: ${{ env.CACHE != 'false' }}
        name: Cache Cargo registry + index
        id: cache-anchor
        with:
          path: ${{ env.CARGO_CACHE_PATH }}
          key: cargo-${{ runner.os }}-${{ env.CARGO_PROFILE }}-anchor-${{ hashFiles('**/Cargo.lock') }}

      - uses: actions/download-artifact@v4
        with:
          name: ${{ env.ANCHOR_BINARY_NAME }}
          path: ~/.cargo/bin/
      - run: chmod +x ~/.cargo/bin/anchor

      - run: cd "$(mktemp -d)" && anchor init --test-template ${{ matrix.template }} hello-anchor-${{ matrix.template }} && cd hello-anchor-${{ matrix.template }} && yarn link @coral-xyz/anchor && yarn && anchor test && yarn lint:fix
      - uses: ./.github/actions/git-diff/

  test-programs:
    needs: setup-anchor-cli
    name: Test ${{ matrix.node.path }}
    runs-on: ubuntu-latest
    timeout-minutes: 30
    strategy:
      fail-fast: false
      matrix:
        node:
          - cmd: cd tests/sysvars && anchor test --skip-lint
            path: tests/sysvars
          - cmd: cd tests/composite && anchor test --skip-lint
            path: tests/composite
          - cmd: cd tests/errors && anchor test --skip-lint && npx tsc --noEmit
            path: tests/errors
          - cmd: cd tests/spl/metadata && anchor test --skip-lint
            path: spl/metadata
          - cmd: cd tests/spl/token-proxy && anchor test --skip-lint
            path: spl/token-proxy
          - cmd: cd tests/spl/token-wrapper && anchor test --skip-lint
            path: spl/token-wrapper
          - cmd: cd tests/spl/transfer-hook && anchor test --skip-lint
            path: spl/transfer-hook
          - cmd: cd tests/spl/token-extensions && anchor test --skip-lint
            path: spl/token-extensions
          - cmd: cd tests/multisig && anchor test --skip-lint
            path: tests/multisig
          # - cmd: cd tests/lockup && anchor test --skip-lint
          #   path: tests/lockup
          # TODO: Re-enable after making it work with Solana v2
          # - cmd: cd tests/swap && anchor test --skip-lint
          #   path: tests/swap
          - cmd: cd tests/escrow && anchor test --skip-lint && npx tsc --noEmit
            path: tests/escrow
          - cmd: cd tests/pyth && anchor test --skip-lint && npx tsc --noEmit
            path: tests/pyth
          - cmd: cd tests/realloc && anchor test --skip-lint && npx tsc --noEmit
            path: tests/realloc
          - cmd: cd tests/system-accounts && anchor test --skip-lint
            path: tests/system-accounts
          - cmd: cd tests/misc && anchor test --skip-lint && npx tsc --noEmit
            path: tests/misc
          - cmd: cd tests/events && anchor test --skip-lint
            path: tests/events
          - cmd: cd tests/cashiers-check && anchor test --skip-lint
            path: tests/cashiers-check
          - cmd: cd tests/declare-id && anchor test --skip-lint && npx tsc --noEmit
            path: tests/declare-id
          - cmd: cd tests/declare-program && anchor test --skip-lint
            path: tests/declare-program
          - cmd: cd tests/custom-program && anchor test --skip-lint
            path: tests/custom-program
          - cmd: cd tests/typescript && anchor test --skip-lint && npx tsc --noEmit
            path: tests/typescript
          # zero-copy tests cause `/usr/bin/ld: final link failed: No space left on device`
          # on GitHub runners. It is likely caused by `cargo test-sbf` since all other tests
          # don't have this problem.
          # TODO: Find a fix.
          # - cmd: cd tests/zero-copy && anchor test --skip-lint && cd programs/zero-copy && cargo test-sbf
          #   path: tests/zero-copy
          - cmd: cd tests/chat && anchor test --skip-lint
            path: tests/chat
          - cmd: cd tests/ido-pool && anchor test --skip-lint
            path: tests/ido-pool
          # - cmd: cd tests/cfo && anchor run test-with-build && cd deps/stake && git checkout Cargo.lock && cd ../swap && git checkout Cargo.lock
          #   path: tests/cfo
          - cmd: cd tests/auction-house && anchor test --skip-lint
            path: tests/auction-house
          - cmd: cd tests/floats && anchor test --skip-lint && npx tsc --noEmit
            path: tests/floats
          - cmd: cd tests/safety-checks && anchor run test
            path: tests/safety-checks
          - cmd: cd tests/custom-coder && anchor test --skip-lint && npx tsc --noEmit
            path: tests/custom-coder
          - cmd: cd tests/custom-discriminator && anchor test
            path: tests/custom-discriminator
          - cmd: cd tests/validator-clone && anchor test --skip-lint && npx tsc --noEmit
            path: tests/validator-clone
          - cmd: cd tests/cpi-returns && anchor test --skip-lint && npx tsc --noEmit
            path: tests/cpi-returns
          - cmd: cd tests/multiple-suites && anchor test --skip-lint && npx tsc --noEmit
            path: tests/multiple-suites
          - cmd: cd tests/multiple-suites-run-single && anchor test --skip-lint --run tests/should-run && npx tsc --noEmit
            path: tests/multiple-suites-run-single
          - cmd: cd tests/optional && anchor test --skip-lint && npx tsc --noEmit
            path: tests/optional
          - cmd: cd tests/pda-derivation && anchor test --skip-lint && npx tsc --noEmit
            path: tests/pda-derivation
          - cmd: cd tests/relations-derivation && anchor test --skip-lint && npx tsc --noEmit
            path: tests/relations-derivation
          - cmd: cd tests/anchor-cli-idl && ./test.sh
            path: tests/anchor-cli-idl
          - cmd: cd tests/anchor-cli-account && anchor test --skip-lint
            path: tests/anchor-cli-account
          - cmd: cd tests/bench && anchor test --skip-lint
            path: tests/bench
          - cmd: cd tests/idl && ./test.sh
            path: tests/idl
          - cmd: cd tests/lazy-account && anchor test
            path: tests/lazy-account
<<<<<<< HEAD
          - cmd: cd tests/test-instruction-validation && ./test.sh
            path: tests/test-instruction-validation
=======
          - cmd: cd tests/signature-verification && anchor test
            path: tests/signature-verification
>>>>>>> c7b8bb42
    steps:
      - uses: actions/checkout@v3
      - uses: ./.github/actions/setup/
      - uses: ./.github/actions/setup-ts/
      - uses: ./.github/actions/setup-solana/

      - uses: actions/cache@v3
        if: ${{ env.CACHE != 'false' }}
        name: Cache Cargo registry + index
        id: cache-anchor
        with:
          path: ${{ env.CARGO_CACHE_PATH }}
          key: cargo-${{ runner.os }}-${{ env.CARGO_PROFILE }}-anchor-${{ hashFiles('**/Cargo.lock') }}

      - uses: actions/download-artifact@v4
        with:
          name: ${{ env.ANCHOR_BINARY_NAME }}
          path: ~/.cargo/bin/
      - run: chmod +x ~/.cargo/bin/anchor

      - uses: actions/cache@v3
        if: ${{ env.CACHE != 'false' }}
        name: Cache ${{ matrix.node.path }} target
        id: cache-test-target
        with:
          path: ${{ matrix.node.path }}/target
          key: cargo-${{ runner.os }}-${{ matrix.node.path }}-${{ env.ANCHOR_VERSION }}-${{ env.SOLANA_CLI_VERSION }}-${{ hashFiles('**/Cargo.lock') }}

      - run: ${{ matrix.node.cmd }}
        name: ${{ matrix.node.path }} program test

      - uses: ./.github/actions/git-diff/<|MERGE_RESOLUTION|>--- conflicted
+++ resolved
@@ -464,13 +464,10 @@
             path: tests/idl
           - cmd: cd tests/lazy-account && anchor test
             path: tests/lazy-account
-<<<<<<< HEAD
           - cmd: cd tests/test-instruction-validation && ./test.sh
             path: tests/test-instruction-validation
-=======
           - cmd: cd tests/signature-verification && anchor test
             path: tests/signature-verification
->>>>>>> c7b8bb42
     steps:
       - uses: actions/checkout@v3
       - uses: ./.github/actions/setup/
