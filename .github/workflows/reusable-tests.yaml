--- conflicted
+++ resolved
@@ -391,14 +391,9 @@
             path: tests/multisig
           # - cmd: cd tests/lockup && anchor test --skip-lint
           #   path: tests/lockup
-<<<<<<< HEAD
-          - cmd: cd tests/swap && anchor test --skip-lint
-            path: tests/swap
-=======
           # TODO: Re-enable after making it work with Solana v2
-          # - cmd: cd tests/swap/deps/openbook-dex/dex && solana-install init 1.14.18 && cargo build-bpf -- --locked && cd ../../../ && solana-install init $SOLANA_CLI_VERSION && anchor test --skip-lint
+          # - cmd: cd tests/swap && anchor test --skip-lint
           #   path: tests/swap
->>>>>>> 8d52c1c2
           - cmd: cd tests/escrow && anchor test --skip-lint && npx tsc --noEmit
             path: tests/escrow
           - cmd: cd tests/pyth && anchor test --skip-lint && npx tsc --noEmit
