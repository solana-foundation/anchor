--- conflicted
+++ resolved
@@ -319,13 +319,9 @@
             path: tests/floats
           - cmd: cd tests/safety-checks && ./test.sh
             path: tests/safety-checks
-<<<<<<< HEAD
-          - cmd: cd tests/validator-clone && yarn && ./run-validator.sh && anchor test --skip-lint
-=======
           - cmd: cd tests/custom-coder && anchor test --skip-lint
             path: tests/custom-coder
-          - cmd: cd tests/validator-clone && yarn && anchor test --skip-lint
->>>>>>> e567e141
+          - cmd: cd tests/validator-clone && yarn && ./run-validator.sh && anchor test --skip-lint
             path: tests/validator-clone
     steps:
       - uses: actions/checkout@v2
