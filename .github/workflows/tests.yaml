name: Tests

on:
  push:
    branches:
      - master
  pull_request:
    branches:
      - master
env:
  SOLANA_CLI_VERSION: 1.9.13
  NODE_VERSION: 17.0.1

jobs:
  test-core:
    name: Core Tests
    runs-on: ubuntu-18.04
    timeout-minutes: 30
    steps:
      - uses: actions/checkout@v2
      - uses: ./.github/actions/setup/
      - uses: actions/setup-node@v2
        with:
          node-version: ${{ env.NODE_VERSION }}
      - uses: actions/cache@v2
        name: Cache Cargo registry + index
        id: cache-cargo-build
        with:
          path: |
            ~/.cargo/bin/
            ~/.cargo/registry/index/
            ~/.cargo/registry/cache/
            ~/.cargo/git/db/
            ./target/
          key: cargo-${{ runner.os }}-cargo-build-${{ hashFiles('**/Cargo.lock') }}
      - run: cargo build
      - run: cargo fmt -- --check
      - run: cargo clippy --all-targets -- -D warnings
      - run: cargo test
      - run: cd ts && yarn --frozen-lockfile
      - run: cd ts && yarn test
      - run: cd ts && yarn lint
      - run: cd examples/tutorial && yarn --frozen-lockfile
      - run: cd examples/tutorial && yarn lint
      - run: cd tests && yarn --frozen-lockfile
      - run: cd tests && yarn lint
      - uses: ./.github/actions/git-diff/

  setup-anchor-cli:
    name: Setup Anchor cli
    runs-on: ubuntu-18.04
    timeout-minutes: 30
    steps:
      - uses: actions/checkout@v2
      - uses: ./.github/actions/setup/

      - uses: actions/cache@v2
        name: Cache Cargo registry + index
        id: cache-anchor
        with:
          path: |
            ~/.cargo/bin/
            ~/.cargo/registry/index/
            ~/.cargo/registry/cache/
            ~/.cargo/git/db/
            ./target/
          key: cargo-${{ runner.os }}-anchor-${{ hashFiles('**/Cargo.lock') }}
      - run: cargo install --path cli anchor-cli --locked --force
      - uses: actions/upload-artifact@v2
        with:
          name: anchor-binary
          path: ~/.cargo/bin/anchor

      - uses: ./.github/actions/git-diff/

  test-examples:
    needs: setup-anchor-cli
    name: Examples Test
    runs-on: ubuntu-18.04
    timeout-minutes: 30
    steps:
      - uses: actions/checkout@v2
      - uses: actions/download-artifact@v2
        with:
          name: anchor-binary
          path: ~/.cargo/bin/
      - run: chmod +rwx ~/.cargo/bin/anchor
      - uses: ./.github/actions/setup/
      - uses: ./.github/actions/setup-solana/
      - uses: ./.github/actions/setup-ts/
      - uses: actions/cache@v2
        name: basic-0 cache
        id: cache-basic-0
        with:
          path: ./examples/tutorial/basic-0/target
          key: cargo-${{ runner.os }}-${{ hashFiles('./examples/tutorial/basic-0/**/Cargo.toml') }}-${{ env.SOLANA_CLI_VERSION }}-${{ hashFiles('**/Cargo.lock') }}
      - uses: actions/cache@v2
        name: basic-1 cache
        id: cache-basic-1
        with:
          path: ./examples/tutorial/basic-1/target
          key: cargo-${{ runner.os }}-${{ hashFiles('./examples/tutorial/basic-1/**/Cargo.toml') }}-${{ env.SOLANA_CLI_VERSION }}-${{ hashFiles('**/Cargo.lock') }}
      - uses: actions/cache@v2
        name: basic-2 cache
        id: cache-basic-2
        with:
          path: ./examples/tutorial/basic-2/target
          key: cargo-${{ runner.os }}-${{ hashFiles('./examples/tutorial/basic-2/**/Cargo.toml') }}-${{ env.SOLANA_CLI_VERSION }}-${{ hashFiles('**/Cargo.lock') }}
      - uses: actions/cache@v2
        name: basic-3 cache
        id: cache-basic-3
        with:
          path: ./examples/tutorial/basic-3/target
          key: cargo-${{ runner.os }}-${{ hashFiles('./examples/tutorial/basic-3/**/Cargo.toml') }}-${{ env.SOLANA_CLI_VERSION }}-${{ hashFiles('**/Cargo.lock') }}
      - uses: actions/cache@v2
        name: basic-4 cache
        id: cache-basic-4
        with:
          path: ./examples/tutorial/basic-4/target
          key: cargo-${{ runner.os }}-${{ hashFiles('./examples/tutorial/basic-4/**/Cargo.toml') }}-${{ env.SOLANA_CLI_VERSION }}-${{ hashFiles('**/Cargo.lock') }}
      - run: cd examples/tutorial && yarn workspaces run test
      - uses: ./.github/actions/git-diff/

  setup-client-example:
    needs: setup-anchor-cli
    name: Setup Client Example Test
    runs-on: ubuntu-18.04
    timeout-minutes: 30
    strategy:
      fail-fast: false
      matrix:
        node:
          - path: tests/events/
            name: events.so
          - path: examples/tutorial/basic-4/
            name: basic_4.so
          - path: examples/tutorial/basic-2/
            name: basic_2.so
          - path: tests/composite/
            name: composite.so
    steps:
      - uses: actions/checkout@v2
      - uses: ./.github/actions/setup/
      - uses: ./.github/actions/setup-solana/

      - uses: actions/download-artifact@v2
        with:
          name: anchor-binary
          path: ~/.cargo/bin/
      - run: chmod +rwx ~/.cargo/bin/anchor
      - run: cd ${{ matrix.node.path }} && anchor build --skip-lint
      - uses: actions/upload-artifact@v2
        with:
          name: ${{ matrix.node.name }}
          path: ${{ matrix.node.path }}target/deploy/${{ matrix.node.name }}
      - uses: ./.github/actions/git-diff/

  test-client-example:
    needs: setup-client-example
    name: Client Example Test
    runs-on: ubuntu-18.04
    timeout-minutes: 30
    steps:
      - uses: actions/checkout@v2
      - uses: ./.github/actions/setup/
      - uses: ./.github/actions/setup-ts/

      - uses: actions/download-artifact@v2
        with:
          name: anchor-binary
          path: ~/.cargo/bin/
      - uses: actions/download-artifact@v2
        with:
          name: events.so
          path: tests/events/target/deploy/
      - uses: actions/download-artifact@v2
        with:
          name: basic_4.so
          path: examples/tutorial/basic-4/target/deploy/
      - uses: actions/download-artifact@v2
        with:
          name: basic_2.so
          path: examples/tutorial/basic-2/target/deploy/
      - uses: actions/download-artifact@v2
        with:
          name: composite.so
          path: tests/composite/target/deploy/
      - uses: actions/cache@v2
        name: Cache client/example target
        id: cache-test-target
        with:
          path: client/example/target
          key: cargo-${{ runner.os }}-client/example-${{ env.ANCHOR_VERSION }}-${{ env.SOLANA_CLI_VERSION }}-${{ hashFiles('**/Cargo.lock') }}
      - uses: ./.github/actions/setup-solana/
      - run: cd client/example && ./run-test.sh
      - uses: ./.github/actions/git-diff/

  test-bpf-upgradeable-state:
    needs: setup-anchor-cli
    name: Test tests/bpf-upgradeable-state
    runs-on: ubuntu-18.04
    timeout-minutes: 30
    steps:
      - uses: actions/checkout@v2
      - uses: ./.github/actions/setup/
      - uses: ./.github/actions/setup-ts/
      - uses: ./.github/actions/setup-solana/

      - uses: actions/cache@v2
        name: Cache Cargo registry + index
        id: cache-anchor
        with:
          path: |
            ~/.cargo/bin/
            ~/.cargo/registry/index/
            ~/.cargo/registry/cache/
            ~/.cargo/git/db/
            ./target/
          key: cargo-${{ runner.os }}-anchor-${{ hashFiles('**/Cargo.lock') }}

      - uses: actions/download-artifact@v2
        with:
          name: anchor-binary
          path: ~/.cargo/bin/

      - uses: actions/cache@v2
        name: Cache tests/bpf-upgradeable-state target
        id: cache-test-target
        with:
          path: tests/bpf-upgradeable-state/target
          key: cargo-${{ runner.os }}-tests/bpf-upgradeable-state-${{ env.ANCHOR_VERSION }}-${{ env.SOLANA_CLI_VERSION }}-${{ hashFiles('**/Cargo.lock') }}

      - run: solana-test-validator -r --quiet &
        name: start validator
      - run: cd tests/bpf-upgradeable-state && yarn --frozen-lockfile
      - run: cd tests/bpf-upgradeable-state && yarn link @project-serum/anchor
      - run: cd tests/bpf-upgradeable-state && anchor build --skip-lint
      - run: cd tests/bpf-upgradeable-state && solana program deploy --program-id program_with_different_programdata.json target/deploy/bpf_upgradeable_state.so
      - run: cd tests/bpf-upgradeable-state && cp bpf_upgradeable_state-keypair.json target/deploy/bpf_upgradeable_state-keypair.json && anchor test --skip-local-validator --skip-build --skip-lint
      - uses: ./.github/actions/git-diff/

  # this test exists to make sure that anchor
  # checks rent correctly for legacy accounts
  # that don't have to be rent-exempt
  test-misc-non-rent-exempt:
    # the anchor cli is built with a different solana version
    # but that's fine since it's just the cli
    needs: setup-anchor-cli 
    name: Test tests/misc/nonRentExempt
    runs-on: ubuntu-18.04
    timeout-minutes: 30
    steps:
      - uses: actions/checkout@v2
      - uses: ./.github/actions/setup/
      - uses: ./.github/actions/setup-ts/
      - uses: actions/cache@v2
        name: Cache Solana Tool Suite
        id: cache-solana
        with:
          path: |
            ~/.cache/solana/
            ~/.local/share/solana/
          key: solana-${{ runner.os }}-v0000-1.8.14
      # using an outdated validator but that
      # is ok as long as the test doesn't
      # include newer incompatible features
      - run: sh -c "$(curl -sSfL https://release.solana.com/v1.8.14/install)"
        shell: bash
      - run: echo "/home/runner/.local/share/solana/install/active_release/bin" >> $GITHUB_PATH
        shell: bash
      - run: solana-keygen new --no-bip39-passphrase
        shell: bash
      - run: solana config set --url localhost
        shell: bash
      - uses: actions/download-artifact@v2
        with:
          name: anchor-binary
          path: ~/.cargo/bin/
      - run: chmod +x ~/.cargo/bin/anchor
      - uses: actions/cache@v2
        name: Cache tests/misc target
        id: cache-test-target
        with:
          path: tests/misc/target
          key: cargo-${{ runner.os }}-tests/misc-${{ env.ANCHOR_VERSION }}-1.8.14-${{ hashFiles('**/Cargo.lock') }}
      
      - run: cd tests/misc && yarn --frozen-lockfile
      - run: cd tests/misc && yarn link @project-serum/anchor
      - run: cd tests/misc && chmod +x ci.sh && ./ci.sh
      - run: cd tests/misc && anchor test --skip-lint

  test-anchor-init:
    needs: setup-anchor-cli
    name: Test Anchor Init
    runs-on: ubuntu-18.04
    timeout-minutes: 30
    steps:
      - uses: actions/checkout@v2
      - uses: ./.github/actions/setup/
      - uses: ./.github/actions/setup-ts/
      - uses: ./.github/actions/setup-solana/

      - uses: actions/cache@v2
        name: Cache Cargo registry + index
        id: cache-anchor
        with:
          path: |
            ~/.cargo/bin/
            ~/.cargo/registry/index/
            ~/.cargo/registry/cache/
            ~/.cargo/git/db/
            ./target/
          key: cargo-${{ runner.os }}-anchor-${{ hashFiles('**/Cargo.lock') }}

      - uses: actions/download-artifact@v2
        with:
          name: anchor-binary
          path: ~/.cargo/bin/

      - run: cd "$(mktemp -d)" && anchor init hello-anchor && cd hello-anchor && anchor test
      - uses: ./.github/actions/git-diff/

  test-programs:
    needs: setup-anchor-cli
    name: Test ${{ matrix.node.path }}
    runs-on: ubuntu-18.04
    timeout-minutes: 30
    strategy:
      fail-fast: false
      matrix:
        node:
          - cmd: cd tests/sysvars && anchor test --skip-lint
            path: tests/sysvars
          - cmd: cd tests/composite && anchor test --skip-lint
            path: tests/composite
          - cmd: cd tests/errors && anchor test --skip-lint
            path: tests/errors
          - cmd: cd tests/spl/token-proxy && anchor test --skip-lint
            path: spl/token-proxy
          - cmd: cd tests/multisig && anchor test --skip-lint
            path: tests/multisig
          - cmd: cd tests/interface && anchor test --skip-lint
            path: tests/interface
          - cmd: cd tests/lockup && anchor test --skip-lint
            path: tests/lockup
          - cmd: cd tests/swap/deps/serum-dex/dex && cargo build-bpf -- --locked && cd ../../../ && anchor test --skip-lint
            path: tests/swap
          - cmd: cd tests/escrow && anchor test --skip-lint
            path: tests/escrow
          - cmd: cd tests/pyth && anchor test --skip-lint
            path: tests/pyth
          - cmd: cd tests/system-accounts && anchor test --skip-lint
            path: tests/system-accounts
          - cmd: cd tests/misc && anchor test --skip-lint
            path: tests/misc
          - cmd: cd tests/events && anchor test --skip-lint
            path: tests/events
          - cmd: cd tests/cashiers-check && anchor test --skip-lint
            path: tests/cashiers-check
          - cmd: cd tests/declare-id && anchor test --skip-lint
            path: tests/declare-id
          - cmd: cd tests/typescript && anchor test --skip-lint
            path: tests/typescript
          - cmd: cd tests/zero-copy && anchor test --skip-lint && cd programs/zero-copy && cargo test-bpf
            path: tests/zero-copy
          - cmd: cd tests/chat && anchor test --skip-lint
            path: tests/chat
          - cmd: cd tests/ido-pool && anchor test --skip-lint
            path: tests/ido-pool
          - cmd: cd tests/cfo && anchor run test-with-build && cd deps/stake && git checkout Cargo.lock && cd ../swap && git checkout Cargo.lock
            path: tests/cfo
          - cmd: cd tests/auction-house && yarn --frozen-lockfile && anchor test --skip-lint && git checkout Cargo.lock
            path: tests/auction-house
          - cmd: cd tests/floats && yarn --frozen-lockfile && anchor test --skip-lint
            path: tests/floats
          - cmd: cd tests/safety-checks && ./test.sh
            path: tests/safety-checks
          - cmd: cd tests/custom-coder && anchor test --skip-lint
            path: tests/custom-coder
<<<<<<< HEAD
          - cmd: cd tests/validator-clone && yarn && ./run-validator.sh && anchor test --skip-lint
=======
          - cmd: cd tests/validator-clone && yarn --frozen-lockfile && anchor test --skip-lint
>>>>>>> 40ea715b
            path: tests/validator-clone
          - cmd: cd tests/cpi-returns && anchor test --skip-lint
            path: tests/cpi-returns
    steps:
      - uses: actions/checkout@v2
      - uses: ./.github/actions/setup/
      - uses: ./.github/actions/setup-ts/
      - uses: ./.github/actions/setup-solana/

      - uses: actions/cache@v2
        name: Cache Cargo registry + index
        id: cache-anchor
        with:
          path: |
            ~/.cargo/bin/
            ~/.cargo/registry/index/
            ~/.cargo/registry/cache/
            ~/.cargo/git/db/
            ./target/
          key: cargo-${{ runner.os }}-anchor-${{ hashFiles('**/Cargo.lock') }}

      - uses: actions/download-artifact@v2
        with:
          name: anchor-binary
          path: ~/.cargo/bin/

      - uses: actions/cache@v2
        name: Cache ${{ matrix.node.path }} target
        id: cache-test-target
        with:
          path: ${{ matrix.node.path }}/target
          key: cargo-${{ runner.os }}-${{ matrix.node.path }}-${{ env.ANCHOR_VERSION }}-${{ env.SOLANA_CLI_VERSION }}-${{ hashFiles('**/Cargo.lock') }}

      - run: ${{ matrix.node.cmd }}
        name: ${{ matrix.node.path }} program test

      - uses: ./.github/actions/git-diff/<|MERGE_RESOLUTION|>--- conflicted
+++ resolved
@@ -245,7 +245,7 @@
   test-misc-non-rent-exempt:
     # the anchor cli is built with a different solana version
     # but that's fine since it's just the cli
-    needs: setup-anchor-cli 
+    needs: setup-anchor-cli
     name: Test tests/misc/nonRentExempt
     runs-on: ubuntu-18.04
     timeout-minutes: 30
@@ -283,7 +283,6 @@
         with:
           path: tests/misc/target
           key: cargo-${{ runner.os }}-tests/misc-${{ env.ANCHOR_VERSION }}-1.8.14-${{ hashFiles('**/Cargo.lock') }}
-      
       - run: cd tests/misc && yarn --frozen-lockfile
       - run: cd tests/misc && yarn link @project-serum/anchor
       - run: cd tests/misc && chmod +x ci.sh && ./ci.sh
@@ -377,11 +376,7 @@
             path: tests/safety-checks
           - cmd: cd tests/custom-coder && anchor test --skip-lint
             path: tests/custom-coder
-<<<<<<< HEAD
-          - cmd: cd tests/validator-clone && yarn && ./run-validator.sh && anchor test --skip-lint
-=======
-          - cmd: cd tests/validator-clone && yarn --frozen-lockfile && anchor test --skip-lint
->>>>>>> 40ea715b
+          - cmd: cd tests/validator-clone && yarn --frozen-lockfile && ./test.sh
             path: tests/validator-clone
           - cmd: cd tests/cpi-returns && anchor test --skip-lint
             path: tests/cpi-returns
