--- conflicted
+++ resolved
@@ -361,17 +361,9 @@
             path: spl/token-proxy
           - cmd: cd tests/multisig && anchor test --skip-lint
             path: tests/multisig
-<<<<<<< HEAD
           # - cmd: cd tests/lockup && anchor test --skip-lint
           #   path: tests/lockup
           - cmd: cd tests/swap/deps/serum-dex/dex && cargo build-bpf -- --locked && cd ../../../ && anchor test --skip-lint
-=======
-          - cmd: cd tests/interface && anchor test --skip-lint
-            path: tests/interface
-          - cmd: cd tests/lockup && anchor test --skip-lint
-            path: tests/lockup
-          - cmd: cd tests/swap/deps/openbook-dex/dex && cargo build-bpf -- --locked && cd ../../../ && anchor test --skip-lint
->>>>>>> fad05805
             path: tests/swap
           - cmd: cd tests/escrow && anchor test --skip-lint && npx tsc --noEmit
             path: tests/escrow
