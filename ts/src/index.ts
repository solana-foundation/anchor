--- conflicted
+++ resolved
@@ -14,77 +14,10 @@
   TypesCoder,
   AccountsCoder,
 } from "./coder";
-<<<<<<< HEAD
-import { Instruction } from "./coder/instruction";
-import { Idl } from "./idl";
-import workspace from "./workspace";
-import * as utils from "./utils";
-import { Program } from "./program";
-import { Address } from "./program/common";
-import { Event } from "./program/event";
-import {
-  ProgramAccount,
-  AccountNamespace,
-  AccountClient,
-  StateClient,
-  RpcNamespace,
-  RpcFn,
-  SimulateNamespace,
-  SimulateFn,
-  TransactionNamespace,
-  TransactionFn,
-  InstructionNamespace,
-  InstructionFn,
-  IdlAccounts,
-  IdlTypes
-} from "./program/namespace";
-import { Context, Accounts } from "./program/context";
-import { EventParser } from "./program/event";
-
-export {
-  workspace,
-  Program,
-  AccountNamespace,
-  AccountClient,
-  StateClient,
-  RpcNamespace,
-  RpcFn,
-  SimulateNamespace,
-  SimulateFn,
-  TransactionNamespace,
-  TransactionFn,
-  InstructionNamespace,
-  InstructionFn,
-  ProgramAccount,
-  Context,
-  Accounts,
-  Coder,
-  InstructionCoder,
-  EventCoder,
-  StateCoder,
-  TypesCoder,
-  AccountsCoder,
-  Event,
-  Instruction,
-  setProvider,
-  getProvider,
-  Provider,
-  BN,
-  web3,
-  Idl,
-  utils,
-  Wallet,
-  Address,
-  IdlAccounts,
-  IdlTypes
-  EventParser,
-};
-=======
 
 export * from "./error";
 export { Instruction } from "./coder/instruction";
 export { Idl } from "./idl";
 export { default as workspace } from "./workspace";
 export * as utils from "./utils";
-export * from "./program";
->>>>>>> 73f046e0
+export * from "./program";