--- conflicted
+++ resolved
@@ -27,7 +27,7 @@
     idl: IDL,
     coder: Coder,
     programId: PublicKey,
-    provider: Provider
+    provider?: Provider
   ): AccountNamespace<IDL> {
     const accountFns: AccountNamespace = {};
 
@@ -46,6 +46,8 @@
   }
 }
 
+type NullableIdlAccount<IDL extends Idl> = (IDL["accounts"] extends undefined ? IdlTypeDef : NonNullable<IDL["accounts"]>[number]);
+
 /**
  * The namespace provides handles to an [[AccountClient]] object for each
  * account in a program.
@@ -70,15 +72,11 @@
   [M in keyof AllAccountsMap<IDL>]: AccountClient<IDL>;
 };
 
-<<<<<<< HEAD
 export class AccountClient<
   IDL extends Idl = Idl,
-  A extends IDL["accounts"][number] = IDL["accounts"][number],
+  A extends NullableIdlAccount<IDL> =  (IDL["accounts"] extends undefined ? IdlTypeDef : NonNullable<IDL["accounts"]>[number]),
   T = TypeDef<A, IdlTypes<IDL>>
 > {
-=======
-export class AccountClient<T = any> {
->>>>>>> 73f046e0
   /**
    * Returns the number of bytes in this account.
    */
@@ -133,11 +131,7 @@
    *
    * @param address The address of the account to fetch.
    */
-<<<<<<< HEAD
-  async fetch(address: Address): Promise<T> {
-=======
   async fetchNullable(address: Address): Promise<T | null> {
->>>>>>> 73f046e0
     const accountInfo = await this._provider.connection.getAccountInfo(
       translateAddress(address)
     );
@@ -164,17 +158,10 @@
    *
    * @param address The address of the account to fetch.
    */
-<<<<<<< HEAD
-  async all(filter?: Buffer): Promise<ProgramAccount<T>[]> {
-    let bytes = await accountDiscriminator(this._idlAccount.name);
-    if (filter !== undefined) {
-      bytes = Buffer.concat([bytes, filter]);
-=======
   async fetch(address: Address): Promise<T> {
     const data = await this.fetchNullable(address);
     if (data === null) {
       throw new Error(`Account does not exist ${address.toString()}`);
->>>>>>> 73f046e0
     }
     return data;
   }
