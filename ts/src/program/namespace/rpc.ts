import { TransactionSignature } from "@solana/web3.js";
import Provider from "../../provider";
<<<<<<< HEAD
import { Idl, IdlInstruction } from "../../idl";
import { splitArgsAndCtx } from "../context";
=======
import { IdlInstruction } from "../../idl";
import { Context, splitArgsAndCtx } from "../context";
>>>>>>> 73f046e0
import { TransactionFn } from "./transaction";
import { ProgramError } from "../../error";
import {
  AllInstructions,
  InstructionContextFn,
  MakeInstructionsNamespace,
} from "./types";

export default class RpcFactory {
  public static build<IDL extends Idl, I extends AllInstructions<IDL>>(
    idlIx: I,
    txFn: TransactionFn<IDL, I>,
    idlErrors: Map<number, string>,
    provider: Provider
  ): RpcFn {
    const rpc: RpcFn<IDL, I> = async (...args) => {
      const tx = txFn(...args);
      const [, ctx] = splitArgsAndCtx(idlIx, [...args]);
      try {
        const txSig = await provider.send(tx, ctx.signers, ctx.options);
        return txSig;
      } catch (err) {
        console.log("Translating error", err);
        let translatedErr = ProgramError.parse(err, idlErrors);
        if (translatedErr === null) {
          throw err;
        }
        throw translatedErr;
      }
    };

    return rpc;
  }
}

/**
 * The namespace provides async methods to send signed transactions for each
 * *non*-state method on Anchor program.
 *
 * Keys are method names, values are RPC functions returning a
 * [[TransactionInstruction]].
 *
 * ## Usage
 *
 * ```javascript
 * rpc.<method>(...args, ctx);
 * ```
 *
 * ## Parameters
 *
 * 1. `args` - The positional arguments for the program. The type and number
 *    of these arguments depend on the program being used.
 * 2. `ctx`  - [[Context]] non-argument parameters to pass to the method.
 *    Always the last parameter in the method call.
 * ```
 *
 * ## Example
 *
 * To send a transaction invoking the `increment` method above,
 *
 * ```javascript
 * const txSignature = await program.rpc.increment({
 *   accounts: {
 *     counter,
 *     authority,
 *   },
 * });
 * ```
 */
export type RpcNamespace<
  IDL extends Idl = Idl,
  I extends AllInstructions<IDL> = AllInstructions<IDL>
> = MakeInstructionsNamespace<IDL, I, Promise<TransactionSignature>>;

/**
 * RpcFn is a single RPC method generated from an IDL, sending a transaction
 * paid for and signed by the configured provider.
 */
export type RpcFn<
  IDL extends Idl = Idl,
  I extends AllInstructions<IDL> = AllInstructions<IDL>
> = InstructionContextFn<IDL, I, Promise<TransactionSignature>>;<|MERGE_RESOLUTION|>--- conflicted
+++ resolved
@@ -1,12 +1,7 @@
 import { TransactionSignature } from "@solana/web3.js";
 import Provider from "../../provider";
-<<<<<<< HEAD
-import { Idl, IdlInstruction } from "../../idl";
-import { splitArgsAndCtx } from "../context";
-=======
-import { IdlInstruction } from "../../idl";
+import { IdlInstruction, Idl } from "../../idl";
 import { Context, splitArgsAndCtx } from "../context";
->>>>>>> 73f046e0
 import { TransactionFn } from "./transaction";
 import { ProgramError } from "../../error";
 import {
@@ -20,13 +15,13 @@
     idlIx: I,
     txFn: TransactionFn<IDL, I>,
     idlErrors: Map<number, string>,
-    provider: Provider
+    provider?: Provider
   ): RpcFn {
     const rpc: RpcFn<IDL, I> = async (...args) => {
       const tx = txFn(...args);
       const [, ctx] = splitArgsAndCtx(idlIx, [...args]);
       try {
-        const txSig = await provider.send(tx, ctx.signers, ctx.options);
+        const txSig = await provider!.send(tx, ctx.signers, ctx.options);
         return txSig;
       } catch (err) {
         console.log("Translating error", err);
