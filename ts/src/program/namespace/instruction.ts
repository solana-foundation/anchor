--- conflicted
+++ resolved
@@ -3,11 +3,7 @@
   PublicKey,
   TransactionInstruction,
 } from "@solana/web3.js";
-<<<<<<< HEAD
-import { Idl, IdlAccount, IdlAccountItem, IdlInstruction } from "../../idl";
-=======
-import { IdlAccount, IdlInstruction, IdlAccountItem } from "../../idl";
->>>>>>> 73f046e0
+import { Idl, IdlAccount, IdlAccountItem, IdlAccounts, IdlInstruction } from "../../idl";
 import { IdlError } from "../../error";
 import {
   toInstruction,
@@ -58,11 +54,7 @@
     };
 
     // Utility fn for ordering the accounts for this instruction.
-<<<<<<< HEAD
-    ix["accounts"] = (accs: Accounts<I["accounts"][number]>) => {
-=======
-    ix["accounts"] = (accs: Accounts = {}) => {
->>>>>>> 73f046e0
+    ix["accounts"] = (accs: Accounts<I["accounts"][number]> | undefined) => {
       return InstructionNamespaceFactory.accountsArray(accs, idlIx.accounts);
     };
 
@@ -70,27 +62,23 @@
   }
 
   public static accountsArray(
-    ctx: Accounts,
-<<<<<<< HEAD
+    ctx: Accounts | undefined,
     accounts: readonly IdlAccountItem[]
-=======
-    accounts: IdlAccountItem[]
->>>>>>> 73f046e0
   ): AccountMeta[] {
+    if (!ctx) {
+      return []
+    }
+
     return accounts
       .map((acc: IdlAccountItem) => {
         // Nested accounts.
-<<<<<<< HEAD
-        if ("accounts" in acc) {
-=======
         const nestedAccounts: IdlAccountItem[] | undefined =
           "accounts" in acc ? acc.accounts : undefined;
         if (nestedAccounts !== undefined) {
->>>>>>> 73f046e0
           const rpcAccs = ctx[acc.name] as Accounts;
           return InstructionNamespaceFactory.accountsArray(
             rpcAccs,
-            acc.accounts
+            (acc as IdlAccounts).accounts
           ).flat();
         } else {
           const account: IdlAccount = acc as IdlAccount;
@@ -155,7 +143,6 @@
  * Additionally it provides an `accounts` utility method, returning a list
  * of ordered accounts for the instruction.
  */
-<<<<<<< HEAD
 export type InstructionFn<
   IDL extends Idl = Idl,
   I extends AllInstructions<IDL> = AllInstructions<IDL>
@@ -167,11 +154,6 @@
    * Returns an ordered list of accounts associated with the instruction.
    */
   accounts: (ctx: A) => AccountMeta[];
-=======
-export type InstructionFn = IxProps & ((...args: any[]) => any);
-type IxProps = {
-  accounts: (ctx: Accounts) => AccountMeta[];
->>>>>>> 73f046e0
 };
 
 export type InstructionEncodeFn<I extends IdlInstruction = IdlInstruction> = (
