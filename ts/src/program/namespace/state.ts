--- conflicted
+++ resolved
@@ -7,7 +7,7 @@
   AccountMeta,
 } from "@solana/web3.js";
 import Provider from "../../provider";
-import { Idl, IdlAccountItem, IdlInstruction, IdlStateMethod } from "../../idl";
+import { Idl, IdlAccountItem, IdlInstruction, IdlStateMethod, IdlTypeDef } from "../../idl";
 import Coder, { stateDiscriminator } from "../../coder";
 import { RpcNamespace, InstructionNamespace, TransactionNamespace } from "./";
 import { getProvider } from "../../";
@@ -24,7 +24,7 @@
     idl: IDL,
     coder: Coder,
     programId: PublicKey,
-    provider: Provider
+    provider?: Provider
   ): StateClient<IDL> | undefined {
     if (idl.state === undefined) {
       return undefined;
@@ -32,6 +32,8 @@
     return new StateClient(idl, programId, provider, coder);
   }
 }
+
+type NullableMethods<IDL extends Idl> = (IDL["state"] extends undefined ? IdlInstruction[] : NonNullable<IDL["state"]>["methods"]);
 
 /**
  * A client for the program state. Similar to the base [[Program]] client,
@@ -39,20 +41,19 @@
  * abstraction.
  */
 export class StateClient<
-  IDL extends Idl,
-  T = TypeDef<IDL["state"]["struct"], IdlTypes<IDL>>
+  IDL extends Idl
 > {
   /**
    * [[RpcNamespace]] for all state methods.
    */
-  readonly rpc: RpcNamespace<IDL, IDL["state"]["methods"][number]>;
+  readonly rpc: RpcNamespace<IDL, NullableMethods<IDL>[number]>;
 
   /**
    * [[InstructionNamespace]] for all state methods.
    */
   readonly instruction: InstructionNamespace<
     IDL,
-    IDL["state"]["methods"][number]
+    NullableMethods<IDL>[number]
   >;
 
   /**
@@ -60,7 +61,7 @@
    */
   readonly transaction: TransactionNamespace<
     IDL,
-    IDL["state"]["methods"][number]
+    NullableMethods<IDL>[number]
   >;
 
   /**
@@ -72,12 +73,8 @@
   private _programId: PublicKey;
 
   private _address: PublicKey;
-<<<<<<< HEAD
   private _coder: Coder;
   private _idl: IDL;
-=======
-  private _idl: Idl;
->>>>>>> 73f046e0
   private _sub: Subscription | null;
 
   constructor(
@@ -99,36 +96,21 @@
 
     // Build namespaces.
     const [instruction, transaction, rpc] = ((): [
-      InstructionNamespace<IDL, IDL["state"]["methods"][number]>,
-      TransactionNamespace<IDL, IDL["state"]["methods"][number]>,
-      RpcNamespace<IDL, IDL["state"]["methods"][number]>
+      InstructionNamespace<IDL, NullableMethods<IDL>[number]>,
+      TransactionNamespace<IDL, NullableMethods<IDL>[number]>,
+      RpcNamespace<IDL, NullableMethods<IDL>[number]>
     ] => {
       let instruction: InstructionNamespace = {};
       let transaction: TransactionNamespace = {};
       let rpc: RpcNamespace = {};
 
-<<<<<<< HEAD
-      idl.state.methods.forEach(
-        <I extends IDL["state"]["methods"][number]>(m: I) => {
+      idl.state?.methods.forEach(
+        <I extends NullableMethods<IDL>[number]>(m: I) => {
           // Build instruction method.
           const ixItem = InstructionNamespaceFactory.build<IDL, I>(
             m,
             (ixName, ix) => coder.instruction.encodeState(ixName, ix),
             programId
-=======
-      idl.state?.methods.forEach((m: IdlStateMethod) => {
-        // Build instruction method.
-        const ixItem = InstructionNamespaceFactory.build(
-          m,
-          (ixName: string, ix: any) =>
-            coder.instruction.encodeState(ixName, ix),
-          programId
-        );
-        ixItem["accounts"] = (accounts: Accounts) => {
-          const keys = stateInstructionKeys(programId, provider, m, accounts);
-          return keys.concat(
-            InstructionNamespaceFactory.accountsArray(accounts, m.accounts)
->>>>>>> 73f046e0
           );
           ixItem["accounts"] = (accounts) => {
             const keys = stateInstructionKeys(programId, provider, m, accounts);
@@ -157,13 +139,13 @@
       return [
         instruction as InstructionNamespace<
           IDL,
-          IDL["state"]["methods"][number]
+          NullableMethods<IDL>[number]
         >,
         transaction as TransactionNamespace<
           IDL,
-          IDL["state"]["methods"][number]
+          NullableMethods<IDL>[number]
         >,
-        rpc as RpcNamespace<IDL, IDL["state"]["methods"][number]>,
+        rpc as RpcNamespace<IDL, NullableMethods<IDL>[number]>,
       ];
     })();
     this.instruction = instruction;
@@ -174,7 +156,7 @@
   /**
    * Returns the deserialized state account.
    */
-  async fetch(): Promise<T> {
+  async fetch(): Promise<TypeDef<(IDL["state"] extends undefined ? IdlTypeDef : NonNullable<IDL["state"]>["struct"]), IdlTypes<IDL>>> {
     const addr = this.address();
     const accountInfo = await this.provider.connection.getAccountInfo(addr);
     if (accountInfo === null) {
