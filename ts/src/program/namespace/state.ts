--- conflicted
+++ resolved
@@ -1,16 +1,11 @@
 import EventEmitter from "eventemitter3";
 import camelCase from "camelcase";
-<<<<<<< HEAD
 import {
   PublicKey,
   SystemProgram,
-  SYSVAR_RENT_PUBKEY,
   Commitment,
   AccountMeta,
 } from "@solana/web3.js";
-=======
-import { PublicKey, SystemProgram, Commitment } from "@solana/web3.js";
->>>>>>> d73dca15
 import Provider from "../../provider";
 import { Idl, IdlAccountItem, IdlInstruction, IdlStateMethod } from "../../idl";
 import Coder, { stateDiscriminator } from "../../coder";
