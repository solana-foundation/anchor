import { PublicKey } from "@solana/web3.js";
import * as assert from "assert";
<<<<<<< HEAD
import { IdlEvent, IdlEventField } from "../idl";
import Coder from "../coder";
import { DecodeType } from "./namespace/types";
import Provider from "../provider";
=======
import { IdlEvent, IdlEventField } from "../idl.js";
import Coder from "../coder/index.js";
import { DecodeType } from "./namespace/types.js";
import Provider from "../provider.js";
>>>>>>> 1749a7bd

const LOG_START_INDEX = "Program log: ".length;

// Deserialized event.
export type Event<
  E extends IdlEvent = IdlEvent,
  Defined = Record<string, never>
> = {
  name: E["name"];
  data: EventData<E["fields"][number], Defined>;
};

export type EventData<T extends IdlEventField, Defined> = {
  [N in T["name"]]: DecodeType<(T & { name: N })["type"], Defined>;
};

type EventCallback = (event: any, slot: number) => void;

export class EventManager {
  /**
   * Program ID for event subscriptions.
   */
  private _programId: PublicKey;

  /**
   * Network and wallet provider.
   */
  private _provider: Provider;

  /**
   * Event parser to handle onLogs callbacks.
   */
  private _eventParser: EventParser;

  /**
   * Maps event listener id to [event-name, callback].
   */
  private _eventCallbacks: Map<number, [string, EventCallback]>;

  /**
   * Maps event name to all listeners for the event.
   */
  private _eventListeners: Map<string, Array<number>>;

  /**
   * The next listener id to allocate.
   */
  private _listenerIdCount: number;

  /**
   * The subscription id from the connection onLogs subscription.
   */
  private _onLogsSubscriptionId: number | undefined;

  constructor(programId: PublicKey, provider: Provider, coder: Coder) {
    this._programId = programId;
    this._provider = provider;
    this._eventParser = new EventParser(programId, coder);
    this._eventCallbacks = new Map();
    this._eventListeners = new Map();
    this._listenerIdCount = 0;
  }

  public addEventListener(
    eventName: string,
    callback: (event: any, slot: number) => void
  ): number {
    let listener = this._listenerIdCount;
    this._listenerIdCount += 1;

    // Store the listener into the event map.
    if (!(eventName in this._eventCallbacks)) {
      this._eventListeners.set(eventName, []);
    }
    this._eventListeners.set(
      eventName,
      (this._eventListeners.get(eventName) ?? []).concat(listener)
    );

    // Store the callback into the listener map.
    this._eventCallbacks.set(listener, [eventName, callback]);

    // Create the subscription singleton, if needed.
    if (this._onLogsSubscriptionId !== undefined) {
      return listener;
    }

    this._onLogsSubscriptionId = this._provider!.connection.onLogs(
      this._programId,
      (logs, ctx) => {
        if (logs.err) {
          console.error(logs);
          return;
        }
        this._eventParser.parseLogs(logs.logs, (event) => {
          const allListeners = this._eventListeners.get(event.name);
          if (allListeners) {
            allListeners.forEach((listener) => {
              const listenerCb = this._eventCallbacks.get(listener);
              if (listenerCb) {
                const [, callback] = listenerCb;
                callback(event.data, ctx.slot);
              }
            });
          }
        });
      }
    );

    return listener;
  }

  public async removeEventListener(listener: number): Promise<void> {
    // Get the callback.
    const callback = this._eventCallbacks.get(listener);
    if (!callback) {
      throw new Error(`Event listener ${listener} doesn't exist!`);
    }
    const [eventName] = callback;

    // Get the listeners.
    let listeners = this._eventListeners.get(eventName);
    if (!listeners) {
      throw new Error(`Event listeners don't exist for ${eventName}!`);
    }

    // Update both maps.
    this._eventCallbacks.delete(listener);
    listeners = listeners.filter((l) => l !== listener);
    if (listeners.length === 0) {
      this._eventListeners.delete(eventName);
    }

    // Kill the websocket connection if all listeners have been removed.
    if (this._eventCallbacks.size == 0) {
      assert.ok(this._eventListeners.size === 0);
      if (this._onLogsSubscriptionId !== undefined) {
        await this._provider!.connection.removeOnLogsListener(
          this._onLogsSubscriptionId
        );
        this._onLogsSubscriptionId = undefined;
      }
    }
  }
}

export class EventParser {
  private coder: Coder;
  private programId: PublicKey;

  constructor(programId: PublicKey, coder: Coder) {
    this.coder = coder;
    this.programId = programId;
  }

  // Each log given, represents an array of messages emitted by
  // a single transaction, which can execute many different programs across
  // CPI boundaries. However, the subscription is only interested in the
  // events emitted by *this* program. In achieving this, we keep track of the
  // program execution context by parsing each log and looking for a CPI
  // `invoke` call. If one exists, we know a new program is executing. So we
  // push the programId onto a stack and switch the program context. This
  // allows us to track, for a given log, which program was executing during
  // its emission, thereby allowing us to know if a given log event was
  // emitted by *this* program. If it was, then we parse the raw string and
  // emit the event if the string matches the event being subscribed to.
  public parseLogs(logs: string[], callback: (log: Event) => void) {
    const logScanner = new LogScanner(logs);
    const execution = new ExecutionContext(logScanner.next() as string);
    let log = logScanner.next();
    while (log !== null) {
      let [event, newProgram, didPop] = this.handleLog(execution, log);
      if (event) {
        callback(event);
      }
      if (newProgram) {
        execution.push(newProgram);
      }
      if (didPop) {
        execution.pop();
      }
      log = logScanner.next();
    }
  }

  // Main log handler. Returns a three element array of the event, the
  // next program that was invoked for CPI, and a boolean indicating if
  // a program has completed execution (and thus should be popped off the
  // execution stack).
  private handleLog(
    execution: ExecutionContext,
    log: string
  ): [Event | null, string | null, boolean] {
    // Executing program is this program.
    if (
      execution.stack.length > 0 &&
      execution.program() === this.programId.toString()
    ) {
      return this.handleProgramLog(log);
    }
    // Executing program is not this program.
    else {
      return [null, ...this.handleSystemLog(log)];
    }
  }

  // Handles logs from *this* program.
  private handleProgramLog(
    log: string
  ): [Event | null, string | null, boolean] {
    // This is a `msg!` log.
    if (log.startsWith("Program log:")) {
      const logStr = log.slice(LOG_START_INDEX);
      const event = this.coder.events.decode(logStr);
      return [event, null, false];
    }
    // System log.
    else {
      return [null, ...this.handleSystemLog(log)];
    }
  }

  // Handles logs when the current program being executing is *not* this.
  private handleSystemLog(log: string): [string | null, boolean] {
    // System component.
    const logStart = log.split(":")[0];

    // Did the program finish executing?
    if (logStart.match(/^Program (.*) success/g) !== null) {
      return [null, true];
      // Recursive call.
    } else if (
      logStart.startsWith(`Program ${this.programId.toString()} invoke`)
    ) {
      return [this.programId.toString(), false];
    }
    // CPI call.
    else if (logStart.includes("invoke")) {
      return ["cpi", false]; // Any string will do.
    } else {
      return [null, false];
    }
  }
}

// Stack frame execution context, allowing one to track what program is
// executing for a given log.
class ExecutionContext {
  stack: string[];

  constructor(log: string) {
    // Assumes the first log in every transaction is an `invoke` log from the
    // runtime.
    const program = /^Program (.*) invoke.*$/g.exec(log)?.[1];
    if (!program) {
      throw new Error(`Could not find program invocation log line`);
    }
    this.stack = [program];
  }

  program(): string {
    assert.ok(this.stack.length > 0);
    return this.stack[this.stack.length - 1];
  }

  push(newProgram: string) {
    this.stack.push(newProgram);
  }

  pop() {
    assert.ok(this.stack.length > 0);
    this.stack.pop();
  }
}

class LogScanner {
  constructor(public logs: string[]) {}

  next(): string | null {
    if (this.logs.length === 0) {
      return null;
    }
    let l = this.logs[0];
    this.logs = this.logs.slice(1);
    return l;
  }
}<|MERGE_RESOLUTION|>--- conflicted
+++ resolved
@@ -1,16 +1,9 @@
 import { PublicKey } from "@solana/web3.js";
 import * as assert from "assert";
-<<<<<<< HEAD
-import { IdlEvent, IdlEventField } from "../idl";
-import Coder from "../coder";
-import { DecodeType } from "./namespace/types";
-import Provider from "../provider";
-=======
 import { IdlEvent, IdlEventField } from "../idl.js";
 import Coder from "../coder/index.js";
 import { DecodeType } from "./namespace/types.js";
 import Provider from "../provider.js";
->>>>>>> 1749a7bd
 
 const LOG_START_INDEX = "Program log: ".length;
 
