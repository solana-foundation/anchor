import { PublicKey } from "@solana/web3.js";
import * as assert from "assert";
import { IdlEvent, IdlEventField } from "src/idl";
import Coder from "../coder";
<<<<<<< HEAD
import { DecodeType } from "./namespace/types";
=======
import Provider from "../provider";
>>>>>>> f4fee46e

const LOG_START_INDEX = "Program log: ".length;

// Deserialized event.
<<<<<<< HEAD
export type Event<
  E extends IdlEvent = IdlEvent,
  Defined = Record<string, never>
> = {
  name: E["name"];
  data: EventData<E["fields"][number], Defined>;
};

type EventData<T extends IdlEventField, Defined> = {
  [N in T["name"]]: DecodeType<(T & { name: N })["type"], Defined>;
=======
export type Event<T = Record<string, unknown>> = {
  name: string;
  data: T;
>>>>>>> f4fee46e
};

type EventCallback = (event: any, slot: number) => void;

export class EventManager {
  /**
   * Program ID for event subscriptions.
   */
  private _programId: PublicKey;

  /**
   * Network and wallet provider.
   */
  private _provider: Provider;

  /**
   * Event parser to handle onLogs callbacks.
   */
  private _eventParser: EventParser;

  /**
   * Maps event listener id to [event-name, callback].
   */
  private _eventCallbacks: Map<number, [string, EventCallback]>;

  /**
   * Maps event name to all listeners for the event.
   */
  private _eventListeners: Map<string, Array<number>>;

  /**
   * The next listener id to allocate.
   */
  private _listenerIdCount: number;

  /**
   * The subscription id from the connection onLogs subscription.
   */
  private _onLogsSubscriptionId: number | undefined;

  constructor(programId: PublicKey, provider: Provider, coder: Coder) {
    this._programId = programId;
    this._provider = provider;
    this._eventParser = new EventParser(programId, coder);
    this._eventCallbacks = new Map();
    this._eventListeners = new Map();
    this._listenerIdCount = 0;
  }

  public addEventListener(
    eventName: string,
    callback: (event: any, slot: number) => void
  ): number {
    let listener = this._listenerIdCount;
    this._listenerIdCount += 1;

    // Store the listener into the event map.
    if (!(eventName in this._eventCallbacks)) {
      this._eventListeners.set(eventName, []);
    }
    this._eventListeners.set(
      eventName,
      (this._eventListeners.get(eventName) ?? []).concat(listener)
    );

    // Store the callback into the listener map.
    this._eventCallbacks.set(listener, [eventName, callback]);

    // Create the subscription singleton, if needed.
    if (this._onLogsSubscriptionId !== undefined) {
      return listener;
    }

    this._onLogsSubscriptionId = this._provider.connection.onLogs(
      this._programId,
      (logs, ctx) => {
        if (logs.err) {
          console.error(logs);
          return;
        }
        this._eventParser.parseLogs(logs.logs, (event) => {
          const allListeners = this._eventListeners.get(event.name);
          if (allListeners) {
            allListeners.forEach((listener) => {
              const listenerCb = this._eventCallbacks.get(listener);
              if (listenerCb) {
                const [, callback] = listenerCb;
                callback(event.data, ctx.slot);
              }
            });
          }
        });
      }
    );

    return listener;
  }

  public async removeEventListener(listener: number): Promise<void> {
    // Get the callback.
    const callback = this._eventCallbacks.get(listener);
    if (!callback) {
      throw new Error(`Event listener ${listener} doesn't exist!`);
    }
    const [eventName] = callback;

    // Get the listeners.
    let listeners = this._eventListeners.get(eventName);
    if (!listeners) {
      throw new Error(`Event listeners don't exist for ${eventName}!`);
    }

    // Update both maps.
    this._eventCallbacks.delete(listener);
    listeners = listeners.filter((l) => l !== listener);
    if (listeners.length === 0) {
      this._eventListeners.delete(eventName);
    }

    // Kill the websocket connection if all listeners have been removed.
    if (this._eventCallbacks.size == 0) {
      assert.ok(this._eventListeners.size === 0);
      if (this._onLogsSubscriptionId !== undefined) {
        await this._provider.connection.removeOnLogsListener(
          this._onLogsSubscriptionId
        );
        this._onLogsSubscriptionId = undefined;
      }
    }
  }
}

export class EventParser {
  private coder: Coder;
  private programId: PublicKey;

  constructor(programId: PublicKey, coder: Coder) {
    this.coder = coder;
    this.programId = programId;
  }

  // Each log given, represents an array of messages emitted by
  // a single transaction, which can execute many different programs across
  // CPI boundaries. However, the subscription is only interested in the
  // events emitted by *this* program. In achieving this, we keep track of the
  // program execution context by parsing each log and looking for a CPI
  // `invoke` call. If one exists, we know a new program is executing. So we
  // push the programId onto a stack and switch the program context. This
  // allows us to track, for a given log, which program was executing during
  // its emission, thereby allowing us to know if a given log event was
  // emitted by *this* program. If it was, then we parse the raw string and
  // emit the event if the string matches the event being subscribed to.
  public parseLogs(logs: string[], callback: (log: Event) => void) {
    const logScanner = new LogScanner(logs);
    const execution = new ExecutionContext(logScanner.next() as string);
    let log = logScanner.next();
    while (log !== null) {
      let [event, newProgram, didPop] = this.handleLog(execution, log);
      if (event) {
        callback(event);
      }
      if (newProgram) {
        execution.push(newProgram);
      }
      if (didPop) {
        execution.pop();
      }
      log = logScanner.next();
    }
  }

  // Main log handler. Returns a three element array of the event, the
  // next program that was invoked for CPI, and a boolean indicating if
  // a program has completed execution (and thus should be popped off the
  // execution stack).
  private handleLog(
    execution: ExecutionContext,
    log: string
  ): [Event | null, string | null, boolean] {
    // Executing program is this program.
    if (
      execution.stack.length > 0 &&
      execution.program() === this.programId.toString()
    ) {
      return this.handleProgramLog(log);
    }
    // Executing program is not this program.
    else {
      return [null, ...this.handleSystemLog(log)];
    }
  }

  // Handles logs from *this* program.
  private handleProgramLog(
    log: string
  ): [Event | null, string | null, boolean] {
    // This is a `msg!` log.
    if (log.startsWith("Program log:")) {
      const logStr = log.slice(LOG_START_INDEX);
      const event = this.coder.events.decode(logStr);
      return [event, null, false];
    }
    // System log.
    else {
      return [null, ...this.handleSystemLog(log)];
    }
  }

  // Handles logs when the current program being executing is *not* this.
  private handleSystemLog(log: string): [string | null, boolean] {
    // System component.
    const logStart = log.split(":")[0];

    // Did the program finish executing?
    if (logStart.match(/^Program (.*) success/g) !== null) {
      return [null, true];
      // Recursive call.
    } else if (
      logStart.startsWith(`Program ${this.programId.toString()} invoke`)
    ) {
      return [this.programId.toString(), false];
    }
    // CPI call.
    else if (logStart.includes("invoke")) {
      return ["cpi", false]; // Any string will do.
    } else {
      return [null, false];
    }
  }
}

// Stack frame execution context, allowing one to track what program is
// executing for a given log.
class ExecutionContext {
  stack: string[];

  constructor(log: string) {
    // Assumes the first log in every transaction is an `invoke` log from the
    // runtime.
    const program = /^Program (.*) invoke.*$/g.exec(log)?.[1];
    if (!program) {
      throw new Error(`Could not find program invocation log line`);
    }
    this.stack = [program];
  }

  program(): string {
    assert.ok(this.stack.length > 0);
    return this.stack[this.stack.length - 1];
  }

  push(newProgram: string) {
    this.stack.push(newProgram);
  }

  pop() {
    assert.ok(this.stack.length > 0);
    this.stack.pop();
  }
}

class LogScanner {
  constructor(public logs: string[]) {}

  next(): string | null {
    if (this.logs.length === 0) {
      return null;
    }
    let l = this.logs[0];
    this.logs = this.logs.slice(1);
    return l;
  }
}<|MERGE_RESOLUTION|>--- conflicted
+++ resolved
@@ -2,31 +2,19 @@
 import * as assert from "assert";
 import { IdlEvent, IdlEventField } from "src/idl";
 import Coder from "../coder";
-<<<<<<< HEAD
 import { DecodeType } from "./namespace/types";
-=======
 import Provider from "../provider";
->>>>>>> f4fee46e
 
 const LOG_START_INDEX = "Program log: ".length;
 
 // Deserialized event.
-<<<<<<< HEAD
-export type Event<
-  E extends IdlEvent = IdlEvent,
-  Defined = Record<string, never>
-> = {
+export type Event<E extends IdlEvent = IdlEvent, Defined = Record<string, never>> = {
   name: E["name"];
   data: EventData<E["fields"][number], Defined>;
 };
 
 type EventData<T extends IdlEventField, Defined> = {
   [N in T["name"]]: DecodeType<(T & { name: N })["type"], Defined>;
-=======
-export type Event<T = Record<string, unknown>> = {
-  name: string;
-  data: T;
->>>>>>> f4fee46e
 };
 
 type EventCallback = (event: any, slot: number) => void;
