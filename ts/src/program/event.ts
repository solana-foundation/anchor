--- conflicted
+++ resolved
@@ -2,11 +2,8 @@
 import * as assert from "assert";
 import { IdlEvent, IdlEventField } from "src/idl";
 import Coder from "../coder";
-<<<<<<< HEAD
 import { DecodeType } from "./namespace/types";
-=======
 import Provider from "../provider";
->>>>>>> d73dca15
 
 const LOG_START_INDEX = "Program log: ".length;
 
