--- conflicted
+++ resolved
@@ -9,12 +9,7 @@
   isCamelized,
 } from "../idl.js";
 import Provider, { getProvider } from "../provider.js";
-<<<<<<< HEAD
-import Coder from "../coder/index.js";
-=======
-import { Idl, idlAddress, decodeIdlAccount } from "../idl.js";
 import { Coder, BorshCoder } from "../coder/index.js";
->>>>>>> 4c7cf72d
 import NamespaceFactory, {
   RpcNamespace,
   InstructionNamespace,
@@ -262,16 +257,10 @@
    *                  then uses [[getProvider]].
    */
   public constructor(
-<<<<<<< HEAD
-    idl: RawIdl | Idl,
-    programId: Address,
-    provider?: Provider
-=======
     idl: IDL,
     programId: Address,
     provider?: Provider,
     coder?: Coder
->>>>>>> 4c7cf72d
   ) {
     programId = translateAddress(programId);
 
@@ -285,11 +274,7 @@
     this._idl = camelizedIdl;
     this._provider = provider;
     this._programId = programId;
-<<<<<<< HEAD
-    this._coder = new Coder(camelizedIdl);
-=======
-    this._coder = coder ?? new BorshCoder(idl);
->>>>>>> 4c7cf72d
+    this._coder = coder ?? new BorshCoder(camelizedIdl);
     this._events = new EventManager(this._programId, provider, this._coder);
 
     // Dynamic namespaces.
