--- conflicted
+++ resolved
@@ -1,7 +1,5 @@
 import { inflate } from "pako";
 import { PublicKey } from "@solana/web3.js";
-<<<<<<< HEAD
-import Provider from "../provider";
 import {
   Idl,
   idlAddress,
@@ -9,13 +7,9 @@
   camelCaseIdl,
   RawIdl,
   isCamelized,
-} from "../idl";
-import Coder from "../coder";
-=======
+} from "../idl.js";
 import Provider from "../provider.js";
-import { Idl, idlAddress, decodeIdlAccount } from "../idl.js";
 import Coder from "../coder/index.js";
->>>>>>> be4e9460
 import NamespaceFactory, {
   RpcNamespace,
   InstructionNamespace,
