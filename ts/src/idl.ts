--- conflicted
+++ resolved
@@ -1,8 +1,5 @@
-<<<<<<< HEAD
 import camelCase from "camelcase";
-=======
 import { Buffer } from "buffer";
->>>>>>> be4e9460
 import { PublicKey } from "@solana/web3.js";
 import * as borsh from "@project-serum/borsh";
 import camelcase from "camelcase";
