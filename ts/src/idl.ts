import camelCase from "camelcase";
import { Buffer } from "buffer";
import { PublicKey } from "@solana/web3.js";
import * as borsh from "@project-serum/borsh";
import camelcase from "camelcase";
import { size } from "lodash";

export type RawIdl = {
  version: string;
  name: string;
  instructions: RawIdlInstruction[];
  state?: RawIdlState;
  accounts?: RawIdlTypeDef[];
  types?: RawIdlTypeDef[];
  events?: RawIdlEvent[];
  errors?: IdlErrorCode[];
  constants?: RawIdlConstant[];
};

export type Idl = {
  version: string;
  name: string;
  instructions: IdlInstruction[];
  state?: IdlState;
  accounts?: IdlTypeDef[];
  types?: IdlTypeDef[];
  events?: IdlEvent[];
  errors?: IdlErrorCode[];
  constants?: IdlConstant[];
<<<<<<< HEAD
  camelized?: boolean;
};

type RawIdlEvent = {
  name: string;
  fields: RawIdlEventField[];
};

export type IdlEvent = {
  name: string;
  fields: IdlEventField[];
};

export type RawIdlConstant = {
  name: string;
  type: RawIdlType;
  value: string;
=======
  metadata?: IdlMetadata;
>>>>>>> 093eaf0c
};

export type IdlMetadata = any;

export type IdlConstant = {
  name: string;
  type: IdlType;
  value: string;
};

type RawIdlEventField = {
  name: string;
  type: RawIdlType;
  index: boolean;
};

export type IdlEventField = {
  name: string;
  type: IdlType;
  index: boolean;
};

type RawIdlInstruction = {
  name: string;
  accounts: RawIdlAccountItem[];
  args: RawIdlField[];
};

export type IdlInstruction = {
  name: string;
  accounts: IdlAccountItem[];
  args: IdlField[];
};

type RawIdlState = {
  struct: RawIdlTypeDef;
  methods: RawIdlStateMethod[];
};

export type IdlState = {
  struct: IdlTypeDef;
  methods: IdlStateMethod[];
};

type RawIdlStateMethod = RawIdlInstruction;

export type IdlStateMethod = IdlInstruction;

type RawIdlAccountItem = RawIdlAccount | RawIdlAccounts;

export type IdlAccountItem = IdlAccount | IdlAccounts;

type RawIdlAccount = {
  name: string;
  is_mut: boolean;
  is_signer: boolean;
  pda?: RawIdlPda;
};

export type IdlAccount = {
  name: string;
  isMut: boolean;
  isSigner: boolean;
  pda?: IdlPda;
};

// A nested/recursive version of RawIdlAccount.
type RawIdlAccounts = {
  name: string;
  accounts: RawIdlAccountItem[];
};

type RawIdlPda = {
  seeds: IdlSeed[];
  program_id?: IdlSeed;
};

export type IdlPda = {
  seeds: IdlSeed[];
  programId?: IdlSeed;
};

export type IdlSeed = any; // TODO

// A nested/recursive version of IdlAccount.
export type IdlAccounts = {
  name: string;
  accounts: IdlAccountItem[];
};

type RawIdlField = {
  name: string;
  type: RawIdlType;
};

export type IdlField = {
  name: string;
  type: IdlType;
};

type RawIdlTypeDef = {
  name: string;
  type: RawIdlTypeDefTy;
};

export type IdlTypeDef = {
  name: string;
  type: IdlTypeDefTy;
};

type RawIdlTypeDefTyStruct = {
  kind: "struct";
  fields: RawIdlTypeDefStruct;
};

export type IdlTypeDefTyStruct = {
  kind: "struct";
  fields: IdlTypeDefStruct;
};

type RawIdlTypeDefTyEnum = {
  kind: "enum";
  variants: RawIdlEnumVariant[];
};

export type IdlTypeDefTyEnum = {
  kind: "enum";
  variants: IdlEnumVariant[];
};

type RawIdlTypeDefTy = RawIdlTypeDefTyEnum | RawIdlTypeDefTyStruct;

type IdlTypeDefTy = IdlTypeDefTyEnum | IdlTypeDefTyStruct;

type RawIdlTypeDefStruct = Array<RawIdlField>;

type IdlTypeDefStruct = Array<IdlField>;

type RawLiteralIdlType =
  | "Bool"
  | "U8"
  | "I8"
  | "U16"
  | "I16"
  | "U32"
  | "I32"
  | "U64"
  | "I64"
  | "U128"
  | "I128"
  | "Bytes"
  | "String"
  | "PublicKey";

type RawNonLiteralIdlType =
  | RawIdlTypeDefined
  | RawIdlTypeOption
  | RawIdlTypeVec
  | RawIdlTypeArray;

type RawIdlType = RawLiteralIdlType | RawNonLiteralIdlType;

export type LiteralIdlType =
  | "bool"
  | "u8"
  | "i8"
  | "u16"
  | "i16"
  | "u32"
  | "i32"
  | "f32"
  | "u64"
  | "i64"
  | "f64"
  | "u128"
  | "i128"
  | "bytes"
  | "string"
  | "publicKey";

export type NonLiteralIdlType =
  | IdlTypeDefined
  | IdlTypeOption
  | IdlTypeCOption
  | IdlTypeVec
  | IdlTypeArray;

export type IdlType = LiteralIdlType | NonLiteralIdlType;

// User defined type.
type RawIdlTypeDefined = {
  Defined: string;
};

// User defined type.
export type IdlTypeDefined = {
  defined: string;
};

type RawIdlTypeOption = {
  Option: RawIdlType;
};

export type IdlTypeOption = {
  option: IdlType;
};

type RawIdlTypeVec = {
  Vec: RawIdlType;
};

export type IdlTypeCOption = {
  coption: IdlType;
};

export type IdlTypeVec = {
  vec: IdlType;
};

type RawIdlTypeArray = {
  Array: [idlType: RawIdlType, size: number];
};

export type IdlTypeArray = {
  array: [idlType: IdlType, size: number];
};

type RawIdlEnumVariant = {
  name: string;
  fields?: RawIdlEnumFields;
};

export type IdlEnumVariant = {
  name: string;
  fields?: IdlEnumFields;
};

type RawIdlEnumFields = RawIdlEnumFieldsNamed | RawIdlEnumFieldsTuple;

type IdlEnumFields = IdlEnumFieldsNamed | IdlEnumFieldsTuple;

type RawIdlEnumFieldsNamed = RawIdlField[];

type IdlEnumFieldsNamed = IdlField[];

type RawIdlEnumFieldsTuple = RawIdlType[];

type IdlEnumFieldsTuple = IdlType[];

export type IdlErrorCode = {
  code: number;
  name: string;
  msg?: string;
};

function camelCaseAccount(acc: RawIdlAccount): IdlAccount {
  return {
    name: camelcase(acc.name),
    isMut: acc.is_mut,
    isSigner: acc.is_signer,
  };
}

function isAccounts(account: RawIdlAccountItem): account is RawIdlAccounts {
  return (account as RawIdlAccounts).accounts !== undefined;
}

function camelCaseAccountItem(account: RawIdlAccount): IdlAccount;
function camelCaseAccountItem(account: RawIdlAccounts): IdlAccounts;
function camelCaseAccountItem(account: RawIdlAccountItem): IdlAccountItem {
  if (isAccounts(account)) {
    return {
      name: camelCase(account.name),
      accounts: camelCaseAccountItems(account.accounts),
    };
  }
  return camelCaseAccount(account);
}

function camelCaseAccountItems(
  accounts: RawIdlAccountItem[]
): IdlAccountItem[] {
  return accounts.map(camelCaseAccountItem);
}

function isLiteral(type: RawIdlType): type is RawLiteralIdlType {
  return typeof (type as RawLiteralIdlType) === "string";
}

function isIdlTypeDefined(
  type: RawNonLiteralIdlType
): type is RawIdlTypeDefined {
  return (type as RawIdlTypeDefined).Defined !== undefined;
}

function isIdlTypeOption(type: RawNonLiteralIdlType): type is RawIdlTypeOption {
  return (type as RawIdlTypeOption).Option !== undefined;
}

function isIdlTypeVec(type: RawNonLiteralIdlType): type is RawIdlTypeVec {
  return (type as RawIdlTypeVec).Vec !== undefined;
}

function camelCaseIdlTypeDefined(type: RawIdlTypeDefined): IdlTypeDefined {
  return { defined: type.Defined };
}

function camelCaseIdlTypeOption(type: RawIdlTypeOption): IdlTypeOption {
  return { option: camelCaseIdlType(type.Option) };
}

function camelCaseIdlTypeVec(type: RawIdlTypeVec): IdlTypeVec {
  return { vec: camelCaseIdlType(type.Vec) };
}

function camelCaseIdlTypeArray(type: RawIdlTypeArray): IdlTypeArray {
  return { array: [camelCaseIdlType(type.Array[0]), type.Array[1]] };
}

function camelCaseIdlType(type: RawIdlType): IdlType {
  if (isLiteral(type)) {
    return camelCase(type) as LiteralIdlType;
  }
  if (isIdlTypeDefined(type)) {
    return camelCaseIdlTypeDefined(type);
  }
  if (isIdlTypeOption(type)) {
    return camelCaseIdlTypeOption(type);
  }
  if (isIdlTypeVec(type)) {
    return camelCaseIdlTypeVec(type);
  }
  return camelCaseIdlTypeArray(type);
}

function camelCaseIdlField(field: RawIdlField): IdlField {
  return {
    name: camelCase(field.name),
    type: camelCaseIdlType(field.type),
  };
}

function camelCaseIdlFields(args: RawIdlField[]): IdlField[] {
  return args.map(camelCaseIdlField);
}

function camelCaseIdlInstruction(
  rawInstruction: RawIdlInstruction
): IdlInstruction {
  return {
    name: camelcase(rawInstruction.name),
    accounts: camelCaseAccountItems(rawInstruction.accounts),
    args: camelCaseIdlFields(rawInstruction.args),
  };
}

function camelCaseIdlInstructions(
  rawIdlInstructions: RawIdlInstruction[]
): IdlInstruction[] {
  return rawIdlInstructions.map(camelCaseIdlInstruction);
}

function isRawIdlTypeDefTyEnum(
  rawIdlTypeDefTy: RawIdlTypeDefTy
): rawIdlTypeDefTy is RawIdlTypeDefTyEnum {
  return rawIdlTypeDefTy.kind === "enum";
}

function isRawIdlEnumFieldsNamed(
  fields: RawIdlEnumFields
): fields is RawIdlEnumFieldsNamed {
  return (fields as RawIdlEnumFieldsNamed)[0].name !== undefined;
}

function camelCaseIdlEnumFieldsNamed(
  fields: RawIdlEnumFieldsNamed
): IdlEnumFieldsNamed {
  return fields.map(camelCaseIdlField);
}

function camelCaseIdlEnumFieldsTuple(
  fields: RawIdlEnumFieldsTuple
): IdlEnumFieldsTuple {
  return fields.map(camelCaseIdlType);
}

function camelCaseIdlEnumFields(
  fields?: RawIdlEnumFields
): IdlEnumFields | undefined {
  if (fields === undefined) {
    return undefined;
  }
  if (isRawIdlEnumFieldsNamed(fields)) {
    return camelCaseIdlEnumFieldsNamed(fields);
  }
  return camelCaseIdlEnumFieldsTuple(fields);
}

function camelCaseIdlEnumVariant(variant: RawIdlEnumVariant): IdlEnumVariant {
  return {
    name: camelCase(variant.name),
    fields: camelCaseIdlEnumFields(variant.fields),
  };
}

function camelCaseIdlEnumVariants(
  variants: RawIdlEnumVariant[]
): IdlEnumVariant[] {
  return variants.map(camelCaseIdlEnumVariant);
}

function camelCaseIdlTypeDefStruct(
  fields: RawIdlTypeDefStruct
): IdlTypeDefStruct {
  return fields.map(camelCaseIdlField);
}

function camelCaseIdlTypeDefTy(rawIdlTypeDefTy: RawIdlTypeDefTy): IdlTypeDefTy {
  if (isRawIdlTypeDefTyEnum(rawIdlTypeDefTy)) {
    return {
      kind: "enum",
      variants: camelCaseIdlEnumVariants(rawIdlTypeDefTy.variants),
    };
  }
  return {
    kind: "struct",
    fields: camelCaseIdlTypeDefStruct(rawIdlTypeDefTy.fields),
  };
}

function camelCaseIdlTypeDef(rawIdlTypeDef: RawIdlTypeDef): IdlTypeDef {
  return {
    name: rawIdlTypeDef.name,
    type: camelCaseIdlTypeDefTy(rawIdlTypeDef.type),
  };
}

function camelCaseState(rawIdlState?: RawIdlState): IdlState | undefined {
  if (rawIdlState === undefined) {
    return undefined;
  }
  return {
    struct: camelCaseIdlTypeDef(rawIdlState.struct),
    methods: camelCaseIdlInstructions(rawIdlState.methods),
  };
}

function camelCaseMaybeIdlTypeDefs(
  typeDefs?: RawIdlTypeDef[]
): IdlTypeDef[] | undefined {
  if (typeDefs === undefined) {
    return undefined;
  }
  return typeDefs.map(camelCaseIdlTypeDef);
}

function camelCaseIdlEventField(field: RawIdlEventField): IdlEventField {
  return {
    name: camelCase(field.name),
    type: camelCaseIdlType(field.type),
    index: field.index,
  };
}

function camelCaseIdlEventFields(fields: RawIdlEventField[]): IdlEventField[] {
  return fields.map(camelCaseIdlEventField);
}

function camelCaseEvent(event: RawIdlEvent): IdlEvent {
  return {
    name: event.name,
    fields: camelCaseIdlEventFields(event.fields),
  };
}

function camelCaseEvents(events?: RawIdlEvent[]): IdlEvent[] | undefined {
  if (events === undefined) {
    return undefined;
  }
  return events.map(camelCaseEvent);
}

function camelCaseConstant(constant: RawIdlConstant): IdlConstant {
  return {
    name: constant.name,
    type: camelCaseIdlType(constant.type),
    value: constant.value,
  };
}

function camelCaseConstants(
  constants?: RawIdlConstant[]
): IdlConstant[] | undefined {
  if (constants === undefined) {
    return undefined;
  }
  return constants.map(camelCaseConstant);
}

export function isCamelized(idl: Idl | RawIdl): idl is Idl {
  return (idl as Idl).camelized === true;
}

export function camelCaseIdl<IDL extends Idl = Idl>(rawIdl: RawIdl): IDL {
  return {
    version: rawIdl.version,
    name: camelCase(rawIdl.name),
    instructions: camelCaseIdlInstructions(rawIdl.instructions),
    state: camelCaseState(rawIdl.state),
    accounts: camelCaseMaybeIdlTypeDefs(rawIdl.accounts),
    types: camelCaseMaybeIdlTypeDefs(rawIdl.types),
    events: camelCaseEvents(rawIdl.events),
    errors: rawIdl.errors,
    constants: camelCaseConstants(rawIdl.constants),
    camelized: true,
  } as IDL;
}

// Deterministic IDL address as a function of the program id.
export async function idlAddress(programId: PublicKey): Promise<PublicKey> {
  const base = (await PublicKey.findProgramAddress([], programId))[0];
  return await PublicKey.createWithSeed(base, seed(), programId);
}

// Seed for generating the idlAddress.
export function seed(): string {
  return "anchor:idl";
}

// The on-chain account of the IDL.
export interface IdlProgramAccount {
  authority: PublicKey;
  data: Buffer;
}

const IDL_ACCOUNT_LAYOUT: borsh.Layout<IdlProgramAccount> = borsh.struct([
  borsh.publicKey("authority"),
  borsh.vecU8("data"),
]);

export function decodeIdlAccount(data: Buffer): IdlProgramAccount {
  return IDL_ACCOUNT_LAYOUT.decode(data);
}

export function encodeIdlAccount(acc: IdlProgramAccount): Buffer {
  const buffer = Buffer.alloc(1000); // TODO: use a tighter buffer.
  const len = IDL_ACCOUNT_LAYOUT.encode(acc, buffer);
  return buffer.slice(0, len);
}<|MERGE_RESOLUTION|>--- conflicted
+++ resolved
@@ -27,8 +27,8 @@
   events?: IdlEvent[];
   errors?: IdlErrorCode[];
   constants?: IdlConstant[];
-<<<<<<< HEAD
   camelized?: boolean;
+  metadata?: IdlMetadata;
 };
 
 type RawIdlEvent = {
@@ -45,9 +45,7 @@
   name: string;
   type: RawIdlType;
   value: string;
-=======
-  metadata?: IdlMetadata;
->>>>>>> 093eaf0c
+
 };
 
 export type IdlMetadata = any;
