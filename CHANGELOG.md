# Changelog

All notable changes to this project will be documented in this file.

The format is based on [Keep a Changelog](https://keepachangelog.com/en/1.0.0/),
and this project adheres to [Semantic Versioning](https://semver.org/spec/v2.0.0.html).

**Note:** Version 0 of Semantic Versioning is handled differently from version 1 and above.
The minor version will be incremented upon a breaking change and the patch version will be
incremented for features.

## [Unreleased]

### Features

* lang: Add new `AccountSysvarMismatch` error code and test cases for sysvars ([#1535](https://github.com/project-serum/anchor/pull/1535)).
* spl: Add support for revoke instruction ([#1493](https://github.com/project-serum/anchor/pull/1493)).
<<<<<<< HEAD
* lang: Add return values to CPI client. ([]()).
=======
* ts: Add provider parameter to `Spl.token` factory method ([#1597](https://github.com/project-serum/anchor/pull/1597)).
>>>>>>> b149fc52

### Fixes

* ts: Fix the loss of strict typing using the `methods` namespace on builder functions ([#1539](https://github.com/project-serum/anchor/pull/1539)).
* spl: Update `spl/governance` to use new errors ([#1582](https://github.com/project-serum/anchor/pull/1582)).

### Breaking

* ts: Mark `transaction`, `instruction`, `simulate` and `rpc` program namespaces as deprecated in favor of `methods` ([#1539](https://github.com/project-serum/anchor/pull/1539)).
* ts: No longer allow manual setting of globally resolvable program public keys in `methods#accounts()`. ([#1548][https://github.com/project-serum/anchor/pull/1548])
* lang: Remove space calculation using [`#[derive(Default)]`] (https://github.com/project-serum/anchor/pull/1519).

## [0.22.1] - 2022-02-28

### Fixes

* cli: Fix rust template ([#1488](https://github.com/project-serum/anchor/pull/1488)).

## [0.22.0] - 2022-02-20

### Features

* lang: Add check that declared id == program id ([#1451](https://github.com/project-serum/anchor/pull/1451)).
* ts: Added float types support ([#1425](https://github.com/project-serum/anchor/pull/1425)).
* cli: Add `--skip-lint` option to disable check linting introduced in ([#1452](https://github.com/project-serum/anchor/pull/1452)) for rapid prototyping ([#1482](https://github.com/project-serum/anchor/pull/1482)).

### Fixes

* ts: Allow nullable types for `Option<T>` mapped types ([#1428](https://github.com/project-serum/anchor/pull/1428)).

### Breaking

* lang: Enforce that the payer for an init-ed account be marked `mut` ([#1271](https://github.com/project-serum/anchor/pull/1271)).
* lang: All error-related code is now in the error module ([#1426](https://github.com/project-serum/anchor/pull/1426)).
* lang: Require doc comments when using AccountInfo or UncheckedAccount types ([#1452](https://github.com/project-serum/anchor/pull/1452)).
* lang: add [`error!`](https://docs.rs/anchor-lang/latest/anchor_lang/prelude/macro.error.html) and [`err!`](https://docs.rs/anchor-lang/latest/anchor_lang/prelude/macro.err.html) macro and `Result` type ([#1462](https://github.com/project-serum/anchor/pull/1462)).
This change will break most programs. Do the following to upgrade:
     * change all `ProgramResult`'s to `Result<()>`
     * change `#[error]` to `#[error_code]`
     * change all `Err(MyError::SomeError.into())` to `Err(error!(MyError::SomeError))` and all `Err(ProgramError::SomeProgramError)` to `Err(ProgramError::SomeProgramError.into())` or `Err(Error::from(ProgramError::SomeProgramError).with_source(source!()))` to provide file and line source of the error (`with_source` is most useful with `ProgramError`s. `error!` already adds source information for custom and anchor internal errors).
     * change all `solana_program::program::invoke()` to `solana_program::program::invoke().map_err(Into::into)` and `solana_program::program::invoke_signed()` to `solana_program::program::invoke_signed().map_err(Into::into)`

## [0.21.0] - 2022-02-07

### Fixes

* ts: Fix the root type declaration of the `Wallet` / `NodeWallet` class ([#1363](https://github.com/project-serum/anchor/pull/1363)).
* ts: Improve type mapping of Account fields into Typescript with additional support for `Option<T>` and `Vec<String>` types ([#1393](https://github.com/project-serum/anchor/pull/1393)).

### Features

* lang: Add `seeds::program` constraint for specifying which program_id to use when deriving PDAs ([#1197](https://github.com/project-serum/anchor/pull/1197)).
* lang: `Context` now has a new `bumps: BTree<String, u8>` argument, mapping account name to bump seed "found" by the accounts context. This allows one to access bump seeds without having to pass them in from the client or recalculate them in the handler ([#1367](https://github.com/project-serum/anchor/pull/1367)).
* lang, ts: Automatically infer PDA addresses ([#1331](https://github.com/project-serum/anchor/pull/1331)).
* ts: Remove error logging in the event parser when log websocket encounters a program error ([#1313](https://github.com/project-serum/anchor/pull/1313)).
* ts: Add new `methods` namespace to the program client, introducing a more ergonomic builder API ([#1324](https://github.com/project-serum/anchor/pull/1324)).
* ts: Add registry utility for fetching the latest verified build ([#1371](https://github.com/project-serum/anchor/pull/1371)).
* cli: Expose the solana-test-validator --account flag in Anchor.toml via [[test.validator.account]] ([#1366](https://github.com/project-serum/anchor/pull/1366)).
* cli: Add avm, a tool for managing anchor-cli versions ([#1385](https://github.com/project-serum/anchor/pull/1385)).

### Breaking

* lang: Put `init_if_needed` behind a feature flag to decrease wrong usage ([#1258](https://github.com/project-serum/anchor/pull/1258)).
* lang: rename `loader_account` module to `account_loader` module ([#1279](https://github.com/project-serum/anchor/pull/1279))
* lang: The `Accounts` trait's `try_accounts` method now has an additional `bumps: &mut BTreeMap<String, u8>` argument, which accumulates bump seeds ([#1367](https://github.com/project-serum/anchor/pull/1367)).
* lang: Providing `bump = <target>` targets with `init` will now error. On `init` only, it is required to use `bump` without a target and access the seed inside function handlers via `ctx.bumps.get("<pda-account-name")`. For subsequent seeds constraints (without init), it is recommended to store the bump on your account and use it as a `bump = <target>` target to minimize compute units used ([#1380](https://github.com/project-serum/anchor/pull/1380)).
* ts: `Coder` is now an interface and the existing class has been renamed to `BorshCoder`. This change allows the generation of Anchor clients for non anchor programs  ([#1259](https://github.com/project-serum/anchor/pull/1259/files)).
* cli: [[test.clone]] key in Anchor.toml is renamed to [[test.validator.clone]] ([#1366](https://github.com/project-serum/anchor/pull/1366)).


## [0.20.1] - 2022-01-09

### Fixes

* lang: Improved error msgs when required programs are missing when using the `init` constraint([#1257](https://github.com/project-serum/anchor/pull/1257))

### Features

* lang: Allow repr overrides for zero copy accounts ([#1273](https://github.com/project-serum/anchor/pull/1273)).

## [0.20.0] - 2022-01-06

### Fixes

* lang: `init_if_needed` now checks rent exemption when init is not needed ([#1250](https://github.com/project-serum/anchor/pull/1250)).
* lang: Add missing owner check when `associated_token::authority` is used ([#1240](https://github.com/project-serum/anchor/pull/1240)).
* ts: Add type declarations for conditional `workspace` and `Wallet` exports ([#1137](https://github.com/project-serum/anchor/pull/1137)).
* ts: Change commitment message `recent` to `processed` and `max` to `finalized` ([#1128](https://github.com/project-serum/anchor/pull/1128))
* ts: fix `translateAddress` which currently leads to failing browser code. Now uses `PublicKey` constructor instead of prototype chain constructor name checking which doesn't work in the presence of code minifying/mangling([#1138](https://github.com/project-serum/anchor/pull/1138))
* lang: add missing check that verifies that account is ATA when using `init_if_needed` and init is not needed([#1221](https://github.com/project-serum/anchor/pull/1221))

### Features

* lang: Add `programdata_address: Option<Pubkey>` field to `Program` account. Will be populated if account is a program owned by the upgradable bpf loader ([#1125](https://github.com/project-serum/anchor/pull/1125))
* lang,ts,ci,cli,docs: update solana toolchain to version 1.8.5([#1133](https://github.com/project-serum/anchor/pull/1133)).
* lang: Account wrappers for non-Anchor programs no longer have to implement the `serialize` function because it has a default impl now. Similarly, they no longer have to implement `try_deserialize` which now delegates to `try_deserialize_unchecked` by default([#1156](https://github.com/project-serum/anchor/pull/1156)).
* lang: Add `set_inner` method to `Account<'a, T>` to enable easy updates ([#1177](https://github.com/project-serum/anchor/pull/1177)).
* lang: Handle arrays with const as length ([#968](https://github.com/project-serum/anchor/pull/968)).
* ts: Add optional commitment argument to `fetch` and `fetchMultiple` ([#1171](https://github.com/project-serum/anchor/pull/1171)).
* lang: Implement `AsRef<T>` for `Account<'a, T>`([#1173](https://github.com/project-serum/anchor/pull/1173))
* cli: Add `anchor expand` command which wraps around `cargo expand` ([#1160](https://github.com/project-serum/anchor/pull/1160))

### Breaking

* client: Client::new and Client::new_with_options now accept `Rc<dyn Signer>` instead of `Keypair` ([#975](https://github.com/project-serum/anchor/pull/975)).
* lang, ts: Change error enum name and message for 'wrong program ownership' account validation ([#1154](https://github.com/project-serum/anchor/pull/1154)).
* lang: Change from `#[repr(packed)]` to `#[repr(C)]` for zero copy accounts ([#1106](https://github.com/project-serum/anchor/pull/1106)).
* lang: Account types can now be found either in the `prelude` module or the `accounts` module but not longer directly under the root.
Deprecated account types are no longer imported by the prelude ([#1208](https://github.com/project-serum/anchor/pull/1208)).

## [0.19.0] - 2021-12-08

### Fixes

* lang: Add `deprecated` attribute to `ProgramAccount` ([#1014](https://github.com/project-serum/anchor/pull/1014)).
* cli: Add version number from programs `Cargo.toml` into extracted IDL ([#1061](https://github.com/project-serum/anchor/pull/1061)).
* lang: Add `deprecated` attribute to `Loader`([#1078](https://github.com/project-serum/anchor/pull/1078)).
* lang: the `init_if_needed` attribute now checks that given attributes (e.g. space, owner, token::authority etc.) are validated even when init is not needed ([#1096](https://github.com/project-serum/anchor/pull/1096)).

### Features

* lang: Add `ErrorCode::AccountNotInitialized` error to separate the situation when the account has the wrong owner from when it does not exist (#[1024](https://github.com/project-serum/anchor/pull/1024)).
* lang: Called instructions now log their name by default. This can be turned off with the `no-log-ix-name` flag ([#1057](https://github.com/project-serum/anchor/pull/1057)).
* lang: `ProgramData` and `UpgradableLoaderState` can now be passed into `Account` as generics. see [UpgradeableLoaderState](https://docs.rs/solana-program/latest/solana_program/bpf_loader_upgradeable/enum.UpgradeableLoaderState.html). `UpgradableLoaderState` can also be matched on to get `ProgramData`, but when `ProgramData` is used instead, anchor does the serialization and checking that it is actually program data for you  ([#1095](https://github.com/project-serum/anchor/pull/1095)).
* ts: Add better error msgs in the ts client if something wrong (i.e. not a pubkey or a string) is passed in as an account in an instruction accounts object ([#1098](https://github.com/project-serum/anchor/pull/1098)).
* ts: Add inputs `postInstructions` and `preInstructions` as a replacement for (the now deprecated) `instructions` ([#1007](https://github.com/project-serum/anchor/pull/1007)).
* ts: Add `getAccountInfo` helper method to account namespace/client ([#1084](https://github.com/project-serum/anchor/pull/1084)).

### Breaking

* lang, ts: Error codes have been mapped to new numbers to allow for more errors per namespace ([#1096](https://github.com/project-serum/anchor/pull/1096)).

## [0.18.2] - 2021-11-14

* cli: Replace global JavaScript dependency installs with local.

### Features

* lang: Add `SystemAccount<'info>` account type for generic wallet addresses or accounts owned by the system program ([#954](https://github.com/project-serum/anchor/pull/954))

### Fixes

* cli: fix dns in NODE_OPTIONS ([#928](https://github.com/project-serum/anchor/pull/928)).
* cli: output TypeScript IDL in `idl parse` subcommand ([#941](https://github.com/project-serum/anchor/pull/941)).
* cli: Add fields `os` and `cpu` to npm package `@project-serum/anchor-cli` ([#976](https://github.com/project-serum/anchor/pull/976)).
* cli: Allow specify output directory for TypeScript IDL ([#940](https://github.com/project-serum/anchor/pull/940)).

### Breaking

* spl: Move permissioned markets into dex repository ([#962](https://github.com/project-serum/anchor/pull/962)).

## [0.18.0] - 2021-10-24

### Features

* cli: Add support for configuration options for `solana-test-validator` in Anchor.toml ([#834](https://github.com/project-serum/anchor/pull/834)).
* cli: `target/types` directory now created on build to store a TypeScript types file for each program's IDL ([#795](https://github.com/project-serum/anchor/pull/795)).
* ts: `Program<T>` can now be typed with an IDL type ([#795](https://github.com/project-serum/anchor/pull/795)).
* lang: Add `mint::freeze_authority` keyword for mint initialization within `#[derive(Accounts)]` ([#835](https://github.com/project-serum/anchor/pull/835)).
* lang: Add `AccountLoader` type for `zero_copy` accounts with support for CPI ([#792](https://github.com/project-serum/anchor/pull/792)).
* lang: Add `#[account(init_if_needed)]` keyword for allowing one to invoke the same instruction even if the account was created already ([#906](https://github.com/project-serum/anchor/pull/906)).
* lang: Add custom errors support for raw constraints ([#905](https://github.com/project-serum/anchor/pull/905)).
* lang, cli, spl: Update solana toolchain to v1.8.0 ([#886](https://github.com/project-serum/anchor/pull/886)).
* lang: Add custom errors support for `signer`, `mut`, `has_one`, `owner`, raw constraints and `address` ([#905](https://github.com/project-serum/anchor/pull/905), [#913](https://github.com/project-serum/anchor/pull/913)).

### Breaking

* lang: Accounts marked with the `#[account(signer)]` constraint now enforce signer when the `"cpi"` feature is enabled ([#849](https://github.com/project-serum/anchor/pull/849)).

## [0.17.0] - 2021-10-03

### Features

* cli: Add `localnet` command for starting a local `solana-test-validator` with the workspace deployed ([#820](https://github.com/project-serum/anchor/pull/820)).

### Breaking

* `CpiContext` accounts must now be used with the accounts struct generated in the `crate::cpi::accounts::*` module. These structs correspond to the accounts context for each instruction, except that each field is of type `AccountInfo` ([#824](https://github.com/project-serum/anchor/pull/824)).

## [0.16.2] - 2021-09-27

### Features

* lang: Add `--detach` flag to `anchor test` ([#770](https://github.com/project-serum/anchor/pull/770)).
* lang: Add `associated_token` keyword for initializing associated token accounts within `#[derive(Accounts)]` ([#790](https://github.com/project-serum/anchor/pull/790)).
* cli: Allow passing through cargo flags for build command ([#719](https://github.com/project-serum/anchor/pull/719)).
* cli: Allow passing through cargo flags for test, verify, and publish commands ([#804](https://github.com/project-serum/anchor/pull/804)).

### Fixes

* lang: Generated `AccountMeta`s for Rust clients now properly set the `isSigner` field ([#762](https://github.com/project-serum/anchor/pull/762)).

## [0.16.1] - 2021-09-17

### Fixes

* lang: `Signer` type now sets isSigner to true in the IDL ([#750](https://github.com/project-serum/anchor/pull/750)).

## [0.16.0] - 2021-09-16

### Features

* lang: `Program` type introduced for executable accounts ([#705](https://github.com/project-serum/anchor/pull/705)).
* lang: `Signer` type introduced for signing accounts where data is not used ([#705](https://github.com/project-serum/anchor/pull/705)).
* lang: `UncheckedAccount` type introduced as a preferred alias for `AccountInfo` ([#745](https://github.com/project-serum/anchor/pull/745)).

### Breaking Changes

* lang: `#[account(owner = <pubkey>)]` now requires a `Pubkey` instead of an account ([#691](https://github.com/project-serum/anchor/pull/691)).

## [0.15.0] - 2021-09-07

### Features

* lang: Add new `Account` type to replace `ProgramAccount` and `CpiAccount`, both of which are deprecated ([#686](https://github.com/project-serum/anchor/pull/686)).
* lang: `Box` can be used with `Account` types to reduce stack usage ([#686](https://github.com/project-serum/anchor/pull/686)).
* lang: Add `Owner` trait, which is automatically implemented by all `#[account]` structs ([#686](https://github.com/project-serum/anchor/pull/686)).
* lang: Check that ProgramAccount writable before mut borrow (`anchor-debug` only) ([#681](https://github.com/project-serum/anchor/pull/681)).

### Breaking Changes

* lang: All programs must now define their program id in source via `declare_id!` ([#686](https://github.com/project-serum/anchor/pull/686)).

## [0.14.0] - 2021-09-02

### Features

* lang: Ignore `Unnamed` structs instead of panic ([#605](https://github.com/project-serum/anchor/pull/605)).
* lang: Add constraints for initializing mint accounts as pdas, `#[account(init, seeds = [...], mint::decimals = <expr>, mint::authority = <expr>)]` ([#562](https://github.com/project-serum/anchor/pull/562)).
* lang: Add `AsRef<AccountInfo>` for `AccountInfo` wrappers ([#652](https://github.com/project-serum/anchor/pull/652)).
* lang: Optimize `trait Key` by removing `AccountInfo` cloning ([#652](https://github.com/project-serum/anchor/pull/652)).
* cli, client, lang: Update solana toolchain to v1.7.11 ([#653](https://github.com/project-serum/anchor/pull/653)).

### Breaking Changes

* lang: Change `#[account(init, seeds = [...], token = <expr>, authority = <expr>)]` to `#[account(init, token::mint = <expr> token::authority = <expr>)]` ([#562](https://github.com/project-serum/anchor/pull/562)).
* lang: `#[associated]` and `#[account(associated = <target>, with = <target>)]` are both removed ([#612](https://github.com/project-serum/anchor/pull/612)).
* cli: Removed `anchor launch` command ([#634](https://github.com/project-serum/anchor/pull/634)).
* lang: `#[account(init)]` now creates the account inside the same instruction to be consistent with initializing PDAs. To maintain the old behavior of `init`, replace it with `#[account(zero)]` ([#641](https://github.com/project-serum/anchor/pull/641)).
* lang: `bump` must be provided when using the `seeds` constraint. This has been added as an extra safety constraint to ensure that whenever a PDA is initialized via a constraint the bump used is the one created by `Pubkey::find_program_address` ([#641](https://github.com/project-serum/anchor/pull/641)).
* lang: `try_from_init` has been removed from `Loader`, `ProgramAccount`, and `CpiAccount`  and replaced with `try_from_unchecked` ([#641](https://github.com/project-serum/anchor/pull/641)).
* lang: Remove `AccountsInit` trait ([#641](https://github.com/project-serum/anchor/pull/641)).
* lang: `try_from` methods for `ProgramAccount`, `Loader`, and `ProgramState` now take in an additional `program_id: &Pubkey` parameter ([#660](https://github.com/project-serum/anchor/pull/660)).

## [0.13.2] - 2021-08-11

### Fixes

* cli: Fix `anchor init` command "Workspace not found" regression ([#598](https://github.com/project-serum/anchor/pull/598)).

## [0.13.1] - 2021-08-10

### Features

* cli: Programs embedded into genesis during tests will produce program logs ([#594](https://github.com/project-serum/anchor/pull/594)).

### Fixes

* cli: Allows Cargo.lock to exist in workspace subdirectories when publishing ([#593](https://github.com/project-serum/anchor/pull/593)).

## [0.13.0] - 2021-08-08

### Features

* cli: Adds a `[registry]` section in the Anchor toml ([#570](https://github.com/project-serum/anchor/pull/570)).
* cli: Adds the `anchor login <api-token>` command ([#570](https://github.com/project-serum/anchor/pull/570)).
* cli: Adds the `anchor publish <package>` command ([#570](https://github.com/project-serum/anchor/pull/570)).
* cli: Adds a root level `anchor_version` field to the Anchor.toml for specifying the anchor docker image to use for verifiable builds ([#570](https://github.com/project-serum/anchor/pull/570)).
* cli: Adds a root level `solana_version` field to the Anchor.toml for specifying the solana toolchain to use for verifiable builds ([#570](https://github.com/project-serum/anchor/pull/570)).
* lang: Dynamically fetch rent sysvar for when using `init` ([#587](https://github.com/project-serum/anchor/pull/587)).

### Breaking

* cli: `[clusters.<network>]` Anchor.toml section has been renamed to `[programs.<network>]` ([#570](https://github.com/project-serum/anchor/pull/570)).
* cli: `[workspace]` member and exclude arrays must now be filepaths relative to the workpsace root ([#570](https://github.com/project-serum/anchor/pull/570)).

## [0.12.0] - 2021-08-03

### Features

* cli: Add keys `members` / `exclude` in config `programs` section ([#546](https://github.com/project-serum/anchor/pull/546)).
* cli: Allow program address configuration for test command through `clusters.localnet` ([#554](https://github.com/project-serum/anchor/pull/554)).
* lang: IDLs are now parsed from the entire crate ([#517](https://github.com/project-serum/anchor/pull/517)).
* spl: Dex permissioned markets proxy ([#519](https://github.com/project-serum/anchor/pull/519), [#543](https://github.com/project-serum/anchor/pull/543)).

### Breaking Changes

* ts: Use `hex` by default for decoding Instruction ([#547](https://github.com/project-serum/anchor/pull/547)).
* lang: `CpiAccount::reload` mutates the existing struct instead of returning a new one ([#526](https://github.com/project-serum/anchor/pull/526)).
* cli: Anchor.toml now requires an explicit `[scripts]` test command ([#550](https://github.com/project-serum/anchor/pull/550)).

## [0.11.1] - 2021-07-09

### Features

* lang: Adds `require` macro for specifying assertions that return error codes on failure ([#483](https://github.com/project-serum/anchor/pull/483)).
* lang: Allow one to specify arbitrary programs as the owner when creating PDA ([#483](https://github.com/project-serum/anchor/pull/483)).
* lang: A new `bump` keyword is added to the accounts constraints, which is used to add an optional bump seed to the end of a `seeds` array. When used in conjunction with *both* `init` and `seeds`, then the program executes `find_program_address` to assert that the given bump is the canonical bump ([#483](https://github.com/project-serum/anchor/pull/483)).

### Fixes

* lang: Preserve all instruction data for fallback functions ([#483](https://github.com/project-serum/anchor/pull/483)).
* ts: Event listener not firing when creating associated accounts ([#356](https://github.com/project-serum/anchor/issues/356)).

## [0.11.0] - 2021-07-03

### Features

* lang: Add fallback functions ([#457](https://github.com/project-serum/anchor/pull/457)).
* lang: Add feature flag for using the old state account discriminator. This is a temporary flag for those with programs built prior to v0.7.0 but want to use the latest Anchor version. Expect this to be removed in a future version ([#446](https://github.com/project-serum/anchor/pull/446)).
* lang: Add generic support to Accounts ([#496](https://github.com/project-serum/anchor/pull/496)).

### Breaking Changes

* cli: Remove `.spec` suffix on TypeScript tests files ([#441](https://github.com/project-serum/anchor/pull/441)).
* lang: Remove `belongs_to` constraint ([#459](https://github.com/project-serum/anchor/pull/459)).

## [0.10.0] - 2021-06-27

### Features

* lang: Add `#[account(address = <expr>)]` constraint for asserting the address of an account ([#400](https://github.com/project-serum/anchor/pull/400)).
* lang: Add `#[account(init, token = <mint-target>, authority = <token-owner-target>...)]` constraint for initializing SPL token accounts as program derived addresses for the program. Can be used when initialized via `seeds` or `associated` ([#400](https://github.com/project-serum/anchor/pull/400)).
* lang: Add `associated_seeds!` macro for generating signer seeds for CPIs signed by an `#[account(associated = <target>)]` account ([#400](https://github.com/project-serum/anchor/pull/400)).
* cli: Add `[scripts]` section to the Anchor.toml for specifying workspace scripts that can be run via `anchor run <script>` ([#400](https://github.com/project-serum/anchor/pull/400)).
* cli: `[clusters.<network>]` table entries can now also use `{ address = <base58-str>, idl = <filepath-str> }` to specify workspace programs ([#400](https://github.com/project-serum/anchor/pull/400)).

### Breaking Changes

* cli: Remove `--yarn` flag in favor of using `npx` ([#432](https://github.com/project-serum/anchor/pull/432)).

## [0.9.0] - 2021-06-15

### Features

* lang: Instruction data is now available to accounts constraints ([#386](https://github.com/project-serum/anchor/pull/386)).
* lang: Initialize program derived addresses with accounts constraints ([#386](https://github.com/project-serum/anchor/pull/386)).

### Breaking Changes

* lang: Event field names in IDLs are now mixed case. ([#379](https://github.com/project-serum/anchor/pull/379)).
* lang: Accounts trait now accepts an additional `&[u8]` parameter ([#386](https://github.com/project-serum/anchor/pull/386)).

## [0.8.0] - 2021-06-10

### Features

* cli: Add `--program-name` option for build command to build a single program at a time ([#362](https://github.com/project-serum/anchor/pull/362)).
* cli, client: Parse custom cluster urls from str ([#369](https://github.com/project-serum/anchor/pull/369)).
* cli, client, lang: Update solana toolchain to v1.7.1 ([#368](https://github.com/project-serum/anchor/pull/369)).
* ts: Instruction decoding and formatting ([#372](https://github.com/project-serum/anchor/pull/372)).
* lang: Add `#[account(close = <destination>)]` constraint for closing accounts and sending the rent exemption lamports to a specified destination account ([#371](https://github.com/project-serum/anchor/pull/371)).

### Fixes

* lang: Allows one to use `remaining_accounts` with `CpiContext` by implementing the `ToAccountMetas` trait on `CpiContext` ([#351](https://github.com/project-serum/anchor/pull/351/files)).

### Breaking

* lang, ts: Framework defined error codes are introduced, reserving error codes 0-300 for Anchor, and 300 and up for user defined error codes ([#354](https://github.com/project-serum/anchor/pull/354)).

## [0.7.0] - 2021-05-31

### Features

* cli: Add global options for override Anchor.toml values ([#313](https://github.com/project-serum/anchor/pull/313)).
* spl: Add `SetAuthority` instruction ([#307](https://github.com/project-serum/anchor/pull/307/files)).
* spl: Add init and close open orders instructions ([#245](https://github.com/project-serum/anchor/pull/245)).
* lang: `constraint = <expression>` added as a replacement for (the now deprecated) string literal constraints ([#341](https://github.com/project-serum/anchor/pull/341)).
* lang: Span information is now preserved, providing informative compiler error messages ([#341](https://github.com/project-serum/anchor/pull/341)).
* ts: Address metadata is now optional for `anchor.workspace` clients ([#310](https://github.com/project-serum/anchor/pull/310)).

### Breaking Changes

* ts: Retrieving deserialized accounts from the `<program>.account.<my-account>` and `<program>.state` namespaces now require explicitly invoking the `fetch` API. For example, `program.account.myAccount(<adddress>)` and `program.state()` is now `program.account.myAccount.fetch(<address>)` and `program.state.fetch()` ([#322](https://github.com/project-serum/anchor/pull/322)).
* lang: `#[account(associated)]` now requires `init` to be provided to create an associated account. If not provided, then the address will be assumed to exist, and a constraint will be added to ensure the correctness of the address ([#318](https://github.com/project-serum/anchor/pull/318)).
* lang, ts: Change account discriminator pre-image of the `#[state]` account discriminator to be namespaced by "state:" ([#320](https://github.com/project-serum/anchor/pull/320)).
* lang, ts: Change domain delimiters for the pre-image of the instruciton sighash to be a single colon `:` to be consistent with accounts ([#321](https://github.com/project-serum/anchor/pull/321)).
* lang: Associated constraints no longer automatically implement `mut` ([#341](https://github.com/project-serum/anchor/pull/341)).
* lang: Associated `space` constraints must now be literal integers instead of literal strings ([#341](https://github.com/project-serum/anchor/pull/341)).

## [0.6.0] - 2021-05-23

### Features

* ts: Add `program.simulate` namespace ([#266](https://github.com/project-serum/anchor/pull/266)).
* ts: Introduce `Address` type, allowing one to use Base 58 encoded strings in public APIs ([#304](https://github.com/project-serum/anchor/pull/304)).
* ts: Replace deprecated `web3.Account` with `web3.Signer` in public APIs ([#296](https://github.com/project-serum/anchor/pull/296)).
* ts: Generated `anchor.workspace` clients can now be customized per network with `[cluster.<slug>]` in the Anchor.toml ([#308](https://github.com/project-serum/anchor/pull/308)).
* cli: Add yarn flag to test command ([#267](https://github.com/project-serum/anchor/pull/267)).
* cli: Add `--skip-build` flag to test command ([301](https://github.com/project-serum/anchor/pull/301)).
* cli: Add `anchor shell` command to spawn a node shell populated with an Anchor.toml based environment ([#303](https://github.com/project-serum/anchor/pull/303)).

### Breaking Changes

* cli: The Anchor.toml's `wallet` and `cluster` settings must now be under the `[provider]` table ([#305](https://github.com/project-serum/anchor/pull/305)).
* ts: Event coder `decode` API changed to decode strings directly instead of buffers ([#292](https://github.com/project-serum/anchor/pull/292)).
* ts: Event coder `encode` API removed ([#292](https://github.com/project-serum/anchor/pull/292)).

## [0.5.0] - 2021-05-07

### Features

* client: Adds support for state instructions ([#248](https://github.com/project-serum/anchor/pull/248)).
* lang: Add `anchor-debug` feature flag for logging ([#253](https://github.com/project-serum/anchor/pull/253)).
* ts: Add support for u16 ([#255](https://github.com/project-serum/anchor/pull/255)).

### Breaking Changes

* client: Renames `RequestBuilder::new` to `RequestBuilder::from` ([#248](https://github.com/project-serum/anchor/pull/248)).
* lang: Renames the generated `instruction::state::Ctor` struct to `instruction::state::New` ([#248](https://github.com/project-serum/anchor/pull/248)).

## [0.4.5] - 2021-04-29

* spl: Add serum DEX CPI client ([#224](https://github.com/project-serum/anchor/pull/224)).

## [0.4.4] - 2021-04-18

### Features

* lang: Allows one to specify multiple `with` targets when creating associated acconts ([#197](https://github.com/project-serum/anchor/pull/197)).
* lang, ts: Add array support ([#202](https://github.com/project-serum/anchor/pull/202)).
* lang: Zero copy deserialization for accounts ([#202](https://github.com/project-serum/anchor/pull/202), [#206](https://github.com/project-serum/anchor/pull/206)).
* lang, spl, cli, client: Upgrade solana toolchain to 1.6.6 ([#210](https://github.com/project-serum/anchor/pull/210)).

## [0.4.3] - 2021-04-13

### Features

* lang: CPI clients for program state instructions ([#43](https://github.com/project-serum/anchor/pull/43)).
* lang: Add `#[account(owner = <program>)]` constraint ([#178](https://github.com/project-serum/anchor/pull/178)).
* lang, cli, ts: Add `#[account(associated = <target>)]` and `#[associated]` attributes for creating associated program accounts within programs. The TypeScript package can fetch these accounts with a new `<program>.account.<account-name>.associated` (and `associatedAddress`) method ([#186](https://github.com/project-serum/anchor/pull/186)).

### Fixes

* lang: Unused `#[account]`s are now parsed into the IDL correctly ([#177](https://github.com/project-serum/anchor/pull/177)).

## [0.4.2] - 2021-04-10

### Features

* cli: Fund Anchor.toml configured wallet when testing ([#164](https://github.com/project-serum/anchor/pull/164)).
* spl: Add initialize_account instruction for spl tokens ([#166](https://github.com/project-serum/anchor/pull/166)).

## [0.4.1] - 2021-04-06

* cli: Version verifiable docker builder ([#145](https://github.com/project-serum/anchor/pull/145)).

## [0.4.0] - 2021-04-04

### Features

* cli: Specify test files to run ([#118](https://github.com/project-serum/anchor/pull/118)).
* lang: Allow overriding the `#[state]` account's size ([#121](https://github.com/project-serum/anchor/pull/121)).
* lang, client, ts: Add event emission and subscriptions ([#89](https://github.com/project-serum/anchor/pull/89)).
* lang/account: Allow namespacing account discriminators ([#128](https://github.com/project-serum/anchor/pull/128)).
* cli: TypeScript migrations ([#132](https://github.com/project-serum/anchor/pull/132)).
* lang: Add `#[account(executable)]` attribute ([#140](https://github.com/project-serum/anchor/pull/140)).

### Breaking Changes

* client: Replace url str with `Cluster` struct when constructing clients ([#89](https://github.com/project-serum/anchor/pull/89)).
* lang: Changes the account discriminator of `IdlAccount` to be namespaced by `"internal"` ([#128](https://github.com/project-serum/anchor/pull/128)).
* lang, spl, cli: Upgrade solana toolchain to 1.6.3, a major version upgrade even though only the minor version is incremented. This allows for the removal of `-#![feature(proc_macro_hygiene)]`. ([#139](https://github.com/project-serum/anchor/pull/139)).

## [0.3.0] - 2021-03-12

### Features

* ts: Allow preloading instructions for state rpc transactions ([cf9c84](https://github.com/project-serum/anchor/commit/cf9c847e4144989b5bc1936149d171e90204777b)).
* ts: Export sighash coder function ([734c75](https://github.com/project-serum/anchor/commit/734c751882f43beec7ea3f0f4d988b502e3f24e4)).
* cli: Specify programs to embed into local validator genesis via Anchor.toml while testing ([b3803a](https://github.com/project-serum/anchor/commit/b3803aec03fbbae1a794c9aa6a789e6cb58fda99)).
* cli: Allow skipping the creation of a local validator when testing against localnet ([#93](https://github.com/project-serum/anchor/pull/93)).
* cli: Adds support for tests with Typescript ([#94](https://github.com/project-serum/anchor/pull/94)).
* cli: Deterministic and verifiable builds ([#100](https://github.com/project-serum/anchor/pull/100)).
* cli, lang: Add write buffers for IDL upgrades ([#107](https://github.com/project-serum/anchor/pull/107)).

## Breaking Changes

* lang: Removes `IdlInstruction::Clear` ([#107](https://github.com/project-serum/anchor/pull/107)).

### Fixes

* cli: Propagates mocha test exit status on error ([79b791](https://github.com/project-serum/anchor/commit/79b791ffa85ffae5b6163fa853562aa568650f21)).

## [0.2.1] - 2021-02-11

### Features

* cli: Embed workspace programs into local validator genesis when testing ([733ec3](https://github.com/project-serum/anchor/commit/733ec300b0308e7d007873b0975585d836333fd4)).
* cli: Stream program logs to `.anchor/program-logs` directory when testing ([ce5ca7](https://github.com/project-serum/anchor/commit/ce5ca7ddab6e0fd579deddcd02094b3f798bbe6a)).
* spl: Add shared memory api [(d92cb1)](https://github.com/project-serum/anchor/commit/d92cb1516b78696d1257e41d0c5ac6821716300e).
* lang/attribute/access-control: Allow specifying multiple modifier functions ([845df6](https://github.com/project-serum/anchor/commit/845df6d1960bb544fa0f2e3331ec79cc804edeb6)).
* lang/syn: Allow state structs that don't have a ctor or impl block (just trait implementations) ([a78000](https://github.com/project-serum/anchor/commit/a7800026833d64579e5b19c90d724ecc20d2a455)).
* ts: Add instruction method to state namespace ([627c27](https://github.com/project-serum/anchor/commit/627c275e9cdf3dafafcf44473ba8146cc7979d44)).
* lang/syn, ts: Add support for u128 and i128 ([#83](https://github.com/project-serum/anchor/pull/83)).

## [0.2.0] - 2021-02-08

### Features

* lang: Adds the ability to create and use CPI program interfaces ([#66](https://github.com/project-serum/anchor/pull/66/files?file-filters%5B%5D=)).

### Breaking Changes

* lang, client, ts: Migrate from rust enum based method dispatch to a variant of sighash ([#64](https://github.com/project-serum/anchor/pull/64)).

## [0.1.0] - 2021-01-31

Initial release.

### Includes

* lang: `anchor-lang` crate providing a Rust eDSL for Solana.
* lang/attribute/access-control: Internal attribute macro for function modifiers.
* lang/attribute/account: Internal attribute macro for defining Anchor accounts.
* lang/attribute/error: Internal attribute macro for defining Anchor program errors.
* lang/attribute/program: Internal attribute macro for defining an Anchor program.
* lang/attribute/state: Internal attribute macro for defining an Anchor program state struct.
* lang/derive/accounts: Internal derive macro for defining deserialized account structs.
* lang/syn: Internal crate for parsing the Anchor eDSL, generating code, and an IDL.
* spl: `anchor-spl` crate providing CPI clients for Anchor programs.
* client: `anchor-client` crate providing Rust clients for Anchor programs.
* ts: `@project-serum/anchor` package for generating TypeScript clients.
* cli: Command line interface for managing Anchor programs.<|MERGE_RESOLUTION|>--- conflicted
+++ resolved
@@ -15,11 +15,8 @@
 
 * lang: Add new `AccountSysvarMismatch` error code and test cases for sysvars ([#1535](https://github.com/project-serum/anchor/pull/1535)).
 * spl: Add support for revoke instruction ([#1493](https://github.com/project-serum/anchor/pull/1493)).
-<<<<<<< HEAD
-* lang: Add return values to CPI client. ([]()).
-=======
 * ts: Add provider parameter to `Spl.token` factory method ([#1597](https://github.com/project-serum/anchor/pull/1597)).
->>>>>>> b149fc52
+* lang: Add return values to CPI client. ([#1598](https://github.com/project-serum/anchor/pull/1598)).
 
 ### Fixes
 
