--- conflicted
+++ resolved
@@ -25,6 +25,7 @@
 
 * avm: `amv install` switches to the newly installed version after installation finishes ([#1670](https://github.com/project-serum/anchor/pull/1670)).
 * spl: Re-export the `spl_token` crate ([#1665](https://github.com/project-serum/anchor/pull/1665)).
+* lang, cli, spl: Update solana toolchain to v1.9.13 ([#1653](https://github.com/project-serum/anchor/pull/1653)).
 
 ## [0.23.0] - 2022-03-20
 
@@ -62,11 +63,7 @@
 * lang: Add support for logging expected and actual values and pubkeys. Add `require_eq` and `require_keys_eq` macros. Add default error code to `require` macro ([#1572](https://github.com/project-serum/anchor/pull/1572)).
 * lang: Add `system_program` CPI wrapper functions. Make `system_program` module public instead of re-exporting `system_program::System`([#1629](https://github.com/project-serum/anchor/pull/1629)).
 * cli: `avm use` no long prompts [y/n] if an install is needed first - it just tells the user to `avm install` ([#1565](https://github.com/project-serum/anchor/pull/1565))
-<<<<<<< HEAD
-* lang, cli, spl: Update solana toolchain to v1.9.0 ([#1653](https://github.com/project-serum/anchor/pull/1653)).
-=======
 * ts: Add `AnchorError` with program stack and also a program stack for non-`AnchorError` errors ([#1640](https://github.com/project-serum/anchor/pull/1640)). `AnchorError` is not returned for `processed` tx that have `skipPreflight` set to `true` (it falls back to `ProgramError` or the raw solana library error).
->>>>>>> a2e760c5
 
 ## [0.22.1] - 2022-02-28
 
