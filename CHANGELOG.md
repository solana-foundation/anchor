--- conflicted
+++ resolved
@@ -13,14 +13,10 @@
 
 ### Fixes
 
-<<<<<<< HEAD
 * ts: Add type declarations for conditional `workspace` and `Wallet` exports ([#1137](https://github.com/project-serum/anchor/pull/1137)).
-* ts: fix `translateAddress` which currently leads to failing browser code. Now uses `PublicKey` constructor instead of prototype chain constructor name checking which doesn't work in the presence of code minifying/mangling([1138](https://github.com/project-serum/anchor/pull/1138))
-=======
 * ts: Change commitment message `recent` to `processed` and `max` to `finalized` ([#1128](https://github.com/project-serum/anchor/pull/1128))
 * ts: fix `translateAddress` which currently leads to failing browser code. Now uses `PublicKey` constructor instead of prototype chain constructor name checking which doesn't work in the presence of code minifying/mangling([#1138](https://github.com/project-serum/anchor/pull/1138))
 * lang: add missing check that verifies that account is ATA when using `init_if_needed` and init is not needed([#1221](https://github.com/project-serum/anchor/pull/1221))
->>>>>>> b3720a0b
 
 ### Features
 
