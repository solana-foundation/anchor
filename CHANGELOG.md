--- conflicted
+++ resolved
@@ -8,8 +8,6 @@
 **Note:** Version 0 of Semantic Versioning is handled differently from version 1 and above.
 The minor version will be incremented upon a breaking change and the patch version will be
 incremented for features.
-
-### Features
 
 ## [Unreleased]
 
@@ -22,23 +20,16 @@
 
 ### Features
 
-<<<<<<< HEAD
 * lang: Add `ErrorCode::AccountNotInitialized` error to separate the situation when the account has the wrong owner from when it does not exist (#[1024](https://github.com/project-serum/anchor/pull/1024)).
 * lang: Called instructions now log their name by default. This can be turned off with the `no-log-ix-name` flag ([#1057](https://github.com/project-serum/anchor/pull/1057)).
 * lang: `ProgramData` and `UpgradableLoaderState` can now be passed into `Account` as generics. see [UpgradeableLoaderState](https://docs.rs/solana-program/latest/solana_program/bpf_loader_upgradeable/enum.UpgradeableLoaderState.html). `UpgradableLoaderState` can also be matched on to get `ProgramData`, but when `ProgramData` is used instead, anchor does the serialization and checking that it is actually program data for you  ([#1095](https://github.com/project-serum/anchor/pull/1095)).
 * ts: Add better error msgs in the ts client if something wrong (i.e. not a pubkey or a string) is passed in as an account in an instruction accounts object ([#1098](https://github.com/project-serum/anchor/pull/1098)).
-* ts: Add inputs `postInstructions` and `preInstructions` as a replacement for (the now deprecated) `instructions`
-
-### Breaking
-
-* lang/ts: Error codes have been mapped to new numbers to allow for more errors per namespace ([#1096](https://github.com/project-serum/anchor/pull/1096)).
-=======
-* lang: Add `ErrorCode::AccountNotInitialized` error to separate the situation when the account has the wrong owner from when it does not exist (#[1024](https://github.com/project-serum/anchor/pull/1024))
-* lang: Called instructions now log their name by default. This can be turned off with the `no-log-ix-name` flag ([#1057](https://github.com/project-serum/anchor/pull/1057))
-* ts: Add `getAccountInfo` helper method to account namespace/client ([#1084](https://github.com/project-serum/anchor/pull/1084))
-* lang: `ProgramData` and `UpgradableLoaderState` can now be passed into `Account` as generics. see [UpgradeableLoaderState](https://docs.rs/solana-program/latest/solana_program/bpf_loader_upgradeable/enum.UpgradeableLoaderState.html). `UpgradableLoaderState` can also be matched on to get `ProgramData`, but when `ProgramData` is used instead, anchor does the serialization and checking that it is actually program data for you  ([#1095](https://github.com/project-serum/anchor/pull/1095))
-* ts: Add better error msgs in the ts client if something wrong (i.e. not a pubkey or a string) is passed in as an account in an instruction accounts object ([#1098](https://github.com/project-serum/anchor/pull/1098))
->>>>>>> bef1bd8b
+* ts: Add inputs `postInstructions` and `preInstructions` as a replacement for (the now deprecated) `instructions` ([#1007](https://github.com/project-serum/anchor/pull/1007)).
+* ts: Add `getAccountInfo` helper method to account namespace/client ([#1084](https://github.com/project-serum/anchor/pull/1084)).
+
+### Breaking
+
+* lang, ts: Error codes have been mapped to new numbers to allow for more errors per namespace ([#1096](https://github.com/project-serum/anchor/pull/1096)).
 
 
 ## [0.18.2] - 2021-11-14
