--- conflicted
+++ resolved
@@ -23,14 +23,9 @@
 
 ### Fixes
 
-<<<<<<< HEAD
-- cli: Move `overflow-checks` into workspace `Cargo.toml` so that it will not be ignored by compiler ([#1806](https://github.com/project-serum/anchor/pull/1806)).
-- lang: Fix missing account name information when deserialization fails when using `init` or `zero` ([#1800](https://github.com/project-serum/anchor/pull/1800)).
-=======
 * cli: Move `overflow-checks` into workspace `Cargo.toml` so that it will not be ignored by compiler ([#1806](https://github.com/project-serum/anchor/pull/1806)).
 * lang: Fix missing account name information when deserialization fails when using `init` or `zero` ([#1800](https://github.com/project-serum/anchor/pull/1800)).
 * ts: Expose the wallet's publickey on the Provider ([#1845](https://github.com/project-serum/anchor/pull/1845)).
->>>>>>> e6155dbc
 
 ## [0.24.2] - 2022-04-13
 
