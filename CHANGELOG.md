# Changelog

All notable changes to this project will be documented in this file.

The format is based on [Keep a Changelog](https://keepachangelog.com/en/1.0.0/),
and this project adheres to [Semantic Versioning](https://semver.org/spec/v2.0.0.html).

**Note:** Version 0 of Semantic Versioning is handled differently from version 1 and above.
The minor version will be incremented upon a breaking change and the patch version will be
incremented for features.

## [Unreleased]

### Features

<<<<<<< HEAD
* cli: Add support for configuration options for `solana-test-validator` in Anchor.toml.
=======
* cli: `target/types` directory now created on build to store a TypeScript types file for each program's IDL ([#795](https://github.com/project-serum/anchor/pull/795)).
* ts: `Program<T>` can now be typed with an IDL type ([#795](https://github.com/project-serum/anchor/pull/795)).
>>>>>>> 0a660d26

## [0.17.0] - 2021-10-03

### Features

* cli: Add `localnet` command for starting a local `solana-test-validator` with the workspace deployed ([#820](https://github.com/project-serum/anchor/pull/820)).

### Breaking

* `CpiContext` accounts must now be used with the accounts struct generated in the `crate::cpi::accounts::*` module. These structs correspond to the accounts context for each instruction, except that each field is of type `AccountInfo` ([#824](https://github.com/project-serum/anchor/pull/824)).

## [0.16.2] - 2021-09-27

### Features

* lang: Add `--detach` flag to `anchor test` ([#770](https://github.com/project-serum/anchor/pull/770)).
* lang: Add `associated_token` keyword for initializing associated token accounts within `#[derive(Accounts)]` ([#790](https://github.com/project-serum/anchor/pull/790)).
* cli: Allow passing through cargo flags for build command ([#719](https://github.com/project-serum/anchor/pull/719)).
* cli: Allow passing through cargo flags for test, verify, and publish commands ([#804](https://github.com/project-serum/anchor/pull/804)).

### Fixes

* lang: Generated `AccountMeta`s for Rust clients now properly set the `isSigner` field ([#762](https://github.com/project-serum/anchor/pull/762)).

## [0.16.1] - 2021-09-17

### Fixes

* lang: `Signer` type now sets isSigner to true in the IDL ([#750](https://github.com/project-serum/anchor/pull/750)).

## [0.16.0] - 2021-09-16

### Features

* lang: `Program` type introduced for executable accounts ([#705](https://github.com/project-serum/anchor/pull/705)).
* lang: `Signer` type introduced for signing accounts where data is not used ([#705](https://github.com/project-serum/anchor/pull/705)).
* lang: `UncheckedAccount` type introduced as a preferred alias for `AccountInfo` ([#745](https://github.com/project-serum/anchor/pull/745)).

### Breaking Changes

* lang: `#[account(owner = <pubkey>)]` now requires a `Pubkey` instead of an account ([#691](https://github.com/project-serum/anchor/pull/691)).

## [0.15.0] - 2021-09-07

### Features

* lang: Add new `Account` type to replace `ProgramAccount` and `CpiAccount`, both of which are deprecated ([#686](https://github.com/project-serum/anchor/pull/686)).
* lang: `Box` can be used with `Account` types to reduce stack usage ([#686](https://github.com/project-serum/anchor/pull/686)).
* lang: Add `Owner` trait, which is automatically implemented by all `#[account]` structs ([#686](https://github.com/project-serum/anchor/pull/686)).
* lang: Check that ProgramAccount writable before mut borrow (`anchor-debug` only) ([#681](https://github.com/project-serum/anchor/pull/681)).

### Breaking Changes

* lang: All programs must now define their program id in source via `declare_id!` ([#686](https://github.com/project-serum/anchor/pull/686)).

## [0.14.0] - 2021-09-02

### Features

* lang: Ignore `Unnamed` structs instead of panic ([#605](https://github.com/project-serum/anchor/pull/605)).
* lang: Add constraints for initializing mint accounts as pdas, `#[account(init, seeds = [...], mint::decimals = <expr>, mint::authority = <expr>)]` ([#562](https://github.com/project-serum/anchor/pull/562)).
* lang: Add `AsRef<AccountInfo>` for `AccountInfo` wrappers ([#652](https://github.com/project-serum/anchor/pull/652)).
* lang: Optimize `trait Key` by removing `AccountInfo` cloning ([#652](https://github.com/project-serum/anchor/pull/652)).
* cli, client, lang: Update solana toolchain to v1.7.11 ([#653](https://github.com/project-serum/anchor/pull/653)).

### Breaking Changes

* lang: Change `#[account(init, seeds = [...], token = <expr>, authority = <expr>)]` to `#[account(init, token::mint = <expr> token::authority = <expr>)]` ([#562](https://github.com/project-serum/anchor/pull/562)).
* lang: `#[associated]` and `#[account(associated = <target>, with = <target>)]` are both removed ([#612](https://github.com/project-serum/anchor/pull/612)).
* cli: Removed `anchor launch` command ([#634](https://github.com/project-serum/anchor/pull/634)).
* lang: `#[account(init)]` now creates the account inside the same instruction to be consistent with initializing PDAs. To maintain the old behavior of `init`, replace it with `#[account(zero)]` ([#641](https://github.com/project-serum/anchor/pull/641)).
* lang: `bump` must be provided when using the `seeds` constraint. This has been added as an extra safety constraint to ensure that whenever a PDA is initialized via a constraint the bump used is the one created by `Pubkey::find_program_address` ([#641](https://github.com/project-serum/anchor/pull/641)).
* lang: `try_from_init` has been removed from `Loader`, `ProgramAccount`, and `CpiAccount`  and replaced with `try_from_unchecked` ([#641](https://github.com/project-serum/anchor/pull/641)).
* lang: Remove `AccountsInit` trait ([#641](https://github.com/project-serum/anchor/pull/641)).
* lang: `try_from` methods for `ProgramAccount`, `Loader`, and `ProgramState` now take in an additional `program_id: &Pubkey` parameter ([#660](https://github.com/project-serum/anchor/pull/660)).

## [0.13.2] - 2021-08-11

### Fixes

* cli: Fix `anchor init` command "Workspace not found" regression ([#598](https://github.com/project-serum/anchor/pull/598)).

## [0.13.1] - 2021-08-10

### Features

* cli: Programs embedded into genesis during tests will produce program logs ([#594](https://github.com/project-serum/anchor/pull/594)).

### Fixes

* cli: Allows Cargo.lock to exist in workspace subdirectories when publishing ([#593](https://github.com/project-serum/anchor/pull/593)).

## [0.13.0] - 2021-08-08

### Features

* cli: Adds a `[registry]` section in the Anchor toml ([#570](https://github.com/project-serum/anchor/pull/570)).
* cli: Adds the `anchor login <api-token>` command ([#570](https://github.com/project-serum/anchor/pull/570)).
* cli: Adds the `anchor publish <package>` command ([#570](https://github.com/project-serum/anchor/pull/570)).
* cli: Adds a root level `anchor_version` field to the Anchor.toml for specifying the anchor docker image to use for verifiable builds ([#570](https://github.com/project-serum/anchor/pull/570)).
* cli: Adds a root level `solana_version` field to the Anchor.toml for specifying the solana toolchain to use for verifiable builds ([#570](https://github.com/project-serum/anchor/pull/570)).
* lang: Dynamically fetch rent sysvar for when using `init` ([#587](https://github.com/project-serum/anchor/pull/587)).

### Breaking

* cli: `[clusters.<network>]` Anchor.toml section has been renamed to `[programs.<network>]` ([#570](https://github.com/project-serum/anchor/pull/570)).
* cli: `[workspace]` member and exclude arrays must now be filepaths relative to the workpsace root ([#570](https://github.com/project-serum/anchor/pull/570)).

## [0.12.0] - 2021-08-03

### Features

* cli: Add keys `members` / `exclude` in config `programs` section ([#546](https://github.com/project-serum/anchor/pull/546)).
* cli: Allow program address configuration for test command through `clusters.localnet` ([#554](https://github.com/project-serum/anchor/pull/554)).
* lang: IDLs are now parsed from the entire crate ([#517](https://github.com/project-serum/anchor/pull/517)).
* spl: Dex permissioned markets proxy ([#519](https://github.com/project-serum/anchor/pull/519), [#543](https://github.com/project-serum/anchor/pull/543)).

### Breaking Changes

* ts: Use `hex` by default for decoding Instruction ([#547](https://github.com/project-serum/anchor/pull/547)).
* lang: `CpiAccount::reload` mutates the existing struct instead of returning a new one ([#526](https://github.com/project-serum/anchor/pull/526)).
* cli: Anchor.toml now requires an explicit `[scripts]` test command ([#550](https://github.com/project-serum/anchor/pull/550)).

## [0.11.1] - 2021-07-09

### Features

* lang: Adds `require` macro for specifying assertions that return error codes on failure ([#483](https://github.com/project-serum/anchor/pull/483)).
* lang: Allow one to specify arbitrary programs as the owner when creating PDA ([#483](https://github.com/project-serum/anchor/pull/483)).
* lang: A new `bump` keyword is added to the accounts constraints, which is used to add an optional bump seed to the end of a `seeds` array. When used in conjunction with *both* `init` and `seeds`, then the program executes `find_program_address` to assert that the given bump is the canonical bump ([#483](https://github.com/project-serum/anchor/pull/483)).

### Fixes

* lang: Preserve all instruction data for fallback functions ([#483](https://github.com/project-serum/anchor/pull/483)).
* ts: Event listener not firing when creating associated accounts ([#356](https://github.com/project-serum/anchor/issues/356)).

## [0.11.0] - 2021-07-03

### Features

* lang: Add fallback functions ([#457](https://github.com/project-serum/anchor/pull/457)).
* lang: Add feature flag for using the old state account discriminator. This is a temporary flag for those with programs built prior to v0.7.0 but want to use the latest Anchor version. Expect this to be removed in a future version ([#446](https://github.com/project-serum/anchor/pull/446)).
* lang: Add generic support to Accounts ([#496](https://github.com/project-serum/anchor/pull/496)).

### Breaking Changes

* cli: Remove `.spec` suffix on TypeScript tests files ([#441](https://github.com/project-serum/anchor/pull/441)).
* lang: Remove `belongs_to` constraint ([#459](https://github.com/project-serum/anchor/pull/459)).

## [0.10.0] - 2021-06-27

### Features

* lang: Add `#[account(address = <expr>)]` constraint for asserting the address of an account ([#400](https://github.com/project-serum/anchor/pull/400)).
* lang: Add `#[account(init, token = <mint-target>, authority = <token-owner-target>...)]` constraint for initializing SPL token accounts as program derived addresses for the program. Can be used when initialized via `seeds` or `associated` ([#400](https://github.com/project-serum/anchor/pull/400)).
* lang: Add `associated_seeds!` macro for generating signer seeds for CPIs signed by an `#[account(associated = <target>)]` account ([#400](https://github.com/project-serum/anchor/pull/400)).
* cli: Add `[scripts]` section to the Anchor.toml for specifying workspace scripts that can be run via `anchor run <script>` ([#400](https://github.com/project-serum/anchor/pull/400)).
* cli: `[clusters.<network>]` table entries can now also use `{ address = <base58-str>, idl = <filepath-str> }` to specify workspace programs ([#400](https://github.com/project-serum/anchor/pull/400)).

### Breaking Changes

* cli: Remove `--yarn` flag in favor of using `npx` ([#432](https://github.com/project-serum/anchor/pull/432)).

## [0.9.0] - 2021-06-15

### Features

* lang: Instruction data is now available to accounts constraints ([#386](https://github.com/project-serum/anchor/pull/386)).
* lang: Initialize program derived addresses with accounts constraints ([#386](https://github.com/project-serum/anchor/pull/386)).

### Breaking Changes

* lang: Event field names in IDLs are now mixed case. ([#379](https://github.com/project-serum/anchor/pull/379)).
* lang: Accounts trait now accepts an additional `&[u8]` parameter ([#386](https://github.com/project-serum/anchor/pull/386)).

## [0.8.0] - 2021-06-10

### Features

* cli: Add `--program-name` option for build command to build a single program at a time ([#362](https://github.com/project-serum/anchor/pull/362)).
* cli, client: Parse custom cluster urls from str ([#369](https://github.com/project-serum/anchor/pull/369)).
* cli, client, lang: Update solana toolchain to v1.7.1 ([#368](https://github.com/project-serum/anchor/pull/369)).
* ts: Instruction decoding and formatting ([#372](https://github.com/project-serum/anchor/pull/372)).
* lang: Add `#[account(close = <destination>)]` constraint for closing accounts and sending the rent exemption lamports to a specified destination account ([#371](https://github.com/project-serum/anchor/pull/371)).

### Fixes

* lang: Allows one to use `remaining_accounts` with `CpiContext` by implementing the `ToAccountMetas` trait on `CpiContext` ([#351](https://github.com/project-serum/anchor/pull/351/files)).

### Breaking

* lang, ts: Framework defined error codes are introduced, reserving error codes 0-300 for Anchor, and 300 and up for user defined error codes ([#354](https://github.com/project-serum/anchor/pull/354)).

## [0.7.0] - 2021-05-31

### Features

* cli: Add global options for override Anchor.toml values ([#313](https://github.com/project-serum/anchor/pull/313)).
* spl: Add `SetAuthority` instruction ([#307](https://github.com/project-serum/anchor/pull/307/files)).
* spl: Add init and close open orders instructions ([#245](https://github.com/project-serum/anchor/pull/245)).
* lang: `constraint = <expression>` added as a replacement for (the now deprecated) string literal constraints ([#341](https://github.com/project-serum/anchor/pull/341)).
* lang: Span information is now preserved, providing informative compiler error messages ([#341](https://github.com/project-serum/anchor/pull/341)).
* ts: Address metadata is now optional for `anchor.workspace` clients ([#310](https://github.com/project-serum/anchor/pull/310)).

### Breaking Changes

* ts: Retrieving deserialized accounts from the `<program>.account.<my-account>` and `<program>.state` namespaces now require explicitly invoking the `fetch` API. For example, `program.account.myAccount(<adddress>)` and `program.state()` is now `program.account.myAccount.fetch(<address>)` and `program.state.fetch()` ([#322](https://github.com/project-serum/anchor/pull/322)).
* lang: `#[account(associated)]` now requires `init` to be provided to create an associated account. If not provided, then the address will be assumed to exist, and a constraint will be added to ensure the correctness of the address ([#318](https://github.com/project-serum/anchor/pull/318)).
* lang, ts: Change account discriminator pre-image of the `#[state]` account discriminator to be namespaced by "state:" ([#320](https://github.com/project-serum/anchor/pull/320)).
* lang, ts: Change domain delimiters for the pre-image of the instruciton sighash to be a single colon `:` to be consistent with accounts ([#321](https://github.com/project-serum/anchor/pull/321)).
* lang: Associated constraints no longer automatically implement `mut` ([#341](https://github.com/project-serum/anchor/pull/341)).
* lang: Associated `space` constraints must now be literal integers instead of literal strings ([#341](https://github.com/project-serum/anchor/pull/341)).

## [0.6.0] - 2021-05-23

### Features

* ts: Add `program.simulate` namespace ([#266](https://github.com/project-serum/anchor/pull/266)).
* ts: Introduce `Address` type, allowing one to use Base 58 encoded strings in public APIs ([#304](https://github.com/project-serum/anchor/pull/304)).
* ts: Replace deprecated `web3.Account` with `web3.Signer` in public APIs ([#296](https://github.com/project-serum/anchor/pull/296)).
* ts: Generated `anchor.workspace` clients can now be customized per network with `[cluster.<slug>]` in the Anchor.toml ([#308](https://github.com/project-serum/anchor/pull/308)).
* cli: Add yarn flag to test command ([#267](https://github.com/project-serum/anchor/pull/267)).
* cli: Add `--skip-build` flag to test command ([301](https://github.com/project-serum/anchor/pull/301)).
* cli: Add `anchor shell` command to spawn a node shell populated with an Anchor.toml based environment ([#303](https://github.com/project-serum/anchor/pull/303)).

### Breaking Changes

* cli: The Anchor.toml's `wallet` and `cluster` settings must now be under the `[provider]` table ([#305](https://github.com/project-serum/anchor/pull/305)).
* ts: Event coder `decode` API changed to decode strings directly instead of buffers ([#292](https://github.com/project-serum/anchor/pull/292)).
* ts: Event coder `encode` API removed ([#292](https://github.com/project-serum/anchor/pull/292)).

## [0.5.0] - 2021-05-07

### Features

* client: Adds support for state instructions ([#248](https://github.com/project-serum/anchor/pull/248)).
* lang: Add `anchor-debug` feature flag for logging ([#253](https://github.com/project-serum/anchor/pull/253)).
* ts: Add support for u16 ([#255](https://github.com/project-serum/anchor/pull/255)).

### Breaking Changes

* client: Renames `RequestBuilder::new` to `RequestBuilder::from` ([#248](https://github.com/project-serum/anchor/pull/248)).
* lang: Renames the generated `instruction::state::Ctor` struct to `instruction::state::New` ([#248](https://github.com/project-serum/anchor/pull/248)).

## [0.4.5] - 2021-04-29

* spl: Add serum DEX CPI client ([#224](https://github.com/project-serum/anchor/pull/224)).

## [0.4.4] - 2021-04-18

### Features

* lang: Allows one to specify multiple `with` targets when creating associated acconts ([#197](https://github.com/project-serum/anchor/pull/197)).
* lang, ts: Add array support ([#202](https://github.com/project-serum/anchor/pull/202)).
* lang: Zero copy deserialization for accounts ([#202](https://github.com/project-serum/anchor/pull/202), [#206](https://github.com/project-serum/anchor/pull/206)).
* lang, spl, cli, client: Upgrade solana toolchain to 1.6.6 ([#210](https://github.com/project-serum/anchor/pull/210)).

## [0.4.3] - 2021-04-13

### Features

* lang: CPI clients for program state instructions ([#43](https://github.com/project-serum/anchor/pull/43)).
* lang: Add `#[account(owner = <program>)]` constraint ([#178](https://github.com/project-serum/anchor/pull/178)).
* lang, cli, ts: Add `#[account(associated = <target>)]` and `#[associated]` attributes for creating associated program accounts within programs. The TypeScript package can fetch these accounts with a new `<program>.account.<account-name>.associated` (and `associatedAddress`) method ([#186](https://github.com/project-serum/anchor/pull/186)).

### Fixes

* lang: Unused `#[account]`s are now parsed into the IDL correctly ([#177](https://github.com/project-serum/anchor/pull/177)).

## [0.4.2] - 2021-04-10

### Features

* cli: Fund Anchor.toml configured wallet when testing ([#164](https://github.com/project-serum/anchor/pull/164)).
* spl: Add initialize_account instruction for spl tokens ([#166](https://github.com/project-serum/anchor/pull/166)).

## [0.4.1] - 2021-04-06

* cli: Version verifiable docker builder ([#145](https://github.com/project-serum/anchor/pull/145)).

## [0.4.0] - 2021-04-04

### Features

* cli: Specify test files to run ([#118](https://github.com/project-serum/anchor/pull/118)).
* lang: Allow overriding the `#[state]` account's size ([#121](https://github.com/project-serum/anchor/pull/121)).
* lang, client, ts: Add event emission and subscriptions ([#89](https://github.com/project-serum/anchor/pull/89)).
* lang/account: Allow namespacing account discriminators ([#128](https://github.com/project-serum/anchor/pull/128)).
* cli: TypeScript migrations ([#132](https://github.com/project-serum/anchor/pull/132)).
* lang: Add `#[account(executable)]` attribute ([#140](https://github.com/project-serum/anchor/pull/140)).

### Breaking Changes

* client: Replace url str with `Cluster` struct when constructing clients ([#89](https://github.com/project-serum/anchor/pull/89)).
* lang: Changes the account discriminator of `IdlAccount` to be namespaced by `"internal"` ([#128](https://github.com/project-serum/anchor/pull/128)).
* lang, spl, cli: Upgrade solana toolchain to 1.6.3, a major version upgrade even though only the minor version is incremented. This allows for the removal of `-#![feature(proc_macro_hygiene)]`. ([#139](https://github.com/project-serum/anchor/pull/139)).

## [0.3.0] - 2021-03-12

### Features

* ts: Allow preloading instructions for state rpc transactions ([cf9c84](https://github.com/project-serum/anchor/commit/cf9c847e4144989b5bc1936149d171e90204777b)).
* ts: Export sighash coder function ([734c75](https://github.com/project-serum/anchor/commit/734c751882f43beec7ea3f0f4d988b502e3f24e4)).
* cli: Specify programs to embed into local validator genesis via Anchor.toml while testing ([b3803a](https://github.com/project-serum/anchor/commit/b3803aec03fbbae1a794c9aa6a789e6cb58fda99)).
* cli: Allow skipping the creation of a local validator when testing against localnet ([#93](https://github.com/project-serum/anchor/pull/93)).
* cli: Adds support for tests with Typescript ([#94](https://github.com/project-serum/anchor/pull/94)).
* cli: Deterministic and verifiable builds ([#100](https://github.com/project-serum/anchor/pull/100)).
* cli, lang: Add write buffers for IDL upgrades ([#107](https://github.com/project-serum/anchor/pull/107)).

## Breaking Changes

* lang: Removes `IdlInstruction::Clear` ([#107](https://github.com/project-serum/anchor/pull/107)).

### Fixes

* cli: Propagates mocha test exit status on error ([79b791](https://github.com/project-serum/anchor/commit/79b791ffa85ffae5b6163fa853562aa568650f21)).

## [0.2.1] - 2021-02-11

### Features

* cli: Embed workspace programs into local validator genesis when testing ([733ec3](https://github.com/project-serum/anchor/commit/733ec300b0308e7d007873b0975585d836333fd4)).
* cli: Stream program logs to `.anchor/program-logs` directory when testing ([ce5ca7](https://github.com/project-serum/anchor/commit/ce5ca7ddab6e0fd579deddcd02094b3f798bbe6a)).
* spl: Add shared memory api [(d92cb1)](https://github.com/project-serum/anchor/commit/d92cb1516b78696d1257e41d0c5ac6821716300e).
* lang/attribute/access-control: Allow specifying multiple modifier functions ([845df6](https://github.com/project-serum/anchor/commit/845df6d1960bb544fa0f2e3331ec79cc804edeb6)).
* lang/syn: Allow state structs that don't have a ctor or impl block (just trait implementations) ([a78000](https://github.com/project-serum/anchor/commit/a7800026833d64579e5b19c90d724ecc20d2a455)).
* ts: Add instruction method to state namespace ([627c27](https://github.com/project-serum/anchor/commit/627c275e9cdf3dafafcf44473ba8146cc7979d44)).
* lang/syn, ts: Add support for u128 and i128 ([#83](https://github.com/project-serum/anchor/pull/83)).

## [0.2.0] - 2021-02-08

### Features

* lang: Adds the ability to create and use CPI program interfaces ([#66](https://github.com/project-serum/anchor/pull/66/files?file-filters%5B%5D=)).

### Breaking Changes

* lang, client, ts: Migrate from rust enum based method dispatch to a variant of sighash ([#64](https://github.com/project-serum/anchor/pull/64)).

## [0.1.0] - 2021-01-31

Initial release.

### Includes

* lang: `anchor-lang` crate providing a Rust eDSL for Solana.
* lang/attribute/access-control: Internal attribute macro for function modifiers.
* lang/attribute/account: Internal attribute macro for defining Anchor accounts.
* lang/attribute/error: Internal attribute macro for defining Anchor program errors.
* lang/attribute/program: Internal attribute macro for defining an Anchor program.
* lang/attribute/state: Internal attribute macro for defining an Anchor program state struct.
* lang/derive/accounts: Internal derive macro for defining deserialized account structs.
* lang/syn: Internal crate for parsing the Anchor eDSL, generating code, and an IDL.
* spl: `anchor-spl` crate providing CPI clients for Anchor programs.
* client: `anchor-client` crate providing Rust clients for Anchor programs.
* ts: `@project-serum/anchor` package for generating TypeScript clients.
* cli: Command line interface for managing Anchor programs.<|MERGE_RESOLUTION|>--- conflicted
+++ resolved
@@ -13,12 +13,9 @@
 
 ### Features
 
-<<<<<<< HEAD
-* cli: Add support for configuration options for `solana-test-validator` in Anchor.toml.
-=======
+* cli: Add support for configuration options for `solana-test-validator` in Anchor.toml ([#834](https://github.com/project-serum/anchor/pull/834)).
 * cli: `target/types` directory now created on build to store a TypeScript types file for each program's IDL ([#795](https://github.com/project-serum/anchor/pull/795)).
 * ts: `Program<T>` can now be typed with an IDL type ([#795](https://github.com/project-serum/anchor/pull/795)).
->>>>>>> 0a660d26
 
 ## [0.17.0] - 2021-10-03
 
