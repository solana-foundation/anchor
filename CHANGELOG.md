# Changelog

All notable changes to this project will be documented in this file.

The format is based on [Keep a Changelog](https://keepachangelog.com/en/1.0.0/),
and this project adheres to [Semantic Versioning](https://semver.org/spec/v2.0.0.html).

**Note:** Version 0 of Semantic Versioning is handled differently from version 1 and above.
The minor version will be incremented upon a breaking change and the patch version will be
incremented for features.

## [Unreleased]

### Features

* lang: add check that declared id == program id ([#1451](https://github.com/project-serum/anchor/pull/1451))
* ts: Added float types support ([#1425](https://github.com/project-serum/anchor/pull/1425)).

### Fixes

* ts: Allow nullable types for `Option<T>` mapped types ([#1428](https://github.com/project-serum/anchor/pull/1428)).

### Breaking

* lang: Enforce that the payer for an init-ed account be marked `mut` ([#1271](https://github.com/project-serum/anchor/pull/1271)).
<<<<<<< HEAD
* lang: Require doc comments when using AccountInfo or UncheckedAccount types ([#1452](https://github.com/project-serum/anchor/pull/1452)).
=======
* lang: All error-related code is now in the error module ([#1426](https://github.com/project-serum/anchor/pull/1426)).
>>>>>>> 90bcea1c

## [0.21.0] - 2022-02-07

### Fixes

* ts: Fix the root type declaration of the `Wallet` / `NodeWallet` class ([#1363](https://github.com/project-serum/anchor/pull/1363)).
* ts: Improve type mapping of Account fields into Typescript with additional support for `Option<T>` and `Vec<String>` types ([#1393](https://github.com/project-serum/anchor/pull/1393)).

### Features

* lang: Add `seeds::program` constraint for specifying which program_id to use when deriving PDAs ([#1197](https://github.com/project-serum/anchor/pull/1197)).
* lang: `Context` now has a new `bumps: BTree<String, u8>` argument, mapping account name to bump seed "found" by the accounts context. This allows one to access bump seeds without having to pass them in from the client or recalculate them in the handler ([#1367](https://github.com/project-serum/anchor/pull/1367)).
* lang, ts: Automatically infer PDA addresses ([#1331](https://github.com/project-serum/anchor/pull/1331)).
* ts: Remove error logging in the event parser when log websocket encounters a program error ([#1313](https://github.com/project-serum/anchor/pull/1313)).
* ts: Add new `methods` namespace to the program client, introducing a more ergonomic builder API ([#1324](https://github.com/project-serum/anchor/pull/1324)).
* ts: Add registry utility for fetching the latest verified build ([#1371](https://github.com/project-serum/anchor/pull/1371)).
* cli: Expose the solana-test-validator --account flag in Anchor.toml via [[test.validator.account]] ([#1366](https://github.com/project-serum/anchor/pull/1366)).
* cli: Add avm, a tool for managing anchor-cli versions ([#1385](https://github.com/project-serum/anchor/pull/1385)).

### Breaking

* lang: Put `init_if_needed` behind a feature flag to decrease wrong usage ([#1258](https://github.com/project-serum/anchor/pull/1258)).
* lang: rename `loader_account` module to `account_loader` module ([#1279](https://github.com/project-serum/anchor/pull/1279))
* lang: The `Accounts` trait's `try_accounts` method now has an additional `bumps: &mut BTreeMap<String, u8>` argument, which accumulates bump seeds ([#1367](https://github.com/project-serum/anchor/pull/1367)).
* lang: Providing `bump = <target>` targets with `init` will now error. On `init` only, it is required to use `bump` without a target and access the seed inside function handlers via `ctx.bumps.get("<pda-account-name")`. For subsequent seeds constraints (without init), it is recommended to store the bump on your account and use it as a `bump = <target>` target to minimize compute units used ([#1380](https://github.com/project-serum/anchor/pull/1380)).
* ts: `Coder` is now an interface and the existing class has been renamed to `BorshCoder`. This change allows the generation of Anchor clients for non anchor programs  ([#1259](https://github.com/project-serum/anchor/pull/1259/files)).
* cli: [[test.clone]] key in Anchor.toml is renamed to [[test.validator.clone]] ([#1366](https://github.com/project-serum/anchor/pull/1366)).


## [0.20.1] - 2022-01-09

### Fixes

* lang: Improved error msgs when required programs are missing when using the `init` constraint([#1257](https://github.com/project-serum/anchor/pull/1257))

### Features

* lang: Allow repr overrides for zero copy accounts ([#1273](https://github.com/project-serum/anchor/pull/1273)).

## [0.20.0] - 2022-01-06

### Fixes

* lang: `init_if_needed` now checks rent exemption when init is not needed ([#1250](https://github.com/project-serum/anchor/pull/1250)).
* lang: Add missing owner check when `associated_token::authority` is used ([#1240](https://github.com/project-serum/anchor/pull/1240)).
* ts: Add type declarations for conditional `workspace` and `Wallet` exports ([#1137](https://github.com/project-serum/anchor/pull/1137)).
* ts: Change commitment message `recent` to `processed` and `max` to `finalized` ([#1128](https://github.com/project-serum/anchor/pull/1128))
* ts: fix `translateAddress` which currently leads to failing browser code. Now uses `PublicKey` constructor instead of prototype chain constructor name checking which doesn't work in the presence of code minifying/mangling([#1138](https://github.com/project-serum/anchor/pull/1138))
* lang: add missing check that verifies that account is ATA when using `init_if_needed` and init is not needed([#1221](https://github.com/project-serum/anchor/pull/1221))

### Features

* lang: Add `programdata_address: Option<Pubkey>` field to `Program` account. Will be populated if account is a program owned by the upgradable bpf loader ([#1125](https://github.com/project-serum/anchor/pull/1125))
* lang,ts,ci,cli,docs: update solana toolchain to version 1.8.5([#1133](https://github.com/project-serum/anchor/pull/1133)).
* lang: Account wrappers for non-Anchor programs no longer have to implement the `serialize` function because it has a default impl now. Similarly, they no longer have to implement `try_deserialize` which now delegates to `try_deserialize_unchecked` by default([#1156](https://github.com/project-serum/anchor/pull/1156)).
* lang: Add `set_inner` method to `Account<'a, T>` to enable easy updates ([#1177](https://github.com/project-serum/anchor/pull/1177)).
* lang: Handle arrays with const as length ([#968](https://github.com/project-serum/anchor/pull/968)).
* ts: Add optional commitment argument to `fetch` and `fetchMultiple` ([#1171](https://github.com/project-serum/anchor/pull/1171)).
* lang: Implement `AsRef<T>` for `Account<'a, T>`([#1173](https://github.com/project-serum/anchor/pull/1173))
* cli: Add `anchor expand` command which wraps around `cargo expand` ([#1160](https://github.com/project-serum/anchor/pull/1160))

### Breaking

* client: Client::new and Client::new_with_options now accept `Rc<dyn Signer>` instead of `Keypair` ([#975](https://github.com/project-serum/anchor/pull/975)).
* lang, ts: Change error enum name and message for 'wrong program ownership' account validation ([#1154](https://github.com/project-serum/anchor/pull/1154)).
* lang: Change from `#[repr(packed)]` to `#[repr(C)]` for zero copy accounts ([#1106](https://github.com/project-serum/anchor/pull/1106)).
* lang: Account types can now be found either in the `prelude` module or the `accounts` module but not longer directly under the root.
Deprecated account types are no longer imported by the prelude ([#1208](https://github.com/project-serum/anchor/pull/1208)).

## [0.19.0] - 2021-12-08

### Fixes

* lang: Add `deprecated` attribute to `ProgramAccount` ([#1014](https://github.com/project-serum/anchor/pull/1014)).
* cli: Add version number from programs `Cargo.toml` into extracted IDL ([#1061](https://github.com/project-serum/anchor/pull/1061)).
* lang: Add `deprecated` attribute to `Loader`([#1078](https://github.com/project-serum/anchor/pull/1078)).
* lang: the `init_if_needed` attribute now checks that given attributes (e.g. space, owner, token::authority etc.) are validated even when init is not needed ([#1096](https://github.com/project-serum/anchor/pull/1096)).

### Features

* lang: Add `ErrorCode::AccountNotInitialized` error to separate the situation when the account has the wrong owner from when it does not exist (#[1024](https://github.com/project-serum/anchor/pull/1024)).
* lang: Called instructions now log their name by default. This can be turned off with the `no-log-ix-name` flag ([#1057](https://github.com/project-serum/anchor/pull/1057)).
* lang: `ProgramData` and `UpgradableLoaderState` can now be passed into `Account` as generics. see [UpgradeableLoaderState](https://docs.rs/solana-program/latest/solana_program/bpf_loader_upgradeable/enum.UpgradeableLoaderState.html). `UpgradableLoaderState` can also be matched on to get `ProgramData`, but when `ProgramData` is used instead, anchor does the serialization and checking that it is actually program data for you  ([#1095](https://github.com/project-serum/anchor/pull/1095)).
* ts: Add better error msgs in the ts client if something wrong (i.e. not a pubkey or a string) is passed in as an account in an instruction accounts object ([#1098](https://github.com/project-serum/anchor/pull/1098)).
* ts: Add inputs `postInstructions` and `preInstructions` as a replacement for (the now deprecated) `instructions` ([#1007](https://github.com/project-serum/anchor/pull/1007)).
* ts: Add `getAccountInfo` helper method to account namespace/client ([#1084](https://github.com/project-serum/anchor/pull/1084)).

### Breaking

* lang, ts: Error codes have been mapped to new numbers to allow for more errors per namespace ([#1096](https://github.com/project-serum/anchor/pull/1096)).

## [0.18.2] - 2021-11-14

* cli: Replace global JavaScript dependency installs with local.

### Features

* lang: Add `SystemAccount<'info>` account type for generic wallet addresses or accounts owned by the system program ([#954](https://github.com/project-serum/anchor/pull/954))

### Fixes

* cli: fix dns in NODE_OPTIONS ([#928](https://github.com/project-serum/anchor/pull/928)).
* cli: output TypeScript IDL in `idl parse` subcommand ([#941](https://github.com/project-serum/anchor/pull/941)).
* cli: Add fields `os` and `cpu` to npm package `@project-serum/anchor-cli` ([#976](https://github.com/project-serum/anchor/pull/976)).
* cli: Allow specify output directory for TypeScript IDL ([#940](https://github.com/project-serum/anchor/pull/940)).

### Breaking

* spl: Move permissioned markets into dex repository ([#962](https://github.com/project-serum/anchor/pull/962)).

## [0.18.0] - 2021-10-24

### Features

* cli: Add support for configuration options for `solana-test-validator` in Anchor.toml ([#834](https://github.com/project-serum/anchor/pull/834)).
* cli: `target/types` directory now created on build to store a TypeScript types file for each program's IDL ([#795](https://github.com/project-serum/anchor/pull/795)).
* ts: `Program<T>` can now be typed with an IDL type ([#795](https://github.com/project-serum/anchor/pull/795)).
* lang: Add `mint::freeze_authority` keyword for mint initialization within `#[derive(Accounts)]` ([#835](https://github.com/project-serum/anchor/pull/835)).
* lang: Add `AccountLoader` type for `zero_copy` accounts with support for CPI ([#792](https://github.com/project-serum/anchor/pull/792)).
* lang: Add `#[account(init_if_needed)]` keyword for allowing one to invoke the same instruction even if the account was created already ([#906](https://github.com/project-serum/anchor/pull/906)).
* lang: Add custom errors support for raw constraints ([#905](https://github.com/project-serum/anchor/pull/905)).
* lang, cli, spl: Update solana toolchain to v1.8.0 ([#886](https://github.com/project-serum/anchor/pull/886)).
* lang: Add custom errors support for `signer`, `mut`, `has_one`, `owner`, raw constraints and `address` ([#905](https://github.com/project-serum/anchor/pull/905), [#913](https://github.com/project-serum/anchor/pull/913)).

### Breaking

* lang: Accounts marked with the `#[account(signer)]` constraint now enforce signer when the `"cpi"` feature is enabled ([#849](https://github.com/project-serum/anchor/pull/849)).

## [0.17.0] - 2021-10-03

### Features

* cli: Add `localnet` command for starting a local `solana-test-validator` with the workspace deployed ([#820](https://github.com/project-serum/anchor/pull/820)).

### Breaking

* `CpiContext` accounts must now be used with the accounts struct generated in the `crate::cpi::accounts::*` module. These structs correspond to the accounts context for each instruction, except that each field is of type `AccountInfo` ([#824](https://github.com/project-serum/anchor/pull/824)).

## [0.16.2] - 2021-09-27

### Features

* lang: Add `--detach` flag to `anchor test` ([#770](https://github.com/project-serum/anchor/pull/770)).
* lang: Add `associated_token` keyword for initializing associated token accounts within `#[derive(Accounts)]` ([#790](https://github.com/project-serum/anchor/pull/790)).
* cli: Allow passing through cargo flags for build command ([#719](https://github.com/project-serum/anchor/pull/719)).
* cli: Allow passing through cargo flags for test, verify, and publish commands ([#804](https://github.com/project-serum/anchor/pull/804)).

### Fixes

* lang: Generated `AccountMeta`s for Rust clients now properly set the `isSigner` field ([#762](https://github.com/project-serum/anchor/pull/762)).

## [0.16.1] - 2021-09-17

### Fixes

* lang: `Signer` type now sets isSigner to true in the IDL ([#750](https://github.com/project-serum/anchor/pull/750)).

## [0.16.0] - 2021-09-16

### Features

* lang: `Program` type introduced for executable accounts ([#705](https://github.com/project-serum/anchor/pull/705)).
* lang: `Signer` type introduced for signing accounts where data is not used ([#705](https://github.com/project-serum/anchor/pull/705)).
* lang: `UncheckedAccount` type introduced as a preferred alias for `AccountInfo` ([#745](https://github.com/project-serum/anchor/pull/745)).

### Breaking Changes

* lang: `#[account(owner = <pubkey>)]` now requires a `Pubkey` instead of an account ([#691](https://github.com/project-serum/anchor/pull/691)).

## [0.15.0] - 2021-09-07

### Features

* lang: Add new `Account` type to replace `ProgramAccount` and `CpiAccount`, both of which are deprecated ([#686](https://github.com/project-serum/anchor/pull/686)).
* lang: `Box` can be used with `Account` types to reduce stack usage ([#686](https://github.com/project-serum/anchor/pull/686)).
* lang: Add `Owner` trait, which is automatically implemented by all `#[account]` structs ([#686](https://github.com/project-serum/anchor/pull/686)).
* lang: Check that ProgramAccount writable before mut borrow (`anchor-debug` only) ([#681](https://github.com/project-serum/anchor/pull/681)).

### Breaking Changes

* lang: All programs must now define their program id in source via `declare_id!` ([#686](https://github.com/project-serum/anchor/pull/686)).

## [0.14.0] - 2021-09-02

### Features

* lang: Ignore `Unnamed` structs instead of panic ([#605](https://github.com/project-serum/anchor/pull/605)).
* lang: Add constraints for initializing mint accounts as pdas, `#[account(init, seeds = [...], mint::decimals = <expr>, mint::authority = <expr>)]` ([#562](https://github.com/project-serum/anchor/pull/562)).
* lang: Add `AsRef<AccountInfo>` for `AccountInfo` wrappers ([#652](https://github.com/project-serum/anchor/pull/652)).
* lang: Optimize `trait Key` by removing `AccountInfo` cloning ([#652](https://github.com/project-serum/anchor/pull/652)).
* cli, client, lang: Update solana toolchain to v1.7.11 ([#653](https://github.com/project-serum/anchor/pull/653)).

### Breaking Changes

* lang: Change `#[account(init, seeds = [...], token = <expr>, authority = <expr>)]` to `#[account(init, token::mint = <expr> token::authority = <expr>)]` ([#562](https://github.com/project-serum/anchor/pull/562)).
* lang: `#[associated]` and `#[account(associated = <target>, with = <target>)]` are both removed ([#612](https://github.com/project-serum/anchor/pull/612)).
* cli: Removed `anchor launch` command ([#634](https://github.com/project-serum/anchor/pull/634)).
* lang: `#[account(init)]` now creates the account inside the same instruction to be consistent with initializing PDAs. To maintain the old behavior of `init`, replace it with `#[account(zero)]` ([#641](https://github.com/project-serum/anchor/pull/641)).
* lang: `bump` must be provided when using the `seeds` constraint. This has been added as an extra safety constraint to ensure that whenever a PDA is initialized via a constraint the bump used is the one created by `Pubkey::find_program_address` ([#641](https://github.com/project-serum/anchor/pull/641)).
* lang: `try_from_init` has been removed from `Loader`, `ProgramAccount`, and `CpiAccount`  and replaced with `try_from_unchecked` ([#641](https://github.com/project-serum/anchor/pull/641)).
* lang: Remove `AccountsInit` trait ([#641](https://github.com/project-serum/anchor/pull/641)).
* lang: `try_from` methods for `ProgramAccount`, `Loader`, and `ProgramState` now take in an additional `program_id: &Pubkey` parameter ([#660](https://github.com/project-serum/anchor/pull/660)).

## [0.13.2] - 2021-08-11

### Fixes

* cli: Fix `anchor init` command "Workspace not found" regression ([#598](https://github.com/project-serum/anchor/pull/598)).

## [0.13.1] - 2021-08-10

### Features

* cli: Programs embedded into genesis during tests will produce program logs ([#594](https://github.com/project-serum/anchor/pull/594)).

### Fixes

* cli: Allows Cargo.lock to exist in workspace subdirectories when publishing ([#593](https://github.com/project-serum/anchor/pull/593)).

## [0.13.0] - 2021-08-08

### Features

* cli: Adds a `[registry]` section in the Anchor toml ([#570](https://github.com/project-serum/anchor/pull/570)).
* cli: Adds the `anchor login <api-token>` command ([#570](https://github.com/project-serum/anchor/pull/570)).
* cli: Adds the `anchor publish <package>` command ([#570](https://github.com/project-serum/anchor/pull/570)).
* cli: Adds a root level `anchor_version` field to the Anchor.toml for specifying the anchor docker image to use for verifiable builds ([#570](https://github.com/project-serum/anchor/pull/570)).
* cli: Adds a root level `solana_version` field to the Anchor.toml for specifying the solana toolchain to use for verifiable builds ([#570](https://github.com/project-serum/anchor/pull/570)).
* lang: Dynamically fetch rent sysvar for when using `init` ([#587](https://github.com/project-serum/anchor/pull/587)).

### Breaking

* cli: `[clusters.<network>]` Anchor.toml section has been renamed to `[programs.<network>]` ([#570](https://github.com/project-serum/anchor/pull/570)).
* cli: `[workspace]` member and exclude arrays must now be filepaths relative to the workpsace root ([#570](https://github.com/project-serum/anchor/pull/570)).

## [0.12.0] - 2021-08-03

### Features

* cli: Add keys `members` / `exclude` in config `programs` section ([#546](https://github.com/project-serum/anchor/pull/546)).
* cli: Allow program address configuration for test command through `clusters.localnet` ([#554](https://github.com/project-serum/anchor/pull/554)).
* lang: IDLs are now parsed from the entire crate ([#517](https://github.com/project-serum/anchor/pull/517)).
* spl: Dex permissioned markets proxy ([#519](https://github.com/project-serum/anchor/pull/519), [#543](https://github.com/project-serum/anchor/pull/543)).

### Breaking Changes

* ts: Use `hex` by default for decoding Instruction ([#547](https://github.com/project-serum/anchor/pull/547)).
* lang: `CpiAccount::reload` mutates the existing struct instead of returning a new one ([#526](https://github.com/project-serum/anchor/pull/526)).
* cli: Anchor.toml now requires an explicit `[scripts]` test command ([#550](https://github.com/project-serum/anchor/pull/550)).

## [0.11.1] - 2021-07-09

### Features

* lang: Adds `require` macro for specifying assertions that return error codes on failure ([#483](https://github.com/project-serum/anchor/pull/483)).
* lang: Allow one to specify arbitrary programs as the owner when creating PDA ([#483](https://github.com/project-serum/anchor/pull/483)).
* lang: A new `bump` keyword is added to the accounts constraints, which is used to add an optional bump seed to the end of a `seeds` array. When used in conjunction with *both* `init` and `seeds`, then the program executes `find_program_address` to assert that the given bump is the canonical bump ([#483](https://github.com/project-serum/anchor/pull/483)).

### Fixes

* lang: Preserve all instruction data for fallback functions ([#483](https://github.com/project-serum/anchor/pull/483)).
* ts: Event listener not firing when creating associated accounts ([#356](https://github.com/project-serum/anchor/issues/356)).

## [0.11.0] - 2021-07-03

### Features

* lang: Add fallback functions ([#457](https://github.com/project-serum/anchor/pull/457)).
* lang: Add feature flag for using the old state account discriminator. This is a temporary flag for those with programs built prior to v0.7.0 but want to use the latest Anchor version. Expect this to be removed in a future version ([#446](https://github.com/project-serum/anchor/pull/446)).
* lang: Add generic support to Accounts ([#496](https://github.com/project-serum/anchor/pull/496)).

### Breaking Changes

* cli: Remove `.spec` suffix on TypeScript tests files ([#441](https://github.com/project-serum/anchor/pull/441)).
* lang: Remove `belongs_to` constraint ([#459](https://github.com/project-serum/anchor/pull/459)).

## [0.10.0] - 2021-06-27

### Features

* lang: Add `#[account(address = <expr>)]` constraint for asserting the address of an account ([#400](https://github.com/project-serum/anchor/pull/400)).
* lang: Add `#[account(init, token = <mint-target>, authority = <token-owner-target>...)]` constraint for initializing SPL token accounts as program derived addresses for the program. Can be used when initialized via `seeds` or `associated` ([#400](https://github.com/project-serum/anchor/pull/400)).
* lang: Add `associated_seeds!` macro for generating signer seeds for CPIs signed by an `#[account(associated = <target>)]` account ([#400](https://github.com/project-serum/anchor/pull/400)).
* cli: Add `[scripts]` section to the Anchor.toml for specifying workspace scripts that can be run via `anchor run <script>` ([#400](https://github.com/project-serum/anchor/pull/400)).
* cli: `[clusters.<network>]` table entries can now also use `{ address = <base58-str>, idl = <filepath-str> }` to specify workspace programs ([#400](https://github.com/project-serum/anchor/pull/400)).

### Breaking Changes

* cli: Remove `--yarn` flag in favor of using `npx` ([#432](https://github.com/project-serum/anchor/pull/432)).

## [0.9.0] - 2021-06-15

### Features

* lang: Instruction data is now available to accounts constraints ([#386](https://github.com/project-serum/anchor/pull/386)).
* lang: Initialize program derived addresses with accounts constraints ([#386](https://github.com/project-serum/anchor/pull/386)).

### Breaking Changes

* lang: Event field names in IDLs are now mixed case. ([#379](https://github.com/project-serum/anchor/pull/379)).
* lang: Accounts trait now accepts an additional `&[u8]` parameter ([#386](https://github.com/project-serum/anchor/pull/386)).

## [0.8.0] - 2021-06-10

### Features

* cli: Add `--program-name` option for build command to build a single program at a time ([#362](https://github.com/project-serum/anchor/pull/362)).
* cli, client: Parse custom cluster urls from str ([#369](https://github.com/project-serum/anchor/pull/369)).
* cli, client, lang: Update solana toolchain to v1.7.1 ([#368](https://github.com/project-serum/anchor/pull/369)).
* ts: Instruction decoding and formatting ([#372](https://github.com/project-serum/anchor/pull/372)).
* lang: Add `#[account(close = <destination>)]` constraint for closing accounts and sending the rent exemption lamports to a specified destination account ([#371](https://github.com/project-serum/anchor/pull/371)).

### Fixes

* lang: Allows one to use `remaining_accounts` with `CpiContext` by implementing the `ToAccountMetas` trait on `CpiContext` ([#351](https://github.com/project-serum/anchor/pull/351/files)).

### Breaking

* lang, ts: Framework defined error codes are introduced, reserving error codes 0-300 for Anchor, and 300 and up for user defined error codes ([#354](https://github.com/project-serum/anchor/pull/354)).

## [0.7.0] - 2021-05-31

### Features

* cli: Add global options for override Anchor.toml values ([#313](https://github.com/project-serum/anchor/pull/313)).
* spl: Add `SetAuthority` instruction ([#307](https://github.com/project-serum/anchor/pull/307/files)).
* spl: Add init and close open orders instructions ([#245](https://github.com/project-serum/anchor/pull/245)).
* lang: `constraint = <expression>` added as a replacement for (the now deprecated) string literal constraints ([#341](https://github.com/project-serum/anchor/pull/341)).
* lang: Span information is now preserved, providing informative compiler error messages ([#341](https://github.com/project-serum/anchor/pull/341)).
* ts: Address metadata is now optional for `anchor.workspace` clients ([#310](https://github.com/project-serum/anchor/pull/310)).

### Breaking Changes

* ts: Retrieving deserialized accounts from the `<program>.account.<my-account>` and `<program>.state` namespaces now require explicitly invoking the `fetch` API. For example, `program.account.myAccount(<adddress>)` and `program.state()` is now `program.account.myAccount.fetch(<address>)` and `program.state.fetch()` ([#322](https://github.com/project-serum/anchor/pull/322)).
* lang: `#[account(associated)]` now requires `init` to be provided to create an associated account. If not provided, then the address will be assumed to exist, and a constraint will be added to ensure the correctness of the address ([#318](https://github.com/project-serum/anchor/pull/318)).
* lang, ts: Change account discriminator pre-image of the `#[state]` account discriminator to be namespaced by "state:" ([#320](https://github.com/project-serum/anchor/pull/320)).
* lang, ts: Change domain delimiters for the pre-image of the instruciton sighash to be a single colon `:` to be consistent with accounts ([#321](https://github.com/project-serum/anchor/pull/321)).
* lang: Associated constraints no longer automatically implement `mut` ([#341](https://github.com/project-serum/anchor/pull/341)).
* lang: Associated `space` constraints must now be literal integers instead of literal strings ([#341](https://github.com/project-serum/anchor/pull/341)).

## [0.6.0] - 2021-05-23

### Features

* ts: Add `program.simulate` namespace ([#266](https://github.com/project-serum/anchor/pull/266)).
* ts: Introduce `Address` type, allowing one to use Base 58 encoded strings in public APIs ([#304](https://github.com/project-serum/anchor/pull/304)).
* ts: Replace deprecated `web3.Account` with `web3.Signer` in public APIs ([#296](https://github.com/project-serum/anchor/pull/296)).
* ts: Generated `anchor.workspace` clients can now be customized per network with `[cluster.<slug>]` in the Anchor.toml ([#308](https://github.com/project-serum/anchor/pull/308)).
* cli: Add yarn flag to test command ([#267](https://github.com/project-serum/anchor/pull/267)).
* cli: Add `--skip-build` flag to test command ([301](https://github.com/project-serum/anchor/pull/301)).
* cli: Add `anchor shell` command to spawn a node shell populated with an Anchor.toml based environment ([#303](https://github.com/project-serum/anchor/pull/303)).

### Breaking Changes

* cli: The Anchor.toml's `wallet` and `cluster` settings must now be under the `[provider]` table ([#305](https://github.com/project-serum/anchor/pull/305)).
* ts: Event coder `decode` API changed to decode strings directly instead of buffers ([#292](https://github.com/project-serum/anchor/pull/292)).
* ts: Event coder `encode` API removed ([#292](https://github.com/project-serum/anchor/pull/292)).

## [0.5.0] - 2021-05-07

### Features

* client: Adds support for state instructions ([#248](https://github.com/project-serum/anchor/pull/248)).
* lang: Add `anchor-debug` feature flag for logging ([#253](https://github.com/project-serum/anchor/pull/253)).
* ts: Add support for u16 ([#255](https://github.com/project-serum/anchor/pull/255)).

### Breaking Changes

* client: Renames `RequestBuilder::new` to `RequestBuilder::from` ([#248](https://github.com/project-serum/anchor/pull/248)).
* lang: Renames the generated `instruction::state::Ctor` struct to `instruction::state::New` ([#248](https://github.com/project-serum/anchor/pull/248)).

## [0.4.5] - 2021-04-29

* spl: Add serum DEX CPI client ([#224](https://github.com/project-serum/anchor/pull/224)).

## [0.4.4] - 2021-04-18

### Features

* lang: Allows one to specify multiple `with` targets when creating associated acconts ([#197](https://github.com/project-serum/anchor/pull/197)).
* lang, ts: Add array support ([#202](https://github.com/project-serum/anchor/pull/202)).
* lang: Zero copy deserialization for accounts ([#202](https://github.com/project-serum/anchor/pull/202), [#206](https://github.com/project-serum/anchor/pull/206)).
* lang, spl, cli, client: Upgrade solana toolchain to 1.6.6 ([#210](https://github.com/project-serum/anchor/pull/210)).

## [0.4.3] - 2021-04-13

### Features

* lang: CPI clients for program state instructions ([#43](https://github.com/project-serum/anchor/pull/43)).
* lang: Add `#[account(owner = <program>)]` constraint ([#178](https://github.com/project-serum/anchor/pull/178)).
* lang, cli, ts: Add `#[account(associated = <target>)]` and `#[associated]` attributes for creating associated program accounts within programs. The TypeScript package can fetch these accounts with a new `<program>.account.<account-name>.associated` (and `associatedAddress`) method ([#186](https://github.com/project-serum/anchor/pull/186)).

### Fixes

* lang: Unused `#[account]`s are now parsed into the IDL correctly ([#177](https://github.com/project-serum/anchor/pull/177)).

## [0.4.2] - 2021-04-10

### Features

* cli: Fund Anchor.toml configured wallet when testing ([#164](https://github.com/project-serum/anchor/pull/164)).
* spl: Add initialize_account instruction for spl tokens ([#166](https://github.com/project-serum/anchor/pull/166)).

## [0.4.1] - 2021-04-06

* cli: Version verifiable docker builder ([#145](https://github.com/project-serum/anchor/pull/145)).

## [0.4.0] - 2021-04-04

### Features

* cli: Specify test files to run ([#118](https://github.com/project-serum/anchor/pull/118)).
* lang: Allow overriding the `#[state]` account's size ([#121](https://github.com/project-serum/anchor/pull/121)).
* lang, client, ts: Add event emission and subscriptions ([#89](https://github.com/project-serum/anchor/pull/89)).
* lang/account: Allow namespacing account discriminators ([#128](https://github.com/project-serum/anchor/pull/128)).
* cli: TypeScript migrations ([#132](https://github.com/project-serum/anchor/pull/132)).
* lang: Add `#[account(executable)]` attribute ([#140](https://github.com/project-serum/anchor/pull/140)).

### Breaking Changes

* client: Replace url str with `Cluster` struct when constructing clients ([#89](https://github.com/project-serum/anchor/pull/89)).
* lang: Changes the account discriminator of `IdlAccount` to be namespaced by `"internal"` ([#128](https://github.com/project-serum/anchor/pull/128)).
* lang, spl, cli: Upgrade solana toolchain to 1.6.3, a major version upgrade even though only the minor version is incremented. This allows for the removal of `-#![feature(proc_macro_hygiene)]`. ([#139](https://github.com/project-serum/anchor/pull/139)).

## [0.3.0] - 2021-03-12

### Features

* ts: Allow preloading instructions for state rpc transactions ([cf9c84](https://github.com/project-serum/anchor/commit/cf9c847e4144989b5bc1936149d171e90204777b)).
* ts: Export sighash coder function ([734c75](https://github.com/project-serum/anchor/commit/734c751882f43beec7ea3f0f4d988b502e3f24e4)).
* cli: Specify programs to embed into local validator genesis via Anchor.toml while testing ([b3803a](https://github.com/project-serum/anchor/commit/b3803aec03fbbae1a794c9aa6a789e6cb58fda99)).
* cli: Allow skipping the creation of a local validator when testing against localnet ([#93](https://github.com/project-serum/anchor/pull/93)).
* cli: Adds support for tests with Typescript ([#94](https://github.com/project-serum/anchor/pull/94)).
* cli: Deterministic and verifiable builds ([#100](https://github.com/project-serum/anchor/pull/100)).
* cli, lang: Add write buffers for IDL upgrades ([#107](https://github.com/project-serum/anchor/pull/107)).

## Breaking Changes

* lang: Removes `IdlInstruction::Clear` ([#107](https://github.com/project-serum/anchor/pull/107)).

### Fixes

* cli: Propagates mocha test exit status on error ([79b791](https://github.com/project-serum/anchor/commit/79b791ffa85ffae5b6163fa853562aa568650f21)).

## [0.2.1] - 2021-02-11

### Features

* cli: Embed workspace programs into local validator genesis when testing ([733ec3](https://github.com/project-serum/anchor/commit/733ec300b0308e7d007873b0975585d836333fd4)).
* cli: Stream program logs to `.anchor/program-logs` directory when testing ([ce5ca7](https://github.com/project-serum/anchor/commit/ce5ca7ddab6e0fd579deddcd02094b3f798bbe6a)).
* spl: Add shared memory api [(d92cb1)](https://github.com/project-serum/anchor/commit/d92cb1516b78696d1257e41d0c5ac6821716300e).
* lang/attribute/access-control: Allow specifying multiple modifier functions ([845df6](https://github.com/project-serum/anchor/commit/845df6d1960bb544fa0f2e3331ec79cc804edeb6)).
* lang/syn: Allow state structs that don't have a ctor or impl block (just trait implementations) ([a78000](https://github.com/project-serum/anchor/commit/a7800026833d64579e5b19c90d724ecc20d2a455)).
* ts: Add instruction method to state namespace ([627c27](https://github.com/project-serum/anchor/commit/627c275e9cdf3dafafcf44473ba8146cc7979d44)).
* lang/syn, ts: Add support for u128 and i128 ([#83](https://github.com/project-serum/anchor/pull/83)).

## [0.2.0] - 2021-02-08

### Features

* lang: Adds the ability to create and use CPI program interfaces ([#66](https://github.com/project-serum/anchor/pull/66/files?file-filters%5B%5D=)).

### Breaking Changes

* lang, client, ts: Migrate from rust enum based method dispatch to a variant of sighash ([#64](https://github.com/project-serum/anchor/pull/64)).

## [0.1.0] - 2021-01-31

Initial release.

### Includes

* lang: `anchor-lang` crate providing a Rust eDSL for Solana.
* lang/attribute/access-control: Internal attribute macro for function modifiers.
* lang/attribute/account: Internal attribute macro for defining Anchor accounts.
* lang/attribute/error: Internal attribute macro for defining Anchor program errors.
* lang/attribute/program: Internal attribute macro for defining an Anchor program.
* lang/attribute/state: Internal attribute macro for defining an Anchor program state struct.
* lang/derive/accounts: Internal derive macro for defining deserialized account structs.
* lang/syn: Internal crate for parsing the Anchor eDSL, generating code, and an IDL.
* spl: `anchor-spl` crate providing CPI clients for Anchor programs.
* client: `anchor-client` crate providing Rust clients for Anchor programs.
* ts: `@project-serum/anchor` package for generating TypeScript clients.
* cli: Command line interface for managing Anchor programs.<|MERGE_RESOLUTION|>--- conflicted
+++ resolved
@@ -23,11 +23,8 @@
 ### Breaking
 
 * lang: Enforce that the payer for an init-ed account be marked `mut` ([#1271](https://github.com/project-serum/anchor/pull/1271)).
-<<<<<<< HEAD
+* lang: All error-related code is now in the error module ([#1426](https://github.com/project-serum/anchor/pull/1426)).
 * lang: Require doc comments when using AccountInfo or UncheckedAccount types ([#1452](https://github.com/project-serum/anchor/pull/1452)).
-=======
-* lang: All error-related code is now in the error module ([#1426](https://github.com/project-serum/anchor/pull/1426)).
->>>>>>> 90bcea1c
 
 ## [0.21.0] - 2022-02-07
 
