--- conflicted
+++ resolved
@@ -18,11 +18,8 @@
 ### Fixes
 
 * avm: `avm install` no longer downloads the version if already installed in the machine ([#1670](https://github.com/project-serum/anchor/pull/1670)).
-<<<<<<< HEAD
 * cli: make `anchor test` fail when used with `--skip-deploy` option and without `--skip-local-validator` option but there already is a running validator ([#1675](https://github.com/project-serum/anchor/pull/1675)).
-=======
 * lang: Return proper error instead of panicking if account length is smaller than discriminator in functions of `(Account)Loader` ([#1678](https://github.com/project-serum/anchor/pull/1678)).
->>>>>>> 1cb7429f
 
 ### Breaking
 
