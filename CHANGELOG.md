--- conflicted
+++ resolved
@@ -40,15 +40,12 @@
 
 ### Breaking
 
+- client: Make sending a tx not panic and instead return an Error when signing fails ([#3865](https://github.com/solana-foundation/anchor/pull/3865)).
 - spl: Update SPL dependencies to latest compatible versions ([#3860](https://github.com/solana-foundation/anchor/pull/3860)).
-<<<<<<< HEAD
-- client: Make sending a tx not panic and instead return an Error when signing fails ([#3865](https://github.com/solana-foundation/anchor/pull/3865)).
-=======
 - cli: Replace `anchor verify` to use `solana-verify` under the hood, adding automatic installation via AVM, local path support, and future-proof argument passing ([#3768](https://github.com/solana-foundation/anchor/pull/3768)).
 - cli: Upload IDL by default with an option to skip ((#3863)[https://github.com/solana-foundation/anchor/pull/3863]).
 - lang: remove Solang ([#3824](https://github.com/solana-foundation/anchor/pull/3824)).
 - cli: remove `anchor publish` command ([#3795](https://github.com/solana-foundation/anchor/pull/3795)).
->>>>>>> d5d7eb97
 
 ## [0.31.1] - 2025-04-19
 
