--- conflicted
+++ resolved
@@ -10,16 +10,15 @@
 
 ## [Unreleased]
 
+### Features
+
+* cli: Add `--run` to `anchor test` for running a subset of test suites ([#1828](https://github.com/coral-xyz/anchor/issues/1828)).
+
 ## [0.25.0] - 2022-07-05
 
 ### Features
 
-<<<<<<< HEAD
-* cli: Add `--run` to `anchor test` for running a subset of test suites ([#1828](https://github.com/coral-xyz/anchor/issues/1828)).
-* lang: Add `realloc`, `realloc::payer`, and `realloc::zero` as a new constraint group for program accounts ([#1943](https://github.com/coral-xyz/anchor/pull/1943)).
-=======
 * lang: Add `realloc`, `realloc::payer`, and `realloc::zero` as a new constraint group for program accounts ([#1986](https://github.com/coral-xyz/anchor/pull/1986)).
->>>>>>> ae0131db
 * lang: Add `PartialEq` and `Eq` for `anchor_lang::Error` ([#1544](https://github.com/coral-xyz/anchor/pull/1544)).
 * cli: Add `--skip-build` to `anchor publish` ([#1786](https://github.com/coral-xyz/anchor/pull/1841)).
 * cli: Add `--program-keypair` to `anchor deploy` ([#1786](https://github.com/coral-xyz/anchor/pull/1786)).
