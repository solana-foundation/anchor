# Changelog

All notable changes to this project will be documented in this file.

The format is based on [Keep a Changelog](https://keepachangelog.com/en/1.0.0/),
and this project adheres to [Semantic Versioning](https://semver.org/spec/v2.0.0.html).

**Note:** Version 0 of Semantic Versioning is handled differently from version 1 and above.
The minor version will be incremented upon a breaking change and the patch version will be incremented for features.

## [Unreleased]

### Features

- ts: Add optional `commitment` parameter to `Program.addEventListener` ([#3052](https://github.com/coral-xyz/anchor/pull/3052)).
- cli, idl: Pass `cargo` args to IDL generation when building program or IDL ([#3059](https://github.com/coral-xyz/anchor/pull/3059)).
- cli: Add checks for incorrect usage of `idl-build` feature ([#3061](https://github.com/coral-xyz/anchor/pull/3061)).
- lang: Export `Discriminator` trait from `prelude` ([#3075](https://github.com/coral-xyz/anchor/pull/3075)).
<<<<<<< HEAD
- client: Add option to pass in mock rpc client when using anchor_client ([#3053](https://github.com/coral-xyz/anchor/pull/3053)).
=======
- lang: Add `Account` utility type to get accounts from bytes ([#3091](https://github.com/coral-xyz/anchor/pull/3091)).
>>>>>>> 11771746

### Fixes

- idl: Make safety comment checks fail silently when program path env is not set ([#3045](https://github.com/coral-xyz/anchor/pull/3045)).
- idl: Avoid interference from rust tests during IDL generation ([#3058](https://github.com/coral-xyz/anchor/pull/3058)).
- lang: Fix `align` repr support in `declare-program!` ([#3056](https://github.com/coral-xyz/anchor/pull/3056)).
- lang: Make stack frames slimmer on ATA creation ([#3065](https://github.com/coral-xyz/anchor/pull/3065)).
- lang: Remove `getrandom` dependency ([#3072](https://github.com/coral-xyz/anchor/pull/3072)).
- lang: Make `InitSpace` support unnamed & unit structs ([#3084](https://github.com/coral-xyz/anchor/pull/3084)).
- lang: Fix using `owner` constraint with `Box`ed accounts ([#3087](https://github.com/coral-xyz/anchor/pull/3087)).
- lang: Add a sanity check for unimplemented token extensions ([#3090](https://github.com/coral-xyz/anchor/pull/3090)).

### Breaking

- syn: Remove `bpf` target support in `hash` feature ([#3078](https://github.com/coral-xyz/anchor/pull/3078)).
- client: Add `tokio` support to `RequestBuilder` with `async` feature ([#3057](https://github.com/coral-xyz/anchor/pull/3057])).
- lang: Remove `EventData` trait ([#3083](https://github.com/coral-xyz/anchor/pull/3083])).

## [0.30.1] - 2024-06-20

### Features

- idl: Allow overriding the idl build toolchain with the `RUSTUP_TOOLCHAIN` environment variable ([#2941](https://github.com/coral-xyz/anchor/pull/2941)).
- avm: Support customizing the installation location using `AVM_HOME` environment variable ([#2917](https://github.com/coral-xyz/anchor/pull/2917)).
- avm: Optimize `avm list` when GitHub API rate limits are reached ([#2962](https://github.com/coral-xyz/anchor/pull/2962))
- idl, ts: Add accounts resolution for associated token accounts ([#2927](https://github.com/coral-xyz/anchor/pull/2927)).
- cli: Add `--no-install` option to the `init` command ([#2945](https://github.com/coral-xyz/anchor/pull/2945)).
- lang: Implement `TryFromIntError` for `Error` to be able to propagate integer conversion errors ([#2950](https://github.com/coral-xyz/anchor/pull/2950)).
- idl: Add ability to convert legacy IDLs ([#2986](https://github.com/coral-xyz/anchor/pull/2986)).
- ts: Extract Anchor error codes into their own package ([#2983](https://github.com/coral-xyz/anchor/pull/2983)).
- cli: Add additional solana arguments to the `upgrade` command ([#2998](https://github.com/coral-xyz/anchor/pull/2998)).
- spl: Export `spl-associated-token-account` crate ([#2999](https://github.com/coral-xyz/anchor/pull/2999)).
- lang: Support legacy IDLs with `declare_program!` ([#2997](https://github.com/coral-xyz/anchor/pull/2997)).
- cli: Add `idl convert` command ([#3009](https://github.com/coral-xyz/anchor/pull/3009)).
- cli: Add `idl type` command ([#3017](https://github.com/coral-xyz/anchor/pull/3017)).
- lang: Add `anchor_lang::pubkey` macro for declaring `Pubkey` const values ([#3021](https://github.com/coral-xyz/anchor/pull/3021)).
- cli: Sync program ids on the initial build ([#3023](https://github.com/coral-xyz/anchor/pull/3023)).
- idl: Remove `anchor-syn` dependency ([#3030](https://github.com/coral-xyz/anchor/pull/3030)).
- lang: Add `const` of program ID to `declare_id!` and `declare_program!` ([#3019](https://github.com/coral-xyz/anchor/pull/3019)).
- idl: Add separate spec crate ([#3036](https://github.com/coral-xyz/anchor/pull/3036)).

### Fixes

- lang: Eliminate variable allocations that build up stack space for token extension code generation ([#2913](https://github.com/coral-xyz/anchor/pull/2913)).
- ts: Fix incorrect `maxSupportedTransactionVersion` in `AnchorProvider.send*()` methods ([#2922](https://github.com/coral-xyz/anchor/pull/2922)).
- cli: Use npm's configured default license for new projects made with `anchor init` ([#2929](https://github.com/coral-xyz/anchor/pull/2929)).
- cli: add filename to 'Unable to read keypair file' errors ([#2932](https://github.com/coral-xyz/anchor/pull/2932)).
- idl: Fix path resolution of the `Cargo.lock` of the project when generating idls for external types ([#2946](https://github.com/coral-xyz/anchor/pull/2946)).
- idl: Fix potential panic on external type resolution ([#2954](https://github.com/coral-xyz/anchor/pull/2954)).
- lang: Fix using defined types in instruction parameters with `declare_program!` ([#2959](https://github.com/coral-xyz/anchor/pull/2959)).
- lang: Fix using const generics with `declare_program!` ([#2965](https://github.com/coral-xyz/anchor/pull/2965)).
- lang: Fix using `Vec<u8>` type with `declare_program!` ([#2966](https://github.com/coral-xyz/anchor/pull/2966)).
- lang: Fix `ProgramError::ArithmeticOverflow` not found error ([#2975](https://github.com/coral-xyz/anchor/pull/2975)).
- lang: Fix using optional accounts with `declare_program!` ([#2967](https://github.com/coral-xyz/anchor/pull/2967)).
- lang: Fix instruction return type generation with `declare_program!` ([#2977](https://github.com/coral-xyz/anchor/pull/2977)).
- cli: Fix IDL write getting corrupted from retries ([#2964](https://github.com/coral-xyz/anchor/pull/2964)).
- idl: Fix `unexpected_cfgs` build warning ([#2992](https://github.com/coral-xyz/anchor/pull/2992)).
- lang: Make tuple struct fields public in `declare_program!` ([#2994](https://github.com/coral-xyz/anchor/pull/2994)).
- Remove `rust-version` from crate manifests ([#3000](https://github.com/coral-xyz/anchor/pull/3000)).
- cli: Fix upgradeable program clones ([#3010](https://github.com/coral-xyz/anchor/pull/3010)).
- ts: Fix using IDLs that have defined types as generic arguments ([#3016](https://github.com/coral-xyz/anchor/pull/3016)).
- idl: Fix generation with unsupported expressions ([#3033](https://github.com/coral-xyz/anchor/pull/3033)).
- idl: Fix using `address` constraint with field expressions ([#3034](https://github.com/coral-xyz/anchor/pull/3034)).
- lang: Fix using `bytemuckunsafe` account serialization with `declare_program!` ([#3037](https://github.com/coral-xyz/anchor/pull/3037)).

### Breaking

## [0.30.0] - 2024-04-15

See the [Anchor 0.30 release notes](https://www.anchor-lang.com/release-notes/0.30.0) for a high-level overview of how to update.

### Features

- cli: Allow force `init` and `new` ([#2698](https://github.com/coral-xyz/anchor/pull/2698)).
- cli: Add verifiable option when `deploy` ([#2705](https://github.com/coral-xyz/anchor/pull/2705)).
- cli: Add support for passing arguments to the underlying `solana program deploy` command with `anchor deploy` ([#2709](https://github.com/coral-xyz/anchor/pull/2709)).
- lang: Add `InstructionData::write_to` implementation ([#2733](https://github.com/coral-xyz/anchor/pull/2733)).
- lang: Add `#[interface(..)]` attribute for instruction discriminator overrides ([#2728](https://github.com/coral-xyz/anchor/pull/2728)).
- ts: Add `.interface(..)` method for instruction discriminator overrides ([#2728](https://github.com/coral-xyz/anchor/pull/2728)).
- cli: Check `anchor-lang` and CLI version compatibility ([#2753](https://github.com/coral-xyz/anchor/pull/2753)).
- ts: Add missing IDL PDA seed types ([#2752](https://github.com/coral-xyz/anchor/pull/2752)).
- cli: `idl close` accepts optional `--idl-address` parameter ([#2760](https://github.com/coral-xyz/anchor/pull/2760)).
- cli: Add support for simple wildcard patterns in Anchor.toml's `workspace.members` and `workspace.exclude`. ([#2785](https://github.com/coral-xyz/anchor/pull/2785)).
- cli: Add `--test-template` option for `init` command ([#2805](https://github.com/coral-xyz/anchor/pull/2805)).
- cli: `anchor test` is able to run multiple commands ([#2799](https://github.com/coral-xyz/anchor/pull/2799)).
- cli: Check `@coral-xyz/anchor` package and CLI version compatibility ([#2813](https://github.com/coral-xyz/anchor/pull/2813)).
- cli: Accept package name as program name ([#2816](https://github.com/coral-xyz/anchor/pull/2816)).
- cli: Add ability to build and test only a specified program ([#2823](https://github.com/coral-xyz/anchor/pull/2823)).
- idl: Add new IDL spec ([#2824](https://github.com/coral-xyz/anchor/pull/2824)).
- idl: Add support for `repr`s ([#2824](https://github.com/coral-xyz/anchor/pull/2824)).
- idl: Add support for expression evaluation ([#2824](https://github.com/coral-xyz/anchor/pull/2824)).
- idl: Add support for using external types when generating the IDL ([#2824](https://github.com/coral-xyz/anchor/pull/2824)).
- idl, ts: Add unit and tuple struct support ([#2824](https://github.com/coral-xyz/anchor/pull/2824)).
- idl, ts: Add generics support ([#2824](https://github.com/coral-xyz/anchor/pull/2824)).
- ts: Add `accountsPartial` method to keep the old `accounts` method behavior ([#2824](https://github.com/coral-xyz/anchor/pull/2824)).
- ts: Make `opts` parameter of `AnchorProvider` constructor optional ([#2843](https://github.com/coral-xyz/anchor/pull/2843)).
- cli: Add `--no-idl` flag to the `build` command ([#2847](https://github.com/coral-xyz/anchor/pull/2847)).
- cli: Add priority fees to idl commands ([#2845](https://github.com/coral-xyz/anchor/pull/2845)).
- ts: Add `prepend` option to MethodBuilder `preInstructions` method ([#2863](https://github.com/coral-xyz/anchor/pull/2863)).
- lang: Add `declare_program!` macro ([#2857](https://github.com/coral-xyz/anchor/pull/2857)).
- cli: Add `deactivate_feature` flag to `solana-test-validator` config in Anchor.toml ([#2872](https://github.com/coral-xyz/anchor/pull/2872)).
- idl: Add `docs` field for constants ([#2887](https://github.com/coral-xyz/anchor/pull/2887)).
- idl: Store deployment addresses for other clusters ([#2892](https://github.com/coral-xyz/anchor/pull/2892)).
- lang: Add `Event` utility type to get events from bytes ([#2897](https://github.com/coral-xyz/anchor/pull/2897)).
- lang, spl: Add support for [token extensions](https://solana.com/solutions/token-extensions) ([#2789](https://github.com/coral-xyz/anchor/pull/2789)).
- lang: Return overflow error from `Lamports` trait operations ([#2907](https://github.com/coral-xyz/anchor/pull/2907)).

### Fixes

- syn: Add missing `new_from_array` method to `Hash` ([#2682](https://github.com/coral-xyz/anchor/pull/2682)).
- cli: Switch to Cargo feature resolver(`resolver = "2"`) ([#2676](https://github.com/coral-xyz/anchor/pull/2676)).
- cli: Fix using user specific path for `provider.wallet` in `Anchor.toml` ([#2696](https://github.com/coral-xyz/anchor/pull/2696)).
- syn: Fix IDL constant seeds parsing ([#2699](https://github.com/coral-xyz/anchor/pull/2699)).
- cli: Display errors if toolchain override restoration fails ([#2700](https://github.com/coral-xyz/anchor/pull/2700)).
- cli: Fix commit based `anchor_version` override ([#2704](https://github.com/coral-xyz/anchor/pull/2704)).
- spl: Fix compilation with `shmem` feature enabled ([#2722](https://github.com/coral-xyz/anchor/pull/2722)).
- cli: Localhost default test validator address changes from `localhost` to `127.0.0.1`, NodeJS 17 IP resolution changes for IPv6 ([#2725](https://github.com/coral-xyz/anchor/pull/2725)).
- lang: Eliminate temporary Vec allocations when serializing data with discriminant and set the default capacity to 256 bytes ([#2691](https://github.com/coral-xyz/anchor/pull/2691)).
- lang: Allow custom lifetime in Accounts structure ([#2741](https://github.com/coral-xyz/anchor/pull/2741)).
- lang: Remove `try_to_vec` usage while setting the return data in order to reduce heap memory usage ([#2744](https://github.com/coral-xyz/anchor/pull/2744))
- cli: Show installation progress if Solana tools are not installed when using toolchain overrides ([#2757](https://github.com/coral-xyz/anchor/pull/2757)).
- ts: Fix formatting enums ([#2763](https://github.com/coral-xyz/anchor/pull/2763)).
- cli: Fix `migrate` command not working without global `ts-node` installation ([#2767](https://github.com/coral-xyz/anchor/pull/2767)).
- client, lang, spl, syn: Enable all features for docs.rs build ([#2774](https://github.com/coral-xyz/anchor/pull/2774)).
- ts: Fix construction of field layouts for type aliased instruction arguments ([#2821](https://github.com/coral-xyz/anchor/pull/2821))
- idl: Fix IDL ([#2824](https://github.com/coral-xyz/anchor/pull/2824)).
- idl, ts: Make casing consistent ([#2824](https://github.com/coral-xyz/anchor/pull/2824)).
- ts: Fix not being able to use numbers in instruction, account, or event names in some cases due to case conversion ([#2824](https://github.com/coral-xyz/anchor/pull/2824)).
- cli: Fix excessive test validator requests ([#2828](https://github.com/coral-xyz/anchor/pull/2828)).
- client: Fix `parse_logs_response` to prevent panics when more than 1 outer instruction exists in logs ([#2856](https://github.com/coral-xyz/anchor/pull/2856)).
- avm, cli: Fix `stdsimd` feature compilation error from `ahash` when installing the CLI using newer Rust versions ([#2867](https://github.com/coral-xyz/anchor/pull/2867)).
- spl: Fix not being able to deserialize newer token 2022 extensions ([#2876](https://github.com/coral-xyz/anchor/pull/2876)).
- spl: Remove `solana-program` dependency ([#2900](https://github.com/coral-xyz/anchor/pull/2900)).
- spl: Make `TokenAccount` and ` Mint` `Copy` ([#2904](https://github.com/coral-xyz/anchor/pull/2904)).
- ts: Add missing errors ([#2906](https://github.com/coral-xyz/anchor/pull/2906)).

### Breaking

- cli: Make `cargo build-sbf` the default build command ([#2694](https://github.com/coral-xyz/anchor/pull/2694)).
- cli: Require explicit `overflow-checks` flag ([#2716](https://github.com/coral-xyz/anchor/pull/2716)).
- ts: Remove `anchor-deprecated-state` feature ([#2717](https://github.com/coral-xyz/anchor/pull/2717)).
- lang: Remove `CLOSED_ACCOUNT_DISCRIMINATOR` ([#2726](https://github.com/coral-xyz/anchor/pull/2726)).
- lang: Make bumps of optional accounts `Option<u8>` rather than `u8` ([#2730](https://github.com/coral-xyz/anchor/pull/2730)).
- spl: Remove `shared-memory` program ([#2747](https://github.com/coral-xyz/anchor/pull/2747)).
- ts: Remove `associated`, `account.associated` and `account.associatedAddress` methods ([#2749](https://github.com/coral-xyz/anchor/pull/2749)).
- cli: `idl upgrade` command closes the IDL buffer account ([#2760](https://github.com/coral-xyz/anchor/pull/2760)).
- cli: Remove `--jest` option from the `init` command ([#2805](https://github.com/coral-xyz/anchor/pull/2805)).
- cli: Require `idl-build` feature in program `Cargo.toml` ([#2824](https://github.com/coral-xyz/anchor/pull/2824)).
- cli: Rename `seeds` feature to `resolution` and make it enabled by default ([#2824](https://github.com/coral-xyz/anchor/pull/2824)).
- cli: Remove `idl parse` command ([#2824](https://github.com/coral-xyz/anchor/pull/2824)).
- idl: Change IDL spec ([#2824](https://github.com/coral-xyz/anchor/pull/2824)).
- syn: Remove `idl-parse` and `seeds` features ([#2824](https://github.com/coral-xyz/anchor/pull/2824)).
- ts: Change `accounts` method to no longer accept resolvable accounts ([#2824](https://github.com/coral-xyz/anchor/pull/2824)).
- ts: `Program` instances use camelCase for everything ([#2824](https://github.com/coral-xyz/anchor/pull/2824)).
- ts: Remove discriminator functions ([#2824](https://github.com/coral-xyz/anchor/pull/2824)).
- ts: Remove `programId` parameter of the `Program` constructor ([#2864](https://github.com/coral-xyz/anchor/pull/2864)).
- idl, syn: Move IDL types from the `anchor-syn` crate to the new IDL crate ([#2882](https://github.com/coral-xyz/anchor/pull/2882)).
- idl: Add `#[non_exhaustive]` to IDL enums ([#2890](https://github.com/coral-xyz/anchor/pull/2890)).

## [0.29.0] - 2023-10-16

See the [Anchor 0.29 release notes](https://www.anchor-lang.com/release-notes/0.29.0) for a high-level overview of how to update.

### Features

- lang: Change all accounts to have a reference to `AccountInfo` ([#2656](https://github.com/coral-xyz/anchor/pull/2656)).
- lang: Add `get_lamports`, `add_lamports` and `sub_lamports` methods for all account types ([#2552](https://github.com/coral-xyz/anchor/pull/2552)).
- client: Add a helper struct `DynSigner` to simplify use of `Client<C> where <C: Clone + Deref<Target = impl Signer>>` with Solana clap CLI utils that loads `Signer` as `Box<dyn Signer>` ([#2550](https://github.com/coral-xyz/anchor/pull/2550)).
- lang: Allow CPI calls matching an interface without pinning program ID ([#2559](https://github.com/coral-xyz/anchor/pull/2559)).
- cli, lang: Add IDL generation through compilation. `anchor build` still uses parsing method to generate IDLs, use `anchor idl build` to generate IDLs with the build method ([#2011](https://github.com/coral-xyz/anchor/pull/2011)).
- avm: Add support for the `.anchorversion` file to facilitate switching between different versions of the `anchor-cli` ([#2553](https://github.com/coral-xyz/anchor/pull/2553)).
- ts: Add ability to access workspace programs independent of the casing used, e.g. `anchor.workspace.myProgram`, `anchor.workspace.MyProgram`... ([#2579](https://github.com/coral-xyz/anchor/pull/2579)).
- bench: Add benchmarking for program binary size ([#2591](https://github.com/coral-xyz/anchor/pull/2591)).
- spl: Export `mpl-token-metadata` crate ([#2583](https://github.com/coral-xyz/anchor/pull/2583)).
- spl: Add `TokenRecordAccount` for pNFTs ([#2597](https://github.com/coral-xyz/anchor/pull/2597)).
- ts: Add support for unnamed(tuple) enum in accounts ([#2601](https://github.com/coral-xyz/anchor/pull/2601)).
- cli: Add program template with multiple files for instructions, state... ([#2602](https://github.com/coral-xyz/anchor/pull/2602)).
- bench: Add benchmarking for stack memory usage ([#2617](https://github.com/coral-xyz/anchor/pull/2617)).
- lang: `Box` the inner enums of `anchor_lang::error::Error` to optimize `anchor_lang::Result` ([#2600](https://github.com/coral-xyz/anchor/pull/2600)).
- ts: Add strong type support for `Program.addEventListener` method ([#2627](https://github.com/coral-xyz/anchor/pull/2627)).
- syn: Add `IdlBuild` trait to implement IDL support for custom types ([#2629](https://github.com/coral-xyz/anchor/pull/2629)).
- spl: Add `idl-build` feature. IDL build method will not work without enabling this feature when using `anchor-spl` ([#2629](https://github.com/coral-xyz/anchor/pull/2629)).
- lang: Add support for type aliases in IDLs ([#2637](https://github.com/coral-xyz/anchor/pull/2637)).
- cli: Add `test.upgradeable`, `test.genesis.upgradeable` setting in `Anchor.toml` to support testing upgradeable programs ([#2642](https://github.com/coral-xyz/anchor/pull/2642)).
- cli, client, lang, spl: Update Solana toolchain and dependencies to `1.17.0`, `1.16` remains supported ([#2645](https://github.com/coral-xyz/anchor/pull/2645)).
- spl: Add support for memo program ([#2661](https://github.com/coral-xyz/anchor/pull/2661)).
- avm: Add `anchor-cli` installation from commit ([#2659](https://github.com/coral-xyz/anchor/pull/2659)).
- cli: Add `toolchain` property in `Anchor.toml` to override Anchor and Solana versions ([#2649](https://github.com/coral-xyz/anchor/pull/2649)).

### Fixes

- ts: Packages no longer depend on `assert` ([#2535](https://github.com/coral-xyz/anchor/pull/2535)).
- lang: Support for `const` in the `InitSpace` macro ([#2555](https://github.com/coral-xyz/anchor/pull/2555)).
- cli: Support workspace inheritance ([#2570](https://github.com/coral-xyz/anchor/pull/2570)).
- client: Compile with Solana `1.14` ([#2572](https://github.com/coral-xyz/anchor/pull/2572)).
- cli: Fix `anchor build --no-docs` adding docs to the IDL ([#2575](https://github.com/coral-xyz/anchor/pull/2575)).
- ts: Load workspace programs on-demand rather than loading all of them at once ([#2579](https://github.com/coral-xyz/anchor/pull/2579)).
- lang: Fix `associated_token::token_program` constraint ([#2603](https://github.com/coral-xyz/anchor/pull/2603)).
- cli: Fix `anchor account` command panicking outside of workspace ([#2620](https://github.com/coral-xyz/anchor/pull/2620)).
- lang: IDL named enum variant fields are now camelCase as opposed to snake_case, consistent with the other IDL types ([#2633](https://github.com/coral-xyz/anchor/pull/2633)).
- avm: Remove excessive panics and handle the errors gracefully ([#2671](https://github.com/coral-xyz/anchor/pull/2671)).

### Breaking

- lang: Switch to type safe bumps in context ([#2542](https://github.com/coral-xyz/anchor/pull/2542)).
- syn: `idl` feature has been replaced with `idl-build`, `idl-parse` and `idl-types` features ([#2011](https://github.com/coral-xyz/anchor/pull/2011)).
- syn: IDL `parse` method now returns `Result<Idl>` instead of `Result<Option<Idl>>` ([#2582](https://github.com/coral-xyz/anchor/pull/2582)).
- spl: Update `mpl-token-metadata` dependency to use the client SDK instead of the program crate ([#2632](https://github.com/coral-xyz/anchor/pull/2632)).
- ts: Remove `base64-js` dependency ([#2635](https://github.com/coral-xyz/anchor/pull/2635)).
- syn: `IdlTypeDefinitionTy` enum has a new variant `Alias` ([#2637](https://github.com/coral-xyz/anchor/pull/2637)).
- cli, client, lang, spl: Solana `1.14` is no longer supported, minimum required Solana version is `1.16.0` ([#2645](https://github.com/coral-xyz/anchor/pull/2645)).
- cli: `anchor_version` and `solana_version` property in `Anchor.toml` that was being used in verifiable builds are moved inside `toolchain`. They are now being used for all commands in the workspace, not just verifiable builds ([#2649](https://github.com/coral-xyz/anchor/pull/2649)).

## [0.28.0] - 2023-06-09

### Features

- client: Add `async` feature flag to use an asynchronous anchor-client ([#2488](https://github.com/coral-xyz/anchor/pull/2488)).
- spl: Add metadata wrappers `approve_collection_authority`, `bubblegum_set_collection_size`, `burn_edition_nft`, `burn_nft`, `revoke_collection_authority`, `set_token_standard`, `utilize`, `unverify_sized_collection_item`, `unverify_collection` ([#2430](https://github.com/coral-xyz/anchor/pull/2430))
- spl: Add `token_program` constraint to `Token`, `Mint`, and `AssociatedToken` accounts in order to override required `token_program` fields and use different token interface implementations in the same instruction ([#2460](https://github.com/coral-xyz/anchor/pull/2460))
- cli: Add support for Solidity programs. `anchor init` and `anchor new` take an option `--solidity` which creates solidity code rather than rust. `anchor build` and `anchor test` work accordingly ([#2421](https://github.com/coral-xyz/anchor/pull/2421))
- bench: Add benchmarking for compute units usage ([#2466](https://github.com/coral-xyz/anchor/pull/2466))
- cli: `idl set-buffer`, `idl set-authority` and `idl close` take an option `--print-only`. which prints transaction in a base64 Borsh compatible format but not sent to the cluster. It's helpful when managing authority under a multisig, e.g., a user can create a proposal for a `Custom Instruction` in SPL Governance ([#2486](https://github.com/coral-xyz/anchor/pull/2486)).
- lang: Add `emit_cpi!` and `#[event_cpi]` macros(behind `event-cpi` feature flag) to store event logs in transaction metadata ([#2438](https://github.com/coral-xyz/anchor/pull/2438)).
- cli: Add `keys sync` command to sync program id declarations ([#2505](https://github.com/coral-xyz/anchor/pull/2505)).
- cli: Create new programs with correct program ids ([#2509](https://github.com/coral-xyz/anchor/pull/2509)).
- cli, client, lang, spl: Update Solana toolchain and dependencies to `1.16.0` and specify maximum version of `<1.17.0` ([#2512](https://github.com/coral-xyz/anchor/pull/2512)).
- cli: `anchor deploy` command's `--program-name` argument accepts program lib names ([#2519](https://github.com/coral-xyz/anchor/pull/2519)).

### Fixes

- ts: Narrowed `AccountClient` type to it's appropriate account type ([#2440](https://github.com/coral-xyz/anchor/pull/2440))
- lang: Fix inability to use identifiers `program_id`, `accounts`, `ix_data`, `remaining_accounts` in instruction arguments ([#2464](https://github.com/coral-xyz/anchor/pull/2464))
- cli: Fix incorrect `metadata.address` generation in IDL after deploying with a custom keypair ([#2485](https://github.com/coral-xyz/anchor/pull/2485))
- cli: IDL commands no longer hang when the payer doesn't have funds to pay for the transaction fee ([#2492](https://github.com/coral-xyz/anchor/pull/2492))
- cli: Fix `anchor new` not updating `Anchor.toml` ([#2516](https://github.com/coral-xyz/anchor/pull/2516)).
- client, lang, spl: Allow wider range of dependency versions to reduce dependency issues ([#2524](https://github.com/coral-xyz/anchor/pull/2524)).

### Breaking

- lang: Identifiers that are intended for internal usage(`program_id`, `accounts`, `ix_data`, `remaining_accounts`) have been renamed with `__` prefix ([#2464](https://github.com/coral-xyz/anchor/pull/2464))
- spl: Remove the `metadata::create_metadata_account_v2` deprecated wrapper since it was removed from token metadata program ([#2480](https://github.com/coral-xyz/anchor/pull/2480))

## [0.27.0] - 2023-03-08

### Features

- spl: Add `MasterEditionAccount` account deserialization to spl metadata ([#2393](https://github.com/coral-xyz/anchor/pull/2393)).
- lang: Add the `InitSpace` derive macro to automatically calculate the space at the initialization of an account ([#2346](https://github.com/coral-xyz/anchor/pull/2346)).
- cli: Add `env` option to verifiable builds ([#2325](https://github.com/coral-xyz/anchor/pull/2325)).
- cli: Add `idl close` command to close a program's IDL account ([#2329](https://github.com/coral-xyz/anchor/pull/2329)).
- cli: `idl init` now supports very large IDL files ([#2329](https://github.com/coral-xyz/anchor/pull/2329)).
- spl: Add `transfer_checked` function ([#2353](https://github.com/coral-xyz/anchor/pull/2353)).
- spl: Add `approve_checked` function ([#2401](https://github.com/coral-xyz/anchor/pull/2401)).
- cli: Add `--skip-build` option to the verify command ([#2387](https://github.com/coral-xyz/anchor/pull/2387)).
- client: Add support for multithreading to the rust client: use flag `--multithreaded` ([#2321](https://github.com/coral-xyz/anchor/pull/2321)).
- client: Add `async_rpc` a method which returns a nonblocking solana rpc client ([#2322](https://github.com/coral-xyz/anchor/pull/2322)).
- avm, cli: Use the `rustls-tls` feature of `reqwest` so that users don't need OpenSSL installed ([#2385](https://github.com/coral-xyz/anchor/pull/2385)).
- ts: Add `VersionedTransaction` support. Methods in the `Provider` class and `Wallet` interface now use the argument `tx: Transaction | VersionedTransaction` ([#2427](https://github.com/coral-xyz/anchor/pull/2427)).
- cli: Add `--arch sbf` option to compile programs using `cargo build-sbf` ([#2398](https://github.com/coral-xyz/anchor/pull/2398)).
- land: Support multiple programs with the same interface using `Interface` and `InterfaceAccount` types, related to token-2022 ([#2386](https://github.com/coral-xyz/anchor/pull/2386)).

### Fixes

- ts: Make the return type of `AccountClient.fetchMultiple` match the account type being fetched ([#2390](https://github.com/coral-xyz/anchor/pull/2390))
- cli: Don't regenerate idl in read_all_programs(). ([#2332](https://github.com/coral-xyz/anchor/pull/2332)).
- ts: `provider.simulate` will send the transaction with `sigVerify: false` if no `signers` are present ([#2331](https://github.com/coral-xyz/anchor/pull/2331)).
- cli: Failing commands will return the correct exit status. ([#2370](https://github.com/coral-xyz/anchor/pull/2370)).
- idl: Update the IDL program to use non-deprecated account types ([#2365](https://github.com/coral-xyz/anchor/pull/2365)).
- ts: Enum fields weren't being converted from snake_case to camelCase ([#2378](https://github.com/coral-xyz/anchor/pull/2378)).
- lang/cli: Update to solana-program version 1.14.16 and rust version 1.60, appears to still be incompatible with 1.15 CLI ([#2420](https://github.com/coral-xyz/anchor/pull/2420)).

### Breaking

- lang: Remove deprecated account types: `CpiAccount`, `Loader` and `ProgramAccount` ([#2375](https://github.com/coral-xyz/anchor/pull/2375)).
- lang: Remove `state` and `interface` attributes ([#2285](https://github.com/coral-xyz/anchor/pull/2285)).
- lang: Remove deprecated literal constraint which has been replaced by `#[account(constraint = {})]` ([#2379](https://github.com/coral-xyz/anchor/pull/2379)).
- lang: `account(zero_copy)` and `zero_copy` attributes now derive the `bytemuck::Pod` and `bytemuck::Zeroable` traits instead of using `unsafe impl` ([#2330](https://github.com/coral-xyz/anchor/pull/2330)). This imposes useful restrictions on the type, like not having padding bytes and all fields being `Pod` themselves. See [bytemuck::Pod](https://docs.rs/bytemuck/latest/bytemuck/trait.Pod.html) for details. This change requires adding `bytemuck = { version = "1.4.0", features = ["derive", "min_const_generics"]}` to your `cargo.toml`. Legacy applications can still use `#[account(zero_copy(unsafe))]` and `#[zero_copy(unsafe)]` for the old behavior.
- ts: Remove `createProgramAddressSync`, `findProgramAddressSync` (now available in `@solana/web3.js`) and update `associatedAddress` to be synchronous ([#2357](https://github.com/coral-xyz/anchor/pull/2357)).

## [0.26.0] - 2022-12-15

### Features

- cli: Add `--run` to `anchor test` for running a subset of test suites ([#1828](https://github.com/coral-xyz/anchor/issues/1828)).
- client: Add `transaction` functions to RequestBuilder ([#1958](https://github.com/coral-xyz/anchor/pull/1958)).
- spl: Add `create_metadata_accounts_v3` and `set_collection_size` wrappers ([#2119](https://github.com/coral-xyz/anchor/pull/2119)).
- spl: Add `MetadataAccount` account deserialization. ([#2014](https://github.com/coral-xyz/anchor/pull/2014)).
- spl: Add `update_primary_sale_happened_via_token` wrapper ([#2173](https://github.com/coral-xyz/anchor/pull/2173)).
- spl: Add `sign_metadata` and `remove_creator_verification` wrappers ([#2175](https://github.com/coral-xyz/anchor/pull/2175)).
- spl: Add `initialize_account3` and `initialize_mint2` ([#2265](https://github.com/coral-xyz/anchor/pull/2265)).
- spl: Change `serum-dex` to `openbook-dex` ([#2308](https://github.com/coral-xyz/anchor/pull/2308)).
- lang: Add parsing for consts from impl blocks for IDL PDA seeds generation ([#2128](https://github.com/coral-xyz/anchor/pull/2128)).
- lang: Account closing reassigns to system program and reallocates ([#2169](https://github.com/coral-xyz/anchor/pull/2169)).
- ts: Add coders for SPL programs ([#2143](https://github.com/coral-xyz/anchor/pull/2143)).
- ts: Add `has_one` relations inference so accounts mapped via has_one relationships no longer need to be provided ([#2160](https://github.com/coral-xyz/anchor/pull/2160)).
- ts: Add ability to set args after setting accounts and retrieving pubkeys ([#2160](https://github.com/coral-xyz/anchor/pull/2160)).
- ts: Add `.prepare()` to builder pattern ([#2160](https://github.com/coral-xyz/anchor/pull/2160)).
- spl: Add `freeze_delegated_account` and `thaw_delegated_account` wrappers ([#2164](https://github.com/coral-xyz/anchor/pull/2164)).
- ts: Add `feePayer` check to `AnchorProvider` methods, so that anchor writes the provider's wallet as fee payer if fee payer isn't already set ([#2186](https://github.com/coral-xyz/anchor/pull/2186)).
- ts: Add nested PDA inference ([#2194](https://github.com/coral-xyz/anchor/pull/2194)).
- ts: Add ability to resolve missing accounts with a custom resolver ([#2194](https://github.com/coral-xyz/anchor/pull/2194)).
- ts: Update the Solana web3 library used by anchor ts to version 1.64.0 ([#2220](https://github.com/coral-xyz/anchor/issues/2220)).
- lang: Updates `AccountsClose` to make it safe to call manually ([#2209](https://github.com/coral-xyz/anchor/pull/2209)).
- lang: Update rust used in the repo version 1.62 ([#2272](https://github.com/coral-xyz/anchor/pull/2272)).
- cli: Allow custom cluster config ([#2271](https://github.com/coral-xyz/anchor/pull/2271)).
- ts: Add optional flag to parseLogs to throw an error on decoding failure ([#2043](https://github.com/coral-xyz/anchor/pull/2043)).
- cli: Add `test.validator.geyser_plugin_config` support ([#2016](https://github.com/coral-xyz/anchor/pull/2016)).
- cli: Add `account` subcommand to cli ([#1923](https://github.com/coral-xyz/anchor/pull/1923))
- cli: Add `ticks_per_slot` option to Validator args ([#1875](https://github.com/coral-xyz/anchor/pull/1875)).

### Fixes

- lang: Fix parsing for bytes literals in the IDL ([#2261](https://github.com/coral-xyz/anchor/pull/2261)).
- lang: Fix IDL `seed` generation for byte string literals ([#2125](https://github.com/coral-xyz/anchor/pull/2125)).
- ts: Update seeds inference to allow nested user defined structs within the seeds ([#2198](https://github.com/coral-xyz/anchor/pull/2198)).
- event: Fix multiple event listeners with the same name ([#2165](https://github.com/coral-xyz/anchor/pull/2165)).
- lang: Prevent the payer account from being initialized as a program account ([#2284](https://github.com/coral-xyz/anchor/pull/2284)).
- ts: Fixing breaking change where null or undefined wallet throws an error ([#2303](https://github.com/coral-xyz/anchor/pull/2303)).
- ts: Fixed `.fetchNullable()` to be robust towards accounts only holding a balance ([#2301](https://github.com/coral-xyz/anchor/pull/2301)).
- lang: Only add public enums to the IDL ([#2309](https://github.com/coral-xyz/anchor/pull/2309)).
- lang: Fix heap intensive error mapping ([#2313](https://github.com/coral-xyz/anchor/pull/2313)).

### Breaking

- ts: SPL coders have been removed from the main Anchor package. ([#2155](https://github.com/coral-xyz/anchor/pull/2155))
- lang: Remove `rent` from constraints ([#2265](https://github.com/coral-xyz/anchor/pull/2265)).
- spl: Remove `rent` from `associated_token::Create` ([#2265](https://github.com/coral-xyz/anchor/pull/2265)).
- lang: Add `Discriminator` and `Owner` trait implementation for structures representing instructions ([#1997](https://github.com/coral-xyz/anchor/pull/1997)).
- ts: '@coral-xyz/borsh' package is now part of the yarn monorepo ([#2290](https://github.com/coral-xyz/anchor/pull/2290)). The borsh package needs to be built before the anchor package can be built but this should happen automatically when running `yarn build` in packages/anchor, see [#2299](https://github.com/coral-xyz/anchor/pull/2299) and [#2306](https://github.com/coral-xyz/anchor/pull/2306).
- lang: Add support for optionally passing in accounts using the syntax `Optional<Account<'info, T>>`. Shouldn't affect existing programs but may be a breaking change to tools that use the anchor generated IDL. [#2101](https://github.com/coral-xyz/anchor/pull/2101).
- ts: Switch from `@project-serum/anchor` to the `@coral-xyz/anchor` package [#2318](https://github.com/coral-xyz/anchor/pull/2318).

## [0.25.0] - 2022-07-05

### Features

- lang: Add `realloc`, `realloc::payer`, and `realloc::zero` as a new constraint group for program accounts ([#1986](https://github.com/coral-xyz/anchor/pull/1986)).
- lang: Add `PartialEq` and `Eq` for `anchor_lang::Error` ([#1544](https://github.com/coral-xyz/anchor/pull/1544)).
- cli: Add `--skip-build` to `anchor publish` ([#1786](https://github.com/coral-xyz/anchor/pull/1841)).
- cli: Add `--program-keypair` to `anchor deploy` ([#1786](https://github.com/coral-xyz/anchor/pull/1786)).
- cli: Add compilation optimizations to cli template ([#1807](https://github.com/coral-xyz/anchor/pull/1807)).
- cli: `build` now adds docs to idl. This can be turned off with `--no-docs` ([#1561](https://github.com/coral-xyz/anchor/pull/1561)).
- cli: Add `b` and `t` aliases for `build` and `test` respectively ([#1823](https://github.com/coral-xyz/anchor/pull/1823)).
- spl: Add more derived traits to `TokenAccount` to `Mint` ([#1818](https://github.com/coral-xyz/anchor/pull/1818)).
- spl: Add `sync_native` token program CPI wrapper function ([#1833](https://github.com/coral-xyz/anchor/pull/1833)).
- cli: Allow passing arguments to an underlying script with `anchor run` ([#1914](https://github.com/coral-xyz/anchor/pull/1914)).
- ts: Implement a coder for system program ([#1920](https://github.com/coral-xyz/anchor/pull/1920)).
- ts: Add `program.coder.types` for encoding/decoding user-defined types ([#1931](https://github.com/coral-xyz/anchor/pull/1931)).
- client: Add `send_with_spinner_and_config` function to RequestBuilder ([#1926](https://github.com/coral-xyz/anchor/pull/1926)).
- ts: Implement a coder for SPL associated token program ([#1939](https://github.com/coral-xyz/anchor/pull/1939)).
- ts: verbose error for missing `ANCHOR_WALLET` variable when using `NodeWallet.local()` ([#1958](https://github.com/coral-xyz/anchor/pull/1958)).
- ts: Add `MethodsBuilder#accountsStrict` for strict typing on ix account input ([#2019](https://github.com/coral-xyz/anchor/pull/2019)).
- Update solana dependencies to 1.10.29 ([#2027](https://github.com/coral-xyz/anchor/pull/2027)).

### Fixes

- cli: Fix `anchor keys list` reading the `target` folder in the wrong path ([#2063](https://github.com/coral-xyz/anchor/pull/2063)).
- cli: Move `overflow-checks` into workspace `Cargo.toml` so that it will not be ignored by compiler ([#1806](https://github.com/coral-xyz/anchor/pull/1806)).
- lang: Fix missing account name information when deserialization fails when using `init` or `zero` ([#1800](https://github.com/coral-xyz/anchor/pull/1800)).
- ts: Expose the wallet's publickey on the Provider ([#1845](https://github.com/coral-xyz/anchor/pull/1845)).

### Breaking

- ts: Change `BROWSER` env variable to `ANCHOR_BROWSER` ([#1233](https://github.com/coral-xyz/anchor/pull/1233)).
- ts: Add transaction signature to `EventCallback` parameters ([#1851](https://github.com/coral-xyz/anchor/pull/1851)).
- ts: Change `EventParser#parseLogs` implementation to be a generator instead of callback function ([#2018](https://github.com/coral-xyz/anchor/pull/2018)).
- lang: Adds a new `&mut reallocs: BTreeSet<Pubkey>` argument to `Accounts::try_accounts` ([#1986](https://github.com/coral-xyz/anchor/pull/1986)).

## [0.24.2] - 2022-04-13

### Fixes

- lang: Fix `returns` being serialized as `null` instead of `undefined` in IDL ([#1782](https://github.com/coral-xyz/anchor/pull/1782)).

## [0.24.1] - 2022-04-12

### Fixes

- lang: Fix `anchor build` failing if `Test.toml` included a relative path that didn't exist yet because it's created by `anchor build` ([#1772](https://github.com/coral-xyz/anchor/pull/1772)).
- cli: Update js/ts template to use new `AnchorProvider` class ([#1770](https://github.com/coral-xyz/anchor/pull/1770)).

## [0.24.0] - 2022-04-12

### Features

- lang: Add support for multiple test suites with separate local validators ([#1681](https://github.com/coral-xyz/anchor/pull/1681)).
- lang: Add return values to CPI client ([#1598](https://github.com/coral-xyz/anchor/pull/1598)).
- ts: Add view functions ([#1695](https://github.com/coral-xyz/anchor/pull/1695)).
- avm: New `avm update` command to update the Anchor CLI to the latest version ([#1670](https://github.com/coral-xyz/anchor/pull/1670)).
- cli: Update js/ts templates to use new `program.methods` syntax ([#1732](https://github.com/coral-xyz/anchor/pull/1732)).
- cli: Workspaces created with `anchor init` now come with the `prettier` formatter and scripts included ([#1741](https://github.com/coral-xyz/anchor/pull/1741)).
- ts: Add `pubkeys` function to methods builder to get all instruction account addresses ([#1733](https://github.com/coral-xyz/anchor/pull/1733)).
- ts: Export `LangErrorCode` and `LangErrorMessage` from `error.ts` ([#1756](https://github.com/coral-xyz/anchor/pull/1756)).

### Fixes

- avm: `avm install` no longer downloads the version if already installed in the machine ([#1670](https://github.com/coral-xyz/anchor/pull/1670)).
- cli: make `anchor test` fail when used with `--skip-deploy` option and without `--skip-local-validator` option but there already is a running validator ([#1675](https://github.com/coral-xyz/anchor/pull/1675)).
- lang: Return proper error instead of panicking if account length is smaller than discriminator in functions of `(Account)Loader` ([#1678](https://github.com/coral-xyz/anchor/pull/1678)).
- cli: Add `@types/bn.js` to `devDependencies` in cli template ([#1712](https://github.com/coral-xyz/anchor/pull/1712)).
- ts: Event listener no longer crashes on Program Upgrade or any other unexpected log ([#1757](https://github.com/coral-xyz/anchor/pull/1757)).

### Breaking

- avm: `avm install` switches to the newly installed version after installation finishes ([#1670](https://github.com/coral-xyz/anchor/pull/1670)).
- spl: Re-export the `spl_token` crate ([#1665](https://github.com/coral-xyz/anchor/pull/1665)).
- lang, cli, spl: Update solana toolchain to v1.9.13 ([#1653](https://github.com/coral-xyz/anchor/pull/1653) and [#1751](https://github.com/coral-xyz/anchor/pull/1751)).
- lang: `Program` type now deserializes `programdata_address` only on demand ([#1723](https://github.com/coral-xyz/anchor/pull/1723)).
- ts: Make `Provider` an interface and adjust its signatures and add `AnchorProvider` implementor class ([#1707](https://github.com/coral-xyz/anchor/pull/1707)).
- spl: Change "to" to "from" in `token::burn` ([#1080](https://github.com/coral-xyz/anchor/pull/1080)).

## [0.23.0] - 2022-03-20

### Features

- cli: Add `anchor clean` command that's the same as `cargo clean` but preserves keypairs inside `target/deploy` ([#1470](https://github.com/coral-xyz/anchor/issues/1470)).
- cli: Running `anchor init` now initializes a new git repository for the workspace. This can be disabled with the `--no-git` flag ([#1605](https://github.com/coral-xyz/anchor/pull/1605)).
- cli: Add support for `anchor idl fetch` to work outside anchor workspace ([#1509](https://github.com/coral-xyz/anchor/pull/1509)).
- cli: [[test.validator.clone]] also clones the program data account of programs owned by the bpf upgradeable loader ([#1481](https://github.com/coral-xyz/anchor/issues/1481)).
- lang: Add new `AccountSysvarMismatch` error code and test cases for sysvars ([#1535](https://github.com/coral-xyz/anchor/pull/1535)).
- lang: Replace `std::io::Cursor` with a custom `Write` impl that uses the Solana mem syscalls ([#1589](https://github.com/coral-xyz/anchor/pull/1589)).
- lang: Add `require_neq`, `require_keys_neq`, `require_gt`, and `require_gte` comparison macros ([#1622](https://github.com/coral-xyz/anchor/pull/1622)).
- lang: Handle arrays with const as size in instruction data ([#1623](https://github.com/coral-xyz/anchor/issues/1623).
- spl: Add support for revoke instruction ([#1493](https://github.com/coral-xyz/anchor/pull/1493)).
- ts: Add provider parameter to `Spl.token` factory method ([#1597](https://github.com/coral-xyz/anchor/pull/1597)).

### Fixes

- ts: Fix the loss of strict typing using the `methods` namespace on builder functions ([#1539](https://github.com/coral-xyz/anchor/pull/1539)).
- spl: Update `spl/governance` to use new errors ([#1582](https://github.com/coral-xyz/anchor/pull/1582)).
- client: Fix `Cluster`'s `FromStr` implementation ([#1362](https://github.com/coral-xyz/anchor/pull/1362)).
- lang: Implement `Key` for `Pubkey` again, so `associated_token::*` constraints can use pubkey targets again ([#1601](https://github.com/coral-xyz/anchor/pull/1601)).
- lang: Adjust error code so `#[error_code]` works with just importing `anchor_lang::error_code` ([#1610](https://github.com/coral-xyz/anchor/pull/1610)).
- ts: Fix `spl-token` coder account parsing ([#1604](https://github.com/coral-xyz/anchor/pull/1604)).
- cli: Fix `npm install` fallback if `yarn` install doesn't work ([#1643](https://github.com/coral-xyz/anchor/pull/1643)).
- lang: Fix bug where `owner = <target>` would not compile because of missing type annotation ([#1648](https://github.com/coral-xyz/anchor/pull/1648)).
- ts: Adjust `send` and `simulate` functions in `provider.ts`, so they use the return value of `Wallet.signTransaction`([#1527](https://github.com/coral-xyz/anchor/pull/1527)).

### Breaking

- ts: Mark `transaction`, `instruction`, `simulate` and `rpc` program namespaces as deprecated in favor of `methods` ([#1539](https://github.com/coral-xyz/anchor/pull/1539)).
- ts: No longer allow manual setting of globally resolvable program public keys in `methods#accounts()`. ([#1548][https://github.com/coral-xyz/anchor/pull/1548])
- lang/ts: Events are now emitted using the `sol_log_data` syscall ([#1608](https://github.com/coral-xyz/anchor/pull/1608)).
- lang: Remove space calculation using `#[derive(Default)]` ([#1519](https://github.com/coral-xyz/anchor/pull/1519)).
- lang: Add support for logging expected and actual values and pubkeys. Add `require_eq` and `require_keys_eq` macros. Add default error code to `require` macro ([#1572](https://github.com/coral-xyz/anchor/pull/1572)).
- lang: Add `system_program` CPI wrapper functions. Make `system_program` module public instead of re-exporting `system_program::System`([#1629](https://github.com/coral-xyz/anchor/pull/1629)).
- cli: `avm use` no long prompts [y/n] if an install is needed first - it just tells the user to `avm install` ([#1565](https://github.com/coral-xyz/anchor/pull/1565))
- ts: Add `AnchorError` with program stack and also a program stack for non-`AnchorError` errors ([#1640](https://github.com/coral-xyz/anchor/pull/1640)). `AnchorError` is not returned for `processed` tx that have `skipPreflight` set to `true` (it falls back to `ProgramError` or the raw solana library error).

## [0.22.1] - 2022-02-28

### Fixes

- cli: Fix rust template ([#1488](https://github.com/coral-xyz/anchor/pull/1488)).
- lang: Handle array sizes with variable sizes in events and array size casting in IDL parsing ([#1485](https://github.com/coral-xyz/anchor/pull/1485))

## [0.22.0] - 2022-02-20

### Features

- lang: Add check that declared id == program id ([#1451](https://github.com/coral-xyz/anchor/pull/1451)).
- ts: Added float types support ([#1425](https://github.com/coral-xyz/anchor/pull/1425)).
- cli: Add `--skip-lint` option to disable check linting introduced in ([#1452](https://github.com/coral-xyz/anchor/pull/1452)) for rapid prototyping ([#1482](https://github.com/coral-xyz/anchor/pull/1482)).

### Fixes

- ts: Allow nullable types for `Option<T>` mapped types ([#1428](https://github.com/coral-xyz/anchor/pull/1428)).

### Breaking

- lang: Enforce that the payer for an init-ed account be marked `mut` ([#1271](https://github.com/coral-xyz/anchor/pull/1271)).
- lang: All error-related code is now in the error module ([#1426](https://github.com/coral-xyz/anchor/pull/1426)).
- lang: Require doc comments when using AccountInfo or UncheckedAccount types ([#1452](https://github.com/coral-xyz/anchor/pull/1452)).
- lang: add [`error!`](https://docs.rs/anchor-lang/latest/anchor_lang/prelude/macro.error.html) and [`err!`](https://docs.rs/anchor-lang/latest/anchor_lang/prelude/macro.err.html) macro and `Result` type ([#1462](https://github.com/coral-xyz/anchor/pull/1462)).
  This change will break most programs. Do the following to upgrade:
  _ change all `ProgramResult`'s to `Result<()>`
  _ change `#[error]` to `#[error_code]`
  _ change all `Err(MyError::SomeError.into())` to `Err(error!(MyError::SomeError))` and all `Err(ProgramError::SomeProgramError)` to `Err(ProgramError::SomeProgramError.into())` or `Err(Error::from(ProgramError::SomeProgramError).with_source(source!()))` to provide file and line source of the error (`with_source` is most useful with `ProgramError`s. `error!` already adds source information for custom and anchor internal errors).
  _ change all `solana_program::program::invoke()` to `solana_program::program::invoke().map_err(Into::into)` and `solana_program::program::invoke_signed()` to `solana_program::program::invoke_signed().map_err(Into::into)`

## [0.21.0] - 2022-02-07

### Fixes

- ts: Fix the root type declaration of the `Wallet` / `NodeWallet` class ([#1363](https://github.com/coral-xyz/anchor/pull/1363)).
- ts: Improve type mapping of Account fields into Typescript with additional support for `Option<T>` and `Vec<String>` types ([#1393](https://github.com/coral-xyz/anchor/pull/1393)).

### Features

- lang: Add `seeds::program` constraint for specifying which program_id to use when deriving PDAs ([#1197](https://github.com/coral-xyz/anchor/pull/1197)).
- lang: `Context` now has a new `bumps: BTree<String, u8>` argument, mapping account name to bump seed "found" by the accounts context. This allows one to access bump seeds without having to pass them in from the client or recalculate them in the handler ([#1367](https://github.com/coral-xyz/anchor/pull/1367)).
- lang, ts: Automatically infer PDA addresses ([#1331](https://github.com/coral-xyz/anchor/pull/1331)).
- ts: Remove error logging in the event parser when log websocket encounters a program error ([#1313](https://github.com/coral-xyz/anchor/pull/1313)).
- ts: Add new `methods` namespace to the program client, introducing a more ergonomic builder API ([#1324](https://github.com/coral-xyz/anchor/pull/1324)).
- ts: Add registry utility for fetching the latest verified build ([#1371](https://github.com/coral-xyz/anchor/pull/1371)).
- cli: Expose the solana-test-validator --account flag in Anchor.toml via [[test.validator.account]] ([#1366](https://github.com/coral-xyz/anchor/pull/1366)).
- cli: Add avm, a tool for managing anchor-cli versions ([#1385](https://github.com/coral-xyz/anchor/pull/1385)).

### Breaking

- lang: Put `init_if_needed` behind a feature flag to decrease wrong usage ([#1258](https://github.com/coral-xyz/anchor/pull/1258)).
- lang: rename `loader_account` module to `account_loader` module ([#1279](https://github.com/coral-xyz/anchor/pull/1279))
- lang: The `Accounts` trait's `try_accounts` method now has an additional `bumps: &mut BTreeMap<String, u8>` argument, which accumulates bump seeds ([#1367](https://github.com/coral-xyz/anchor/pull/1367)).
- lang: Providing `bump = <target>` targets with `init` will now error. On `init` only, it is required to use `bump` without a target and access the seed inside function handlers via `ctx.bumps.get("<pda-account-name")`. For subsequent seeds constraints (without init), it is recommended to store the bump on your account and use it as a `bump = <target>` target to minimize compute units used ([#1380](https://github.com/coral-xyz/anchor/pull/1380)).
- ts: `Coder` is now an interface and the existing class has been renamed to `BorshCoder`. This change allows the generation of Anchor clients for non anchor programs ([#1259](https://github.com/coral-xyz/anchor/pull/1259/files)).
- cli: [[test.clone]] key in Anchor.toml is renamed to [[test.validator.clone]] ([#1366](https://github.com/coral-xyz/anchor/pull/1366)).

## [0.20.1] - 2022-01-09

### Fixes

- lang: Improved error msgs when required programs are missing when using the `init` constraint([#1257](https://github.com/coral-xyz/anchor/pull/1257))

### Features

- lang: Allow repr overrides for zero copy accounts ([#1273](https://github.com/coral-xyz/anchor/pull/1273)).

## [0.20.0] - 2022-01-06

### Fixes

- lang: `init_if_needed` now checks rent exemption when init is not needed ([#1250](https://github.com/coral-xyz/anchor/pull/1250)).
- lang: Add missing owner check when `associated_token::authority` is used ([#1240](https://github.com/coral-xyz/anchor/pull/1240)).
- ts: Add type declarations for conditional `workspace` and `Wallet` exports ([#1137](https://github.com/coral-xyz/anchor/pull/1137)).
- ts: Change commitment message `recent` to `processed` and `max` to `finalized` ([#1128](https://github.com/coral-xyz/anchor/pull/1128))
- ts: fix `translateAddress` which currently leads to failing browser code. Now uses `PublicKey` constructor instead of prototype chain constructor name checking which doesn't work in the presence of code minifying/mangling([#1138](https://github.com/coral-xyz/anchor/pull/1138))
- lang: add missing check that verifies that account is ATA when using `init_if_needed` and init is not needed([#1221](https://github.com/coral-xyz/anchor/pull/1221))

### Features

- lang: Add `programdata_address: Option<Pubkey>` field to `Program` account. Will be populated if account is a program owned by the upgradable bpf loader ([#1125](https://github.com/coral-xyz/anchor/pull/1125))
- lang,ts,ci,cli,docs: update solana toolchain to version 1.8.5([#1133](https://github.com/coral-xyz/anchor/pull/1133)).
- lang: Account wrappers for non-Anchor programs no longer have to implement the `serialize` function because it has a default impl now. Similarly, they no longer have to implement `try_deserialize` which now delegates to `try_deserialize_unchecked` by default([#1156](https://github.com/coral-xyz/anchor/pull/1156)).
- lang: Add `set_inner` method to `Account<'a, T>` to enable easy updates ([#1177](https://github.com/coral-xyz/anchor/pull/1177)).
- lang: Handle arrays with const as length ([#968](https://github.com/coral-xyz/anchor/pull/968)).
- ts: Add optional commitment argument to `fetch` and `fetchMultiple` ([#1171](https://github.com/coral-xyz/anchor/pull/1171)).
- lang: Implement `AsRef<T>` for `Account<'a, T>`([#1173](https://github.com/coral-xyz/anchor/pull/1173))
- cli: Add `anchor expand` command which wraps around `cargo expand` ([#1160](https://github.com/coral-xyz/anchor/pull/1160))

### Breaking

- client: Client::new and Client::new_with_options now accept `Rc<dyn Signer>` instead of `Keypair` ([#975](https://github.com/coral-xyz/anchor/pull/975)).
- lang, ts: Change error enum name and message for 'wrong program ownership' account validation ([#1154](https://github.com/coral-xyz/anchor/pull/1154)).
- lang: Change from `#[repr(packed)]` to `#[repr(C)]` for zero copy accounts ([#1106](https://github.com/coral-xyz/anchor/pull/1106)).
- lang: Account types can now be found either in the `prelude` module or the `accounts` module but not longer directly under the root.
  Deprecated account types are no longer imported by the prelude ([#1208](https://github.com/coral-xyz/anchor/pull/1208)).

## [0.19.0] - 2021-12-08

### Fixes

- lang: Add `deprecated` attribute to `ProgramAccount` ([#1014](https://github.com/coral-xyz/anchor/pull/1014)).
- cli: Add version number from programs `Cargo.toml` into extracted IDL ([#1061](https://github.com/coral-xyz/anchor/pull/1061)).
- lang: Add `deprecated` attribute to `Loader`([#1078](https://github.com/coral-xyz/anchor/pull/1078)).
- lang: the `init_if_needed` attribute now checks that given attributes (e.g. space, owner, token::authority etc.) are validated even when init is not needed ([#1096](https://github.com/coral-xyz/anchor/pull/1096)).

### Features

- lang: Add `ErrorCode::AccountNotInitialized` error to separate the situation when the account has the wrong owner from when it does not exist (#[1024](https://github.com/coral-xyz/anchor/pull/1024)).
- lang: Called instructions now log their name by default. This can be turned off with the `no-log-ix-name` flag ([#1057](https://github.com/coral-xyz/anchor/pull/1057)).
- lang: `ProgramData` and `UpgradableLoaderState` can now be passed into `Account` as generics. see [UpgradeableLoaderState](https://docs.rs/solana-program/latest/solana_program/bpf_loader_upgradeable/enum.UpgradeableLoaderState.html). `UpgradableLoaderState` can also be matched on to get `ProgramData`, but when `ProgramData` is used instead, anchor does the serialization and checking that it is actually program data for you ([#1095](https://github.com/coral-xyz/anchor/pull/1095)).
- ts: Add better error msgs in the ts client if something wrong (i.e. not a pubkey or a string) is passed in as an account in an instruction accounts object ([#1098](https://github.com/coral-xyz/anchor/pull/1098)).
- ts: Add inputs `postInstructions` and `preInstructions` as a replacement for (the now deprecated) `instructions` ([#1007](https://github.com/coral-xyz/anchor/pull/1007)).
- ts: Add `getAccountInfo` helper method to account namespace/client ([#1084](https://github.com/coral-xyz/anchor/pull/1084)).

### Breaking

- lang, ts: Error codes have been mapped to new numbers to allow for more errors per namespace ([#1096](https://github.com/coral-xyz/anchor/pull/1096)).

## [0.18.2] - 2021-11-14

- cli: Replace global JavaScript dependency installs with local.

### Features

- lang: Add `SystemAccount<'info>` account type for generic wallet addresses or accounts owned by the system program ([#954](https://github.com/coral-xyz/anchor/pull/954))

### Fixes

- cli: fix dns in NODE_OPTIONS ([#928](https://github.com/coral-xyz/anchor/pull/928)).
- cli: output TypeScript IDL in `idl parse` subcommand ([#941](https://github.com/coral-xyz/anchor/pull/941)).
- cli: Add fields `os` and `cpu` to npm package `@project-serum/anchor-cli` ([#976](https://github.com/coral-xyz/anchor/pull/976)).
- cli: Allow specify output directory for TypeScript IDL ([#940](https://github.com/coral-xyz/anchor/pull/940)).

### Breaking

- spl: Move permissioned markets into dex repository ([#962](https://github.com/coral-xyz/anchor/pull/962)).

## [0.18.0] - 2021-10-24

### Features

- cli: Add support for configuration options for `solana-test-validator` in Anchor.toml ([#834](https://github.com/coral-xyz/anchor/pull/834)).
- cli: `target/types` directory now created on build to store a TypeScript types file for each program's IDL ([#795](https://github.com/coral-xyz/anchor/pull/795)).
- ts: `Program<T>` can now be typed with an IDL type ([#795](https://github.com/coral-xyz/anchor/pull/795)).
- lang: Add `mint::freeze_authority` keyword for mint initialization within `#[derive(Accounts)]` ([#835](https://github.com/coral-xyz/anchor/pull/835)).
- lang: Add `AccountLoader` type for `zero_copy` accounts with support for CPI ([#792](https://github.com/coral-xyz/anchor/pull/792)).
- lang: Add `#[account(init_if_needed)]` keyword for allowing one to invoke the same instruction even if the account was created already ([#906](https://github.com/coral-xyz/anchor/pull/906)).
- lang: Add custom errors support for raw constraints ([#905](https://github.com/coral-xyz/anchor/pull/905)).
- lang, cli, spl: Update solana toolchain to v1.8.0 ([#886](https://github.com/coral-xyz/anchor/pull/886)).
- lang: Add custom errors support for `signer`, `mut`, `has_one`, `owner`, raw constraints and `address` ([#905](https://github.com/coral-xyz/anchor/pull/905), [#913](https://github.com/coral-xyz/anchor/pull/913)).

### Breaking

- lang: Accounts marked with the `#[account(signer)]` constraint now enforce signer when the `"cpi"` feature is enabled ([#849](https://github.com/coral-xyz/anchor/pull/849)).

## [0.17.0] - 2021-10-03

### Features

- cli: Add `localnet` command for starting a local `solana-test-validator` with the workspace deployed ([#820](https://github.com/coral-xyz/anchor/pull/820)).

### Breaking

- `CpiContext` accounts must now be used with the accounts struct generated in the `crate::cpi::accounts::*` module. These structs correspond to the accounts context for each instruction, except that each field is of type `AccountInfo` ([#824](https://github.com/coral-xyz/anchor/pull/824)).

## [0.16.2] - 2021-09-27

### Features

- lang: Add `--detach` flag to `anchor test` ([#770](https://github.com/coral-xyz/anchor/pull/770)).
- lang: Add `associated_token` keyword for initializing associated token accounts within `#[derive(Accounts)]` ([#790](https://github.com/coral-xyz/anchor/pull/790)).
- cli: Allow passing through cargo flags for build command ([#719](https://github.com/coral-xyz/anchor/pull/719)).
- cli: Allow passing through cargo flags for test, verify, and publish commands ([#804](https://github.com/coral-xyz/anchor/pull/804)).

### Fixes

- lang: Generated `AccountMeta`s for Rust clients now properly set the `isSigner` field ([#762](https://github.com/coral-xyz/anchor/pull/762)).

## [0.16.1] - 2021-09-17

### Fixes

- lang: `Signer` type now sets isSigner to true in the IDL ([#750](https://github.com/coral-xyz/anchor/pull/750)).

## [0.16.0] - 2021-09-16

### Features

- lang: `Program` type introduced for executable accounts ([#705](https://github.com/coral-xyz/anchor/pull/705)).
- lang: `Signer` type introduced for signing accounts where data is not used ([#705](https://github.com/coral-xyz/anchor/pull/705)).
- lang: `UncheckedAccount` type introduced as a preferred alias for `AccountInfo` ([#745](https://github.com/coral-xyz/anchor/pull/745)).

### Breaking Changes

- lang: `#[account(owner = <pubkey>)]` now requires a `Pubkey` instead of an account ([#691](https://github.com/coral-xyz/anchor/pull/691)).

## [0.15.0] - 2021-09-07

### Features

- lang: Add new `Account` type to replace `ProgramAccount` and `CpiAccount`, both of which are deprecated ([#686](https://github.com/coral-xyz/anchor/pull/686)).
- lang: `Box` can be used with `Account` types to reduce stack usage ([#686](https://github.com/coral-xyz/anchor/pull/686)).
- lang: Add `Owner` trait, which is automatically implemented by all `#[account]` structs ([#686](https://github.com/coral-xyz/anchor/pull/686)).
- lang: Check that ProgramAccount writable before mut borrow (`anchor-debug` only) ([#681](https://github.com/coral-xyz/anchor/pull/681)).

### Breaking Changes

- lang: All programs must now define their program id in source via `declare_id!` ([#686](https://github.com/coral-xyz/anchor/pull/686)).

## [0.14.0] - 2021-09-02

### Features

- lang: Ignore `Unnamed` structs instead of panic ([#605](https://github.com/coral-xyz/anchor/pull/605)).
- lang: Add constraints for initializing mint accounts as pdas, `#[account(init, seeds = [...], mint::decimals = <expr>, mint::authority = <expr>)]` ([#562](https://github.com/coral-xyz/anchor/pull/562)).
- lang: Add `AsRef<AccountInfo>` for `AccountInfo` wrappers ([#652](https://github.com/coral-xyz/anchor/pull/652)).
- lang: Optimize `trait Key` by removing `AccountInfo` cloning ([#652](https://github.com/coral-xyz/anchor/pull/652)).
- cli, client, lang: Update solana toolchain to v1.7.11 ([#653](https://github.com/coral-xyz/anchor/pull/653)).

### Breaking Changes

- lang: Change `#[account(init, seeds = [...], token = <expr>, authority = <expr>)]` to `#[account(init, token::mint = <expr> token::authority = <expr>)]` ([#562](https://github.com/coral-xyz/anchor/pull/562)).
- lang: `#[associated]` and `#[account(associated = <target>, with = <target>)]` are both removed ([#612](https://github.com/coral-xyz/anchor/pull/612)).
- cli: Removed `anchor launch` command ([#634](https://github.com/coral-xyz/anchor/pull/634)).
- lang: `#[account(init)]` now creates the account inside the same instruction to be consistent with initializing PDAs. To maintain the old behavior of `init`, replace it with `#[account(zero)]` ([#641](https://github.com/coral-xyz/anchor/pull/641)).
- lang: `bump` must be provided when using the `seeds` constraint. This has been added as an extra safety constraint to ensure that whenever a PDA is initialized via a constraint the bump used is the one created by `Pubkey::find_program_address` ([#641](https://github.com/coral-xyz/anchor/pull/641)).
- lang: `try_from_init` has been removed from `Loader`, `ProgramAccount`, and `CpiAccount` and replaced with `try_from_unchecked` ([#641](https://github.com/coral-xyz/anchor/pull/641)).
- lang: Remove `AccountsInit` trait ([#641](https://github.com/coral-xyz/anchor/pull/641)).
- lang: `try_from` methods for `ProgramAccount`, `Loader`, and `ProgramState` now take in an additional `program_id: &Pubkey` parameter ([#660](https://github.com/coral-xyz/anchor/pull/660)).

## [0.13.2] - 2021-08-11

### Fixes

- cli: Fix `anchor init` command "Workspace not found" regression ([#598](https://github.com/coral-xyz/anchor/pull/598)).

## [0.13.1] - 2021-08-10

### Features

- cli: Programs embedded into genesis during tests will produce program logs ([#594](https://github.com/coral-xyz/anchor/pull/594)).

### Fixes

- cli: Allows Cargo.lock to exist in workspace subdirectories when publishing ([#593](https://github.com/coral-xyz/anchor/pull/593)).

## [0.13.0] - 2021-08-08

### Features

- cli: Adds a `[registry]` section in the Anchor toml ([#570](https://github.com/coral-xyz/anchor/pull/570)).
- cli: Adds the `anchor login <api-token>` command ([#570](https://github.com/coral-xyz/anchor/pull/570)).
- cli: Adds the `anchor publish <package>` command ([#570](https://github.com/coral-xyz/anchor/pull/570)).
- cli: Adds a root level `anchor_version` field to the Anchor.toml for specifying the anchor docker image to use for verifiable builds ([#570](https://github.com/coral-xyz/anchor/pull/570)).
- cli: Adds a root level `solana_version` field to the Anchor.toml for specifying the solana toolchain to use for verifiable builds ([#570](https://github.com/coral-xyz/anchor/pull/570)).
- lang: Dynamically fetch rent sysvar for when using `init` ([#587](https://github.com/coral-xyz/anchor/pull/587)).

### Breaking

- cli: `[clusters.<network>]` Anchor.toml section has been renamed to `[programs.<network>]` ([#570](https://github.com/coral-xyz/anchor/pull/570)).
- cli: `[workspace]` member and exclude arrays must now be filepaths relative to the workspace root ([#570](https://github.com/coral-xyz/anchor/pull/570)).

## [0.12.0] - 2021-08-03

### Features

- cli: Add keys `members` / `exclude` in config `programs` section ([#546](https://github.com/coral-xyz/anchor/pull/546)).
- cli: Allow program address configuration for test command through `clusters.localnet` ([#554](https://github.com/coral-xyz/anchor/pull/554)).
- lang: IDLs are now parsed from the entire crate ([#517](https://github.com/coral-xyz/anchor/pull/517)).
- spl: Dex permissioned markets proxy ([#519](https://github.com/coral-xyz/anchor/pull/519), [#543](https://github.com/coral-xyz/anchor/pull/543)).

### Breaking Changes

- ts: Use `hex` by default for decoding Instruction ([#547](https://github.com/coral-xyz/anchor/pull/547)).
- lang: `CpiAccount::reload` mutates the existing struct instead of returning a new one ([#526](https://github.com/coral-xyz/anchor/pull/526)).
- cli: Anchor.toml now requires an explicit `[scripts]` test command ([#550](https://github.com/coral-xyz/anchor/pull/550)).

## [0.11.1] - 2021-07-09

### Features

- lang: Adds `require` macro for specifying assertions that return error codes on failure ([#483](https://github.com/coral-xyz/anchor/pull/483)).
- lang: Allow one to specify arbitrary programs as the owner when creating PDA ([#483](https://github.com/coral-xyz/anchor/pull/483)).
- lang: A new `bump` keyword is added to the accounts constraints, which is used to add an optional bump seed to the end of a `seeds` array. When used in conjunction with _both_ `init` and `seeds`, then the program executes `find_program_address` to assert that the given bump is the canonical bump ([#483](https://github.com/coral-xyz/anchor/pull/483)).

### Fixes

- lang: Preserve all instruction data for fallback functions ([#483](https://github.com/coral-xyz/anchor/pull/483)).
- ts: Event listener not firing when creating associated accounts ([#356](https://github.com/coral-xyz/anchor/issues/356)).

## [0.11.0] - 2021-07-03

### Features

- lang: Add fallback functions ([#457](https://github.com/coral-xyz/anchor/pull/457)).
- lang: Add feature flag for using the old state account discriminator. This is a temporary flag for those with programs built prior to v0.7.0 but want to use the latest Anchor version. Expect this to be removed in a future version ([#446](https://github.com/coral-xyz/anchor/pull/446)).
- lang: Add generic support to Accounts ([#496](https://github.com/coral-xyz/anchor/pull/496)).

### Breaking Changes

- cli: Remove `.spec` suffix on TypeScript tests files ([#441](https://github.com/coral-xyz/anchor/pull/441)).
- lang: Remove `belongs_to` constraint ([#459](https://github.com/coral-xyz/anchor/pull/459)).

## [0.10.0] - 2021-06-27

### Features

- lang: Add `#[account(address = <expr>)]` constraint for asserting the address of an account ([#400](https://github.com/coral-xyz/anchor/pull/400)).
- lang: Add `#[account(init, token = <mint-target>, authority = <token-owner-target>...)]` constraint for initializing SPL token accounts as program derived addresses for the program. Can be used when initialized via `seeds` or `associated` ([#400](https://github.com/coral-xyz/anchor/pull/400)).
- lang: Add `associated_seeds!` macro for generating signer seeds for CPIs signed by an `#[account(associated = <target>)]` account ([#400](https://github.com/coral-xyz/anchor/pull/400)).
- cli: Add `[scripts]` section to the Anchor.toml for specifying workspace scripts that can be run via `anchor run <script>` ([#400](https://github.com/coral-xyz/anchor/pull/400)).
- cli: `[clusters.<network>]` table entries can now also use `{ address = <base58-str>, idl = <filepath-str> }` to specify workspace programs ([#400](https://github.com/coral-xyz/anchor/pull/400)).

### Breaking Changes

- cli: Remove `--yarn` flag in favor of using `npx` ([#432](https://github.com/coral-xyz/anchor/pull/432)).

## [0.9.0] - 2021-06-15

### Features

- lang: Instruction data is now available to accounts constraints ([#386](https://github.com/coral-xyz/anchor/pull/386)).
- lang: Initialize program derived addresses with accounts constraints ([#386](https://github.com/coral-xyz/anchor/pull/386)).

### Breaking Changes

- lang: Event field names in IDLs are now mixed case. ([#379](https://github.com/coral-xyz/anchor/pull/379)).
- lang: Accounts trait now accepts an additional `&[u8]` parameter ([#386](https://github.com/coral-xyz/anchor/pull/386)).

## [0.8.0] - 2021-06-10

### Features

- cli: Add `--program-name` option for build command to build a single program at a time ([#362](https://github.com/coral-xyz/anchor/pull/362)).
- cli, client: Parse custom cluster urls from str ([#369](https://github.com/coral-xyz/anchor/pull/369)).
- cli, client, lang: Update solana toolchain to v1.7.1 ([#368](https://github.com/coral-xyz/anchor/pull/369)).
- ts: Instruction decoding and formatting ([#372](https://github.com/coral-xyz/anchor/pull/372)).
- lang: Add `#[account(close = <destination>)]` constraint for closing accounts and sending the rent exemption lamports to a specified destination account ([#371](https://github.com/coral-xyz/anchor/pull/371)).

### Fixes

- lang: Allows one to use `remaining_accounts` with `CpiContext` by implementing the `ToAccountMetas` trait on `CpiContext` ([#351](https://github.com/coral-xyz/anchor/pull/351/files)).

### Breaking

- lang, ts: Framework defined error codes are introduced, reserving error codes 0-300 for Anchor, and 300 and up for user defined error codes ([#354](https://github.com/coral-xyz/anchor/pull/354)).

## [0.7.0] - 2021-05-31

### Features

- cli: Add global options for override Anchor.toml values ([#313](https://github.com/coral-xyz/anchor/pull/313)).
- spl: Add `SetAuthority` instruction ([#307](https://github.com/coral-xyz/anchor/pull/307/files)).
- spl: Add init and close open orders instructions ([#245](https://github.com/coral-xyz/anchor/pull/245)).
- lang: `constraint = <expression>` added as a replacement for (the now deprecated) string literal constraints ([#341](https://github.com/coral-xyz/anchor/pull/341)).
- lang: Span information is now preserved, providing informative compiler error messages ([#341](https://github.com/coral-xyz/anchor/pull/341)).
- ts: Address metadata is now optional for `anchor.workspace` clients ([#310](https://github.com/coral-xyz/anchor/pull/310)).

### Breaking Changes

- ts: Retrieving deserialized accounts from the `<program>.account.<my-account>` and `<program>.state` namespaces now require explicitly invoking the `fetch` API. For example, `program.account.myAccount(<address>)` and `program.state()` is now `program.account.myAccount.fetch(<address>)` and `program.state.fetch()` ([#322](https://github.com/coral-xyz/anchor/pull/322)).
- lang: `#[account(associated)]` now requires `init` to be provided to create an associated account. If not provided, then the address will be assumed to exist, and a constraint will be added to ensure the correctness of the address ([#318](https://github.com/coral-xyz/anchor/pull/318)).
- lang, ts: Change account discriminator pre-image of the `#[state]` account discriminator to be namespaced by "state:" ([#320](https://github.com/coral-xyz/anchor/pull/320)).
- lang, ts: Change domain delimiters for the pre-image of the instruction sighash to be a single colon `:` to be consistent with accounts ([#321](https://github.com/coral-xyz/anchor/pull/321)).
- lang: Associated constraints no longer automatically implement `mut` ([#341](https://github.com/coral-xyz/anchor/pull/341)).
- lang: Associated `space` constraints must now be literal integers instead of literal strings ([#341](https://github.com/coral-xyz/anchor/pull/341)).

## [0.6.0] - 2021-05-23

### Features

- ts: Add `program.simulate` namespace ([#266](https://github.com/coral-xyz/anchor/pull/266)).
- ts: Introduce `Address` type, allowing one to use Base 58 encoded strings in public APIs ([#304](https://github.com/coral-xyz/anchor/pull/304)).
- ts: Replace deprecated `web3.Account` with `web3.Signer` in public APIs ([#296](https://github.com/coral-xyz/anchor/pull/296)).
- ts: Generated `anchor.workspace` clients can now be customized per network with `[cluster.<slug>]` in the Anchor.toml ([#308](https://github.com/coral-xyz/anchor/pull/308)).
- cli: Add yarn flag to test command ([#267](https://github.com/coral-xyz/anchor/pull/267)).
- cli: Add `--skip-build` flag to test command ([301](https://github.com/coral-xyz/anchor/pull/301)).
- cli: Add `anchor shell` command to spawn a node shell populated with an Anchor.toml based environment ([#303](https://github.com/coral-xyz/anchor/pull/303)).

### Breaking Changes

- cli: The Anchor.toml's `wallet` and `cluster` settings must now be under the `[provider]` table ([#305](https://github.com/coral-xyz/anchor/pull/305)).
- ts: Event coder `decode` API changed to decode strings directly instead of buffers ([#292](https://github.com/coral-xyz/anchor/pull/292)).
- ts: Event coder `encode` API removed ([#292](https://github.com/coral-xyz/anchor/pull/292)).

## [0.5.0] - 2021-05-07

### Features

- client: Adds support for state instructions ([#248](https://github.com/coral-xyz/anchor/pull/248)).
- lang: Add `anchor-debug` feature flag for logging ([#253](https://github.com/coral-xyz/anchor/pull/253)).
- ts: Add support for u16 ([#255](https://github.com/coral-xyz/anchor/pull/255)).

### Breaking Changes

- client: Renames `RequestBuilder::new` to `RequestBuilder::from` ([#248](https://github.com/coral-xyz/anchor/pull/248)).
- lang: Renames the generated `instruction::state::Ctor` struct to `instruction::state::New` ([#248](https://github.com/coral-xyz/anchor/pull/248)).

## [0.4.5] - 2021-04-29

- spl: Add serum DEX CPI client ([#224](https://github.com/coral-xyz/anchor/pull/224)).

## [0.4.4] - 2021-04-18

### Features

- lang: Allows one to specify multiple `with` targets when creating associated accounts ([#197](https://github.com/coral-xyz/anchor/pull/197)).
- lang, ts: Add array support ([#202](https://github.com/coral-xyz/anchor/pull/202)).
- lang: Zero copy deserialization for accounts ([#202](https://github.com/coral-xyz/anchor/pull/202), [#206](https://github.com/coral-xyz/anchor/pull/206)).
- lang, spl, cli, client: Upgrade solana toolchain to 1.6.6 ([#210](https://github.com/coral-xyz/anchor/pull/210)).

## [0.4.3] - 2021-04-13

### Features

- lang: CPI clients for program state instructions ([#43](https://github.com/coral-xyz/anchor/pull/43)).
- lang: Add `#[account(owner = <program>)]` constraint ([#178](https://github.com/coral-xyz/anchor/pull/178)).
- lang, cli, ts: Add `#[account(associated = <target>)]` and `#[associated]` attributes for creating associated program accounts within programs. The TypeScript package can fetch these accounts with a new `<program>.account.<account-name>.associated` (and `associatedAddress`) method ([#186](https://github.com/coral-xyz/anchor/pull/186)).

### Fixes

- lang: Unused `#[account]`s are now parsed into the IDL correctly ([#177](https://github.com/coral-xyz/anchor/pull/177)).

## [0.4.2] - 2021-04-10

### Features

- cli: Fund Anchor.toml configured wallet when testing ([#164](https://github.com/coral-xyz/anchor/pull/164)).
- spl: Add initialize_account instruction for spl tokens ([#166](https://github.com/coral-xyz/anchor/pull/166)).

## [0.4.1] - 2021-04-06

- cli: Version verifiable docker builder ([#145](https://github.com/coral-xyz/anchor/pull/145)).

## [0.4.0] - 2021-04-04

### Features

- cli: Specify test files to run ([#118](https://github.com/coral-xyz/anchor/pull/118)).
- lang: Allow overriding the `#[state]` account's size ([#121](https://github.com/coral-xyz/anchor/pull/121)).
- lang, client, ts: Add event emission and subscriptions ([#89](https://github.com/coral-xyz/anchor/pull/89)).
- lang/account: Allow namespacing account discriminators ([#128](https://github.com/coral-xyz/anchor/pull/128)).
- cli: TypeScript migrations ([#132](https://github.com/coral-xyz/anchor/pull/132)).
- lang: Add `#[account(executable)]` attribute ([#140](https://github.com/coral-xyz/anchor/pull/140)).

### Breaking Changes

- client: Replace url str with `Cluster` struct when constructing clients ([#89](https://github.com/coral-xyz/anchor/pull/89)).
- lang: Changes the account discriminator of `IdlAccount` to be namespaced by `"internal"` ([#128](https://github.com/coral-xyz/anchor/pull/128)).
- lang, spl, cli: Upgrade solana toolchain to 1.6.3, a major version upgrade even though only the minor version is incremented. This allows for the removal of `-#![feature(proc_macro_hygiene)]`. ([#139](https://github.com/coral-xyz/anchor/pull/139)).

## [0.3.0] - 2021-03-12

### Features

- ts: Allow preloading instructions for state rpc transactions ([cf9c84](https://github.com/coral-xyz/anchor/commit/cf9c847e4144989b5bc1936149d171e90204777b)).
- ts: Export sighash coder function ([734c75](https://github.com/coral-xyz/anchor/commit/734c751882f43beec7ea3f0f4d988b502e3f24e4)).
- cli: Specify programs to embed into local validator genesis via Anchor.toml while testing ([b3803a](https://github.com/coral-xyz/anchor/commit/b3803aec03fbbae1a794c9aa6a789e6cb58fda99)).
- cli: Allow skipping the creation of a local validator when testing against localnet ([#93](https://github.com/coral-xyz/anchor/pull/93)).
- cli: Adds support for tests with Typescript ([#94](https://github.com/coral-xyz/anchor/pull/94)).
- cli: Deterministic and verifiable builds ([#100](https://github.com/coral-xyz/anchor/pull/100)).
- cli, lang: Add write buffers for IDL upgrades ([#107](https://github.com/coral-xyz/anchor/pull/107)).

## Breaking Changes

- lang: Removes `IdlInstruction::Clear` ([#107](https://github.com/coral-xyz/anchor/pull/107)).

### Fixes

- cli: Propagates mocha test exit status on error ([79b791](https://github.com/coral-xyz/anchor/commit/79b791ffa85ffae5b6163fa853562aa568650f21)).

## [0.2.1] - 2021-02-11

### Features

- cli: Embed workspace programs into local validator genesis when testing ([733ec3](https://github.com/coral-xyz/anchor/commit/733ec300b0308e7d007873b0975585d836333fd4)).
- cli: Stream program logs to `.anchor/program-logs` directory when testing ([ce5ca7](https://github.com/coral-xyz/anchor/commit/ce5ca7ddab6e0fd579deddcd02094b3f798bbe6a)).
- spl: Add shared memory api [(d92cb1)](https://github.com/coral-xyz/anchor/commit/d92cb1516b78696d1257e41d0c5ac6821716300e).
- lang/attribute/access-control: Allow specifying multiple modifier functions ([845df6](https://github.com/coral-xyz/anchor/commit/845df6d1960bb544fa0f2e3331ec79cc804edeb6)).
- lang/syn: Allow state structs that don't have a ctor or impl block (just trait implementations) ([a78000](https://github.com/coral-xyz/anchor/commit/a7800026833d64579e5b19c90d724ecc20d2a455)).
- ts: Add instruction method to state namespace ([627c27](https://github.com/coral-xyz/anchor/commit/627c275e9cdf3dafafcf44473ba8146cc7979d44)).
- lang/syn, ts: Add support for u128 and i128 ([#83](https://github.com/coral-xyz/anchor/pull/83)).

## [0.2.0] - 2021-02-08

### Features

- lang: Adds the ability to create and use CPI program interfaces ([#66](https://github.com/coral-xyz/anchor/pull/66/files?file-filters%5B%5D=)).

### Breaking Changes

- lang, client, ts: Migrate from rust enum based method dispatch to a variant of sighash ([#64](https://github.com/coral-xyz/anchor/pull/64)).

## [0.1.0] - 2021-01-31

Initial release.

### Includes

- lang: `anchor-lang` crate providing a Rust eDSL for Solana.
- lang/attribute/access-control: Internal attribute macro for function modifiers.
- lang/attribute/account: Internal attribute macro for defining Anchor accounts.
- lang/attribute/error: Internal attribute macro for defining Anchor program errors.
- lang/attribute/program: Internal attribute macro for defining an Anchor program.
- lang/attribute/state: Internal attribute macro for defining an Anchor program state struct.
- lang/derive/accounts: Internal derive macro for defining deserialized account structs.
- lang/syn: Internal crate for parsing the Anchor eDSL, generating code, and an IDL.
- spl: `anchor-spl` crate providing CPI clients for Anchor programs.
- client: `anchor-client` crate providing Rust clients for Anchor programs.
- ts: `@project-serum/anchor` package for generating TypeScript clients.
- cli: Command line interface for managing Anchor programs.<|MERGE_RESOLUTION|>--- conflicted
+++ resolved
@@ -16,11 +16,8 @@
 - cli, idl: Pass `cargo` args to IDL generation when building program or IDL ([#3059](https://github.com/coral-xyz/anchor/pull/3059)).
 - cli: Add checks for incorrect usage of `idl-build` feature ([#3061](https://github.com/coral-xyz/anchor/pull/3061)).
 - lang: Export `Discriminator` trait from `prelude` ([#3075](https://github.com/coral-xyz/anchor/pull/3075)).
-<<<<<<< HEAD
+- lang: Add `Account` utility type to get accounts from bytes ([#3091](https://github.com/coral-xyz/anchor/pull/3091)).
 - client: Add option to pass in mock rpc client when using anchor_client ([#3053](https://github.com/coral-xyz/anchor/pull/3053)).
-=======
-- lang: Add `Account` utility type to get accounts from bytes ([#3091](https://github.com/coral-xyz/anchor/pull/3091)).
->>>>>>> 11771746
 
 ### Fixes
 
