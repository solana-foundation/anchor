--- conflicted
+++ resolved
@@ -17,12 +17,9 @@
 - cli: Add `idl close` command to close a program's IDL account ([#2329](https://github.com/coral-xyz/anchor/pull/2329)).
 - cli: `idl init` now supports very large IDL files ([#2329](https://github.com/coral-xyz/anchor/pull/2329)).
 - spl: Add `transfer_checked` function ([#2353](https://github.com/coral-xyz/anchor/pull/2353)).
-<<<<<<< HEAD
 - avm, cli: Use the `rustls-tls` feature of `reqwest` so that users don't need OpenSSL installed ([#2385](https://github.com/coral-xyz/anchor/pull/2385)).
-=======
 - client: Add support for multithreading to the rust client: use flag `--multithreaded` ([#2321](https://github.com/coral-xyz/anchor/pull/2321)).
 - client: Add `async_rpc` a method which returns a nonblocking solana rpc client ([2322](https://github.com/coral-xyz/anchor/pull/2322)).
->>>>>>> eef9888c
 
 ### Fixes
 
