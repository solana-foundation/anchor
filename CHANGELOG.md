--- conflicted
+++ resolved
@@ -20,11 +20,8 @@
 ## Breaking Changes
 
 * lang: `#[account(associated)]` now requires `init` to be provided to create an associated account. If not provided, then the address will be assumed to exist, and a constraint will be added to ensure its correctness ([#318](https://github.com/project-serum/anchor/pull/318)).
-<<<<<<< HEAD
 * lang, ts: Change account discriminator pre-image of the `#[state]` account discriminator to be namespaced by "state:". This change should only be noticed by library maintainers ([#320](https://github.com/project-serum/anchor/pull/320)).
-=======
 * lang, ts: Change domain delimiters for the pre-image of the instruciton sighash to be a single colon `:` to be consistent with accounts. This change should only be noticed by library maintainers.
->>>>>>> 21fc2d15
 
 ## [0.6.0] - 2021-05-23
 
