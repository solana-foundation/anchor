# Changelog

All notable changes to this project will be documented in this file.

The format is based on [Keep a Changelog](https://keepachangelog.com/en/1.0.0/),
and this project adheres to [Semantic Versioning](https://semver.org/spec/v2.0.0.html).

**Note:** Version 0 of Semantic Versioning is handled differently from version 1 and above.
The minor version will be incremented upon a breaking change and the patch version will be
incremented for features.

## [Unreleased]

### Features

* lang: Add new `AccountSysvarMismatch` error code and test cases for sysvars ([#1535](https://github.com/project-serum/anchor/pull/1535)).
<<<<<<< HEAD
* lang: Add return values to CPI client. ([]()).
=======
* spl: Add support for revoke instruction ([#1493](https://github.com/project-serum/anchor/pull/1493)).
>>>>>>> 552789a0

### Fixes

* ts: Fix the loss of strict typing using the `methods` namespace on builder functions ([#1539](https://github.com/project-serum/anchor/pull/1539)).
* spl: Update `spl/governance` to use new errors ([#1582](https://github.com/project-serum/anchor/pull/1582)).

### Breaking

* ts: Mark `transaction`, `instruction`, `simulate` and `rpc` program namespaces as deprecated in favor of `methods` ([#1539](https://github.com/project-serum/anchor/pull/1539)).
* ts: No longer allow manual setting of globally resolvable program public keys in `methods#accounts()`. ([#1548][https://github.com/project-serum/anchor/pull/1548])
* lang: Remove space calculation using [`#[derive(Default)]`] (https://github.com/project-serum/anchor/pull/1519).

## [0.22.1] - 2022-02-28

### Fixes

* cli: Fix rust template ([#1488](https://github.com/project-serum/anchor/pull/1488)).

## [0.22.0] - 2022-02-20

### Features

* lang: Add check that declared id == program id ([#1451](https://github.com/project-serum/anchor/pull/1451)).
* ts: Added float types support ([#1425](https://github.com/project-serum/anchor/pull/1425)).
* cli: Add `--skip-lint` option to disable check linting introduced in ([#1452](https://github.com/project-serum/anchor/pull/1452)) for rapid prototyping ([#1482](https://github.com/project-serum/anchor/pull/1482)).

### Fixes

* ts: Allow nullable types for `Option<T>` mapped types ([#1428](https://github.com/project-serum/anchor/pull/1428)).

### Breaking

* lang: Enforce that the payer for an init-ed account be marked `mut` ([#1271](https://github.com/project-serum/anchor/pull/1271)).
* lang: All error-related code is now in the error module ([#1426](https://github.com/project-serum/anchor/pull/1426)).
* lang: Require doc comments when using AccountInfo or UncheckedAccount types ([#1452](https://github.com/project-serum/anchor/pull/1452)).
* lang: add [`error!`](https://docs.rs/anchor-lang/latest/anchor_lang/prelude/macro.error.html) and [`err!`](https://docs.rs/anchor-lang/latest/anchor_lang/prelude/macro.err.html) macro and `Result` type ([#1462](https://github.com/project-serum/anchor/pull/1462)).
This change will break most programs. Do the following to upgrade:
     * change all `ProgramResult`'s to `Result<()>`
     * change `#[error]` to `#[error_code]`
     * change all `Err(MyError::SomeError.into())` to `Err(error!(MyError::SomeError))` and all `Err(ProgramError::SomeProgramError)` to `Err(ProgramError::SomeProgramError.into())` or `Err(Error::from(ProgramError::SomeProgramError).with_source(source!()))` to provide file and line source of the error (`with_source` is most useful with `ProgramError`s. `error!` already adds source information for custom and anchor internal errors).
     * change all `solana_program::program::invoke()` to `solana_program::program::invoke().map_err(Into::into)` and `solana_program::program::invoke_signed()` to `solana_program::program::invoke_signed().map_err(Into::into)`

## [0.21.0] - 2022-02-07

### Fixes

* ts: Fix the root type declaration of the `Wallet` / `NodeWallet` class ([#1363](https://github.com/project-serum/anchor/pull/1363)).
* ts: Improve type mapping of Account fields into Typescript with additional support for `Option<T>` and `Vec<String>` types ([#1393](https://github.com/project-serum/anchor/pull/1393)).

### Features

* lang: Add `seeds::program` constraint for specifying which program_id to use when deriving PDAs ([#1197](https://github.com/project-serum/anchor/pull/1197)).
* lang: `Context` now has a new `bumps: BTree<String, u8>` argument, mapping account name to bump seed "found" by the accounts context. This allows one to access bump seeds without having to pass them in from the client or recalculate them in the handler ([#1367](https://github.com/project-serum/anchor/pull/1367)).
* lang, ts: Automatically infer PDA addresses ([#1331](https://github.com/project-serum/anchor/pull/1331)).
* ts: Remove error logging in the event parser when log websocket encounters a program error ([#1313](https://github.com/project-serum/anchor/pull/1313)).
* ts: Add new `methods` namespace to the program client, introducing a more ergonomic builder API ([#1324](https://github.com/project-serum/anchor/pull/1324)).
* ts: Add registry utility for fetching the latest verified build ([#1371](https://github.com/project-serum/anchor/pull/1371)).
* cli: Expose the solana-test-validator --account flag in Anchor.toml via [[test.validator.account]] ([#1366](https://github.com/project-serum/anchor/pull/1366)).
* cli: Add avm, a tool for managing anchor-cli versions ([#1385](https://github.com/project-serum/anchor/pull/1385)).

### Breaking

* lang: Put `init_if_needed` behind a feature flag to decrease wrong usage ([#1258](https://github.com/project-serum/anchor/pull/1258)).
* lang: rename `loader_account` module to `account_loader` module ([#1279](https://github.com/project-serum/anchor/pull/1279))
* lang: The `Accounts` trait's `try_accounts` method now has an additional `bumps: &mut BTreeMap<String, u8>` argument, which accumulates bump seeds ([#1367](https://github.com/project-serum/anchor/pull/1367)).
* lang: Providing `bump = <target>` targets with `init` will now error. On `init` only, it is required to use `bump` without a target and access the seed inside function handlers via `ctx.bumps.get("<pda-account-name")`. For subsequent seeds constraints (without init), it is recommended to store the bump on your account and use it as a `bump = <target>` target to minimize compute units used ([#1380](https://github.com/project-serum/anchor/pull/1380)).
* ts: `Coder` is now an interface and the existing class has been renamed to `BorshCoder`. This change allows the generation of Anchor clients for non anchor programs  ([#1259](https://github.com/project-serum/anchor/pull/1259/files)).
* cli: [[test.clone]] key in Anchor.toml is renamed to [[test.validator.clone]] ([#1366](https://github.com/project-serum/anchor/pull/1366)).


## [0.20.1] - 2022-01-09

### Fixes

* lang: Improved error msgs when required programs are missing when using the `init` constraint([#1257](https://github.com/project-serum/anchor/pull/1257))

### Features

* lang: Allow repr overrides for zero copy accounts ([#1273](https://github.com/project-serum/anchor/pull/1273)).

## [0.20.0] - 2022-01-06

### Fixes

* lang: `init_if_needed` now checks rent exemption when init is not needed ([#1250](https://github.com/project-serum/anchor/pull/1250)).
* lang: Add missing owner check when `associated_token::authority` is used ([#1240](https://github.com/project-serum/anchor/pull/1240)).
* ts: Add type declarations for conditional `workspace` and `Wallet` exports ([#1137](https://github.com/project-serum/anchor/pull/1137)).
* ts: Change commitment message `recent` to `processed` and `max` to `finalized` ([#1128](https://github.com/project-serum/anchor/pull/1128))
* ts: fix `translateAddress` which currently leads to failing browser code. Now uses `PublicKey` constructor instead of prototype chain constructor name checking which doesn't work in the presence of code minifying/mangling([#1138](https://github.com/project-serum/anchor/pull/1138))
* lang: add missing check that verifies that account is ATA when using `init_if_needed` and init is not needed([#1221](https://github.com/project-serum/anchor/pull/1221))

### Features

* lang: Add `programdata_address: Option<Pubkey>` field to `Program` account. Will be populated if account is a program owned by the upgradable bpf loader ([#1125](https://github.com/project-serum/anchor/pull/1125))
* lang,ts,ci,cli,docs: update solana toolchain to version 1.8.5([#1133](https://github.com/project-serum/anchor/pull/1133)).
* lang: Account wrappers for non-Anchor programs no longer have to implement the `serialize` function because it has a default impl now. Similarly, they no longer have to implement `try_deserialize` which now delegates to `try_deserialize_unchecked` by default([#1156](https://github.com/project-serum/anchor/pull/1156)).
* lang: Add `set_inner` method to `Account<'a, T>` to enable easy updates ([#1177](https://github.com/project-serum/anchor/pull/1177)).
* lang: Handle arrays with const as length ([#968](https://github.com/project-serum/anchor/pull/968)).
* ts: Add optional commitment argument to `fetch` and `fetchMultiple` ([#1171](https://github.com/project-serum/anchor/pull/1171)).
* lang: Implement `AsRef<T>` for `Account<'a, T>`([#1173](https://github.com/project-serum/anchor/pull/1173))
* cli: Add `anchor expand` command which wraps around `cargo expand` ([#1160](https://github.com/project-serum/anchor/pull/1160))

### Breaking

* client: Client::new and Client::new_with_options now accept `Rc<dyn Signer>` instead of `Keypair` ([#975](https://github.com/project-serum/anchor/pull/975)).
* lang, ts: Change error enum name and message for 'wrong program ownership' account validation ([#1154](https://github.com/project-serum/anchor/pull/1154)).
* lang: Change from `#[repr(packed)]` to `#[repr(C)]` for zero copy accounts ([#1106](https://github.com/project-serum/anchor/pull/1106)).
* lang: Account types can now be found either in the `prelude` module or the `accounts` module but not longer directly under the root.
Deprecated account types are no longer imported by the prelude ([#1208](https://github.com/project-serum/anchor/pull/1208)).

## [0.19.0] - 2021-12-08

### Fixes

* lang: Add `deprecated` attribute to `ProgramAccount` ([#1014](https://github.com/project-serum/anchor/pull/1014)).
* cli: Add version number from programs `Cargo.toml` into extracted IDL ([#1061](https://github.com/project-serum/anchor/pull/1061)).
* lang: Add `deprecated` attribute to `Loader`([#1078](https://github.com/project-serum/anchor/pull/1078)).
* lang: the `init_if_needed` attribute now checks that given attributes (e.g. space, owner, token::authority etc.) are validated even when init is not needed ([#1096](https://github.com/project-serum/anchor/pull/1096)).

### Features

* lang: Add `ErrorCode::AccountNotInitialized` error to separate the situation when the account has the wrong owner from when it does not exist (#[1024](https://github.com/project-serum/anchor/pull/1024)).
* lang: Called instructions now log their name by default. This can be turned off with the `no-log-ix-name` flag ([#1057](https://github.com/project-serum/anchor/pull/1057)).
* lang: `ProgramData` and `UpgradableLoaderState` can now be passed into `Account` as generics. see [UpgradeableLoaderState](https://docs.rs/solana-program/latest/solana_program/bpf_loader_upgradeable/enum.UpgradeableLoaderState.html). `UpgradableLoaderState` can also be matched on to get `ProgramData`, but when `ProgramData` is used instead, anchor does the serialization and checking that it is actually program data for you  ([#1095](https://github.com/project-serum/anchor/pull/1095)).
* ts: Add better error msgs in the ts client if something wrong (i.e. not a pubkey or a string) is passed in as an account in an instruction accounts object ([#1098](https://github.com/project-serum/anchor/pull/1098)).
* ts: Add inputs `postInstructions` and `preInstructions` as a replacement for (the now deprecated) `instructions` ([#1007](https://github.com/project-serum/anchor/pull/1007)).
* ts: Add `getAccountInfo` helper method to account namespace/client ([#1084](https://github.com/project-serum/anchor/pull/1084)).

### Breaking

* lang, ts: Error codes have been mapped to new numbers to allow for more errors per namespace ([#1096](https://github.com/project-serum/anchor/pull/1096)).

## [0.18.2] - 2021-11-14

* cli: Replace global JavaScript dependency installs with local.

### Features

* lang: Add `SystemAccount<'info>` account type for generic wallet addresses or accounts owned by the system program ([#954](https://github.com/project-serum/anchor/pull/954))

### Fixes

* cli: fix dns in NODE_OPTIONS ([#928](https://github.com/project-serum/anchor/pull/928)).
* cli: output TypeScript IDL in `idl parse` subcommand ([#941](https://github.com/project-serum/anchor/pull/941)).
* cli: Add fields `os` and `cpu` to npm package `@project-serum/anchor-cli` ([#976](https://github.com/project-serum/anchor/pull/976)).
* cli: Allow specify output directory for TypeScript IDL ([#940](https://github.com/project-serum/anchor/pull/940)).

### Breaking

* spl: Move permissioned markets into dex repository ([#962](https://github.com/project-serum/anchor/pull/962)).

## [0.18.0] - 2021-10-24

### Features

* cli: Add support for configuration options for `solana-test-validator` in Anchor.toml ([#834](https://github.com/project-serum/anchor/pull/834)).
* cli: `target/types` directory now created on build to store a TypeScript types file for each program's IDL ([#795](https://github.com/project-serum/anchor/pull/795)).
* ts: `Program<T>` can now be typed with an IDL type ([#795](https://github.com/project-serum/anchor/pull/795)).
* lang: Add `mint::freeze_authority` keyword for mint initialization within `#[derive(Accounts)]` ([#835](https://github.com/project-serum/anchor/pull/835)).
* lang: Add `AccountLoader` type for `zero_copy` accounts with support for CPI ([#792](https://github.com/project-serum/anchor/pull/792)).
* lang: Add `#[account(init_if_needed)]` keyword for allowing one to invoke the same instruction even if the account was created already ([#906](https://github.com/project-serum/anchor/pull/906)).
* lang: Add custom errors support for raw constraints ([#905](https://github.com/project-serum/anchor/pull/905)).
* lang, cli, spl: Update solana toolchain to v1.8.0 ([#886](https://github.com/project-serum/anchor/pull/886)).
* lang: Add custom errors support for `signer`, `mut`, `has_one`, `owner`, raw constraints and `address` ([#905](https://github.com/project-serum/anchor/pull/905), [#913](https://github.com/project-serum/anchor/pull/913)).

### Breaking

* lang: Accounts marked with the `#[account(signer)]` constraint now enforce signer when the `"cpi"` feature is enabled ([#849](https://github.com/project-serum/anchor/pull/849)).

## [0.17.0] - 2021-10-03

### Features

* cli: Add `localnet` command for starting a local `solana-test-validator` with the workspace deployed ([#820](https://github.com/project-serum/anchor/pull/820)).

### Breaking

* `CpiContext` accounts must now be used with the accounts struct generated in the `crate::cpi::accounts::*` module. These structs correspond to the accounts context for each instruction, except that each field is of type `AccountInfo` ([#824](https://github.com/project-serum/anchor/pull/824)).

## [0.16.2] - 2021-09-27

### Features

* lang: Add `--detach` flag to `anchor test` ([#770](https://github.com/project-serum/anchor/pull/770)).
* lang: Add `associated_token` keyword for initializing associated token accounts within `#[derive(Accounts)]` ([#790](https://github.com/project-serum/anchor/pull/790)).
* cli: Allow passing through cargo flags for build command ([#719](https://github.com/project-serum/anchor/pull/719)).
* cli: Allow passing through cargo flags for test, verify, and publish commands ([#804](https://github.com/project-serum/anchor/pull/804)).

### Fixes

* lang: Generated `AccountMeta`s for Rust clients now properly set the `isSigner` field ([#762](https://github.com/project-serum/anchor/pull/762)).

## [0.16.1] - 2021-09-17

### Fixes

* lang: `Signer` type now sets isSigner to true in the IDL ([#750](https://github.com/project-serum/anchor/pull/750)).

## [0.16.0] - 2021-09-16

### Features

* lang: `Program` type introduced for executable accounts ([#705](https://github.com/project-serum/anchor/pull/705)).
* lang: `Signer` type introduced for signing accounts where data is not used ([#705](https://github.com/project-serum/anchor/pull/705)).
* lang: `UncheckedAccount` type introduced as a preferred alias for `AccountInfo` ([#745](https://github.com/project-serum/anchor/pull/745)).

### Breaking Changes

* lang: `#[account(owner = <pubkey>)]` now requires a `Pubkey` instead of an account ([#691](https://github.com/project-serum/anchor/pull/691)).

## [0.15.0] - 2021-09-07

### Features

* lang: Add new `Account` type to replace `ProgramAccount` and `CpiAccount`, both of which are deprecated ([#686](https://github.com/project-serum/anchor/pull/686)).
* lang: `Box` can be used with `Account` types to reduce stack usage ([#686](https://github.com/project-serum/anchor/pull/686)).
* lang: Add `Owner` trait, which is automatically implemented by all `#[account]` structs ([#686](https://github.com/project-serum/anchor/pull/686)).
* lang: Check that ProgramAccount writable before mut borrow (`anchor-debug` only) ([#681](https://github.com/project-serum/anchor/pull/681)).

### Breaking Changes

* lang: All programs must now define their program id in source via `declare_id!` ([#686](https://github.com/project-serum/anchor/pull/686)).

## [0.14.0] - 2021-09-02

### Features

* lang: Ignore `Unnamed` structs instead of panic ([#605](https://github.com/project-serum/anchor/pull/605)).
* lang: Add constraints for initializing mint accounts as pdas, `#[account(init, seeds = [...], mint::decimals = <expr>, mint::authority = <expr>)]` ([#562](https://github.com/project-serum/anchor/pull/562)).
* lang: Add `AsRef<AccountInfo>` for `AccountInfo` wrappers ([#652](https://github.com/project-serum/anchor/pull/652)).
* lang: Optimize `trait Key` by removing `AccountInfo` cloning ([#652](https://github.com/project-serum/anchor/pull/652)).
* cli, client, lang: Update solana toolchain to v1.7.11 ([#653](https://github.com/project-serum/anchor/pull/653)).

### Breaking Changes

* lang: Change `#[account(init, seeds = [...], token = <expr>, authority = <expr>)]` to `#[account(init, token::mint = <expr> token::authority = <expr>)]` ([#562](https://github.com/project-serum/anchor/pull/562)).
* lang: `#[associated]` and `#[account(associated = <target>, with = <target>)]` are both removed ([#612](https://github.com/project-serum/anchor/pull/612)).
* cli: Removed `anchor launch` command ([#634](https://github.com/project-serum/anchor/pull/634)).
* lang: `#[account(init)]` now creates the account inside the same instruction to be consistent with initializing PDAs. To maintain the old behavior of `init`, replace it with `#[account(zero)]` ([#641](https://github.com/project-serum/anchor/pull/641)).
* lang: `bump` must be provided when using the `seeds` constraint. This has been added as an extra safety constraint to ensure that whenever a PDA is initialized via a constraint the bump used is the one created by `Pubkey::find_program_address` ([#641](https://github.com/project-serum/anchor/pull/641)).
* lang: `try_from_init` has been removed from `Loader`, `ProgramAccount`, and `CpiAccount`  and replaced with `try_from_unchecked` ([#641](https://github.com/project-serum/anchor/pull/641)).
* lang: Remove `AccountsInit` trait ([#641](https://github.com/project-serum/anchor/pull/641)).
* lang: `try_from` methods for `ProgramAccount`, `Loader`, and `ProgramState` now take in an additional `program_id: &Pubkey` parameter ([#660](https://github.com/project-serum/anchor/pull/660)).

## [0.13.2] - 2021-08-11

### Fixes

* cli: Fix `anchor init` command "Workspace not found" regression ([#598](https://github.com/project-serum/anchor/pull/598)).

## [0.13.1] - 2021-08-10

### Features

* cli: Programs embedded into genesis during tests will produce program logs ([#594](https://github.com/project-serum/anchor/pull/594)).

### Fixes

* cli: Allows Cargo.lock to exist in workspace subdirectories when publishing ([#593](https://github.com/project-serum/anchor/pull/593)).

## [0.13.0] - 2021-08-08

### Features

* cli: Adds a `[registry]` section in the Anchor toml ([#570](https://github.com/project-serum/anchor/pull/570)).
* cli: Adds the `anchor login <api-token>` command ([#570](https://github.com/project-serum/anchor/pull/570)).
* cli: Adds the `anchor publish <package>` command ([#570](https://github.com/project-serum/anchor/pull/570)).
* cli: Adds a root level `anchor_version` field to the Anchor.toml for specifying the anchor docker image to use for verifiable builds ([#570](https://github.com/project-serum/anchor/pull/570)).
* cli: Adds a root level `solana_version` field to the Anchor.toml for specifying the solana toolchain to use for verifiable builds ([#570](https://github.com/project-serum/anchor/pull/570)).
* lang: Dynamically fetch rent sysvar for when using `init` ([#587](https://github.com/project-serum/anchor/pull/587)).

### Breaking

* cli: `[clusters.<network>]` Anchor.toml section has been renamed to `[programs.<network>]` ([#570](https://github.com/project-serum/anchor/pull/570)).
* cli: `[workspace]` member and exclude arrays must now be filepaths relative to the workpsace root ([#570](https://github.com/project-serum/anchor/pull/570)).

## [0.12.0] - 2021-08-03

### Features

* cli: Add keys `members` / `exclude` in config `programs` section ([#546](https://github.com/project-serum/anchor/pull/546)).
* cli: Allow program address configuration for test command through `clusters.localnet` ([#554](https://github.com/project-serum/anchor/pull/554)).
* lang: IDLs are now parsed from the entire crate ([#517](https://github.com/project-serum/anchor/pull/517)).
* spl: Dex permissioned markets proxy ([#519](https://github.com/project-serum/anchor/pull/519), [#543](https://github.com/project-serum/anchor/pull/543)).

### Breaking Changes

* ts: Use `hex` by default for decoding Instruction ([#547](https://github.com/project-serum/anchor/pull/547)).
* lang: `CpiAccount::reload` mutates the existing struct instead of returning a new one ([#526](https://github.com/project-serum/anchor/pull/526)).
* cli: Anchor.toml now requires an explicit `[scripts]` test command ([#550](https://github.com/project-serum/anchor/pull/550)).

## [0.11.1] - 2021-07-09

### Features

* lang: Adds `require` macro for specifying assertions that return error codes on failure ([#483](https://github.com/project-serum/anchor/pull/483)).
* lang: Allow one to specify arbitrary programs as the owner when creating PDA ([#483](https://github.com/project-serum/anchor/pull/483)).
* lang: A new `bump` keyword is added to the accounts constraints, which is used to add an optional bump seed to the end of a `seeds` array. When used in conjunction with *both* `init` and `seeds`, then the program executes `find_program_address` to assert that the given bump is the canonical bump ([#483](https://github.com/project-serum/anchor/pull/483)).

### Fixes

* lang: Preserve all instruction data for fallback functions ([#483](https://github.com/project-serum/anchor/pull/483)).
* ts: Event listener not firing when creating associated accounts ([#356](https://github.com/project-serum/anchor/issues/356)).

## [0.11.0] - 2021-07-03

### Features

* lang: Add fallback functions ([#457](https://github.com/project-serum/anchor/pull/457)).
* lang: Add feature flag for using the old state account discriminator. This is a temporary flag for those with programs built prior to v0.7.0 but want to use the latest Anchor version. Expect this to be removed in a future version ([#446](https://github.com/project-serum/anchor/pull/446)).
* lang: Add generic support to Accounts ([#496](https://github.com/project-serum/anchor/pull/496)).

### Breaking Changes

* cli: Remove `.spec` suffix on TypeScript tests files ([#441](https://github.com/project-serum/anchor/pull/441)).
* lang: Remove `belongs_to` constraint ([#459](https://github.com/project-serum/anchor/pull/459)).

## [0.10.0] - 2021-06-27

### Features

* lang: Add `#[account(address = <expr>)]` constraint for asserting the address of an account ([#400](https://github.com/project-serum/anchor/pull/400)).
* lang: Add `#[account(init, token = <mint-target>, authority = <token-owner-target>...)]` constraint for initializing SPL token accounts as program derived addresses for the program. Can be used when initialized via `seeds` or `associated` ([#400](https://github.com/project-serum/anchor/pull/400)).
* lang: Add `associated_seeds!` macro for generating signer seeds for CPIs signed by an `#[account(associated = <target>)]` account ([#400](https://github.com/project-serum/anchor/pull/400)).
* cli: Add `[scripts]` section to the Anchor.toml for specifying workspace scripts that can be run via `anchor run <script>` ([#400](https://github.com/project-serum/anchor/pull/400)).
* cli: `[clusters.<network>]` table entries can now also use `{ address = <base58-str>, idl = <filepath-str> }` to specify workspace programs ([#400](https://github.com/project-serum/anchor/pull/400)).

### Breaking Changes

* cli: Remove `--yarn` flag in favor of using `npx` ([#432](https://github.com/project-serum/anchor/pull/432)).

## [0.9.0] - 2021-06-15

### Features

* lang: Instruction data is now available to accounts constraints ([#386](https://github.com/project-serum/anchor/pull/386)).
* lang: Initialize program derived addresses with accounts constraints ([#386](https://github.com/project-serum/anchor/pull/386)).

### Breaking Changes

* lang: Event field names in IDLs are now mixed case. ([#379](https://github.com/project-serum/anchor/pull/379)).
* lang: Accounts trait now accepts an additional `&[u8]` parameter ([#386](https://github.com/project-serum/anchor/pull/386)).

## [0.8.0] - 2021-06-10

### Features

* cli: Add `--program-name` option for build command to build a single program at a time ([#362](https://github.com/project-serum/anchor/pull/362)).
* cli, client: Parse custom cluster urls from str ([#369](https://github.com/project-serum/anchor/pull/369)).
* cli, client, lang: Update solana toolchain to v1.7.1 ([#368](https://github.com/project-serum/anchor/pull/369)).
* ts: Instruction decoding and formatting ([#372](https://github.com/project-serum/anchor/pull/372)).
* lang: Add `#[account(close = <destination>)]` constraint for closing accounts and sending the rent exemption lamports to a specified destination account ([#371](https://github.com/project-serum/anchor/pull/371)).

### Fixes

* lang: Allows one to use `remaining_accounts` with `CpiContext` by implementing the `ToAccountMetas` trait on `CpiContext` ([#351](https://github.com/project-serum/anchor/pull/351/files)).

### Breaking

* lang, ts: Framework defined error codes are introduced, reserving error codes 0-300 for Anchor, and 300 and up for user defined error codes ([#354](https://github.com/project-serum/anchor/pull/354)).

## [0.7.0] - 2021-05-31

### Features

* cli: Add global options for override Anchor.toml values ([#313](https://github.com/project-serum/anchor/pull/313)).
* spl: Add `SetAuthority` instruction ([#307](https://github.com/project-serum/anchor/pull/307/files)).
* spl: Add init and close open orders instructions ([#245](https://github.com/project-serum/anchor/pull/245)).
* lang: `constraint = <expression>` added as a replacement for (the now deprecated) string literal constraints ([#341](https://github.com/project-serum/anchor/pull/341)).
* lang: Span information is now preserved, providing informative compiler error messages ([#341](https://github.com/project-serum/anchor/pull/341)).
* ts: Address metadata is now optional for `anchor.workspace` clients ([#310](https://github.com/project-serum/anchor/pull/310)).

### Breaking Changes

* ts: Retrieving deserialized accounts from the `<program>.account.<my-account>` and `<program>.state` namespaces now require explicitly invoking the `fetch` API. For example, `program.account.myAccount(<adddress>)` and `program.state()` is now `program.account.myAccount.fetch(<address>)` and `program.state.fetch()` ([#322](https://github.com/project-serum/anchor/pull/322)).
* lang: `#[account(associated)]` now requires `init` to be provided to create an associated account. If not provided, then the address will be assumed to exist, and a constraint will be added to ensure the correctness of the address ([#318](https://github.com/project-serum/anchor/pull/318)).
* lang, ts: Change account discriminator pre-image of the `#[state]` account discriminator to be namespaced by "state:" ([#320](https://github.com/project-serum/anchor/pull/320)).
* lang, ts: Change domain delimiters for the pre-image of the instruciton sighash to be a single colon `:` to be consistent with accounts ([#321](https://github.com/project-serum/anchor/pull/321)).
* lang: Associated constraints no longer automatically implement `mut` ([#341](https://github.com/project-serum/anchor/pull/341)).
* lang: Associated `space` constraints must now be literal integers instead of literal strings ([#341](https://github.com/project-serum/anchor/pull/341)).

## [0.6.0] - 2021-05-23

### Features

* ts: Add `program.simulate` namespace ([#266](https://github.com/project-serum/anchor/pull/266)).
* ts: Introduce `Address` type, allowing one to use Base 58 encoded strings in public APIs ([#304](https://github.com/project-serum/anchor/pull/304)).
* ts: Replace deprecated `web3.Account` with `web3.Signer` in public APIs ([#296](https://github.com/project-serum/anchor/pull/296)).
* ts: Generated `anchor.workspace` clients can now be customized per network with `[cluster.<slug>]` in the Anchor.toml ([#308](https://github.com/project-serum/anchor/pull/308)).
* cli: Add yarn flag to test command ([#267](https://github.com/project-serum/anchor/pull/267)).
* cli: Add `--skip-build` flag to test command ([301](https://github.com/project-serum/anchor/pull/301)).
* cli: Add `anchor shell` command to spawn a node shell populated with an Anchor.toml based environment ([#303](https://github.com/project-serum/anchor/pull/303)).

### Breaking Changes

* cli: The Anchor.toml's `wallet` and `cluster` settings must now be under the `[provider]` table ([#305](https://github.com/project-serum/anchor/pull/305)).
* ts: Event coder `decode` API changed to decode strings directly instead of buffers ([#292](https://github.com/project-serum/anchor/pull/292)).
* ts: Event coder `encode` API removed ([#292](https://github.com/project-serum/anchor/pull/292)).

## [0.5.0] - 2021-05-07

### Features

* client: Adds support for state instructions ([#248](https://github.com/project-serum/anchor/pull/248)).
* lang: Add `anchor-debug` feature flag for logging ([#253](https://github.com/project-serum/anchor/pull/253)).
* ts: Add support for u16 ([#255](https://github.com/project-serum/anchor/pull/255)).

### Breaking Changes

* client: Renames `RequestBuilder::new` to `RequestBuilder::from` ([#248](https://github.com/project-serum/anchor/pull/248)).
* lang: Renames the generated `instruction::state::Ctor` struct to `instruction::state::New` ([#248](https://github.com/project-serum/anchor/pull/248)).

## [0.4.5] - 2021-04-29

* spl: Add serum DEX CPI client ([#224](https://github.com/project-serum/anchor/pull/224)).

## [0.4.4] - 2021-04-18

### Features

* lang: Allows one to specify multiple `with` targets when creating associated acconts ([#197](https://github.com/project-serum/anchor/pull/197)).
* lang, ts: Add array support ([#202](https://github.com/project-serum/anchor/pull/202)).
* lang: Zero copy deserialization for accounts ([#202](https://github.com/project-serum/anchor/pull/202), [#206](https://github.com/project-serum/anchor/pull/206)).
* lang, spl, cli, client: Upgrade solana toolchain to 1.6.6 ([#210](https://github.com/project-serum/anchor/pull/210)).

## [0.4.3] - 2021-04-13

### Features

* lang: CPI clients for program state instructions ([#43](https://github.com/project-serum/anchor/pull/43)).
* lang: Add `#[account(owner = <program>)]` constraint ([#178](https://github.com/project-serum/anchor/pull/178)).
* lang, cli, ts: Add `#[account(associated = <target>)]` and `#[associated]` attributes for creating associated program accounts within programs. The TypeScript package can fetch these accounts with a new `<program>.account.<account-name>.associated` (and `associatedAddress`) method ([#186](https://github.com/project-serum/anchor/pull/186)).

### Fixes

* lang: Unused `#[account]`s are now parsed into the IDL correctly ([#177](https://github.com/project-serum/anchor/pull/177)).

## [0.4.2] - 2021-04-10

### Features

* cli: Fund Anchor.toml configured wallet when testing ([#164](https://github.com/project-serum/anchor/pull/164)).
* spl: Add initialize_account instruction for spl tokens ([#166](https://github.com/project-serum/anchor/pull/166)).

## [0.4.1] - 2021-04-06

* cli: Version verifiable docker builder ([#145](https://github.com/project-serum/anchor/pull/145)).

## [0.4.0] - 2021-04-04

### Features

* cli: Specify test files to run ([#118](https://github.com/project-serum/anchor/pull/118)).
* lang: Allow overriding the `#[state]` account's size ([#121](https://github.com/project-serum/anchor/pull/121)).
* lang, client, ts: Add event emission and subscriptions ([#89](https://github.com/project-serum/anchor/pull/89)).
* lang/account: Allow namespacing account discriminators ([#128](https://github.com/project-serum/anchor/pull/128)).
* cli: TypeScript migrations ([#132](https://github.com/project-serum/anchor/pull/132)).
* lang: Add `#[account(executable)]` attribute ([#140](https://github.com/project-serum/anchor/pull/140)).

### Breaking Changes

* client: Replace url str with `Cluster` struct when constructing clients ([#89](https://github.com/project-serum/anchor/pull/89)).
* lang: Changes the account discriminator of `IdlAccount` to be namespaced by `"internal"` ([#128](https://github.com/project-serum/anchor/pull/128)).
* lang, spl, cli: Upgrade solana toolchain to 1.6.3, a major version upgrade even though only the minor version is incremented. This allows for the removal of `-#![feature(proc_macro_hygiene)]`. ([#139](https://github.com/project-serum/anchor/pull/139)).

## [0.3.0] - 2021-03-12

### Features

* ts: Allow preloading instructions for state rpc transactions ([cf9c84](https://github.com/project-serum/anchor/commit/cf9c847e4144989b5bc1936149d171e90204777b)).
* ts: Export sighash coder function ([734c75](https://github.com/project-serum/anchor/commit/734c751882f43beec7ea3f0f4d988b502e3f24e4)).
* cli: Specify programs to embed into local validator genesis via Anchor.toml while testing ([b3803a](https://github.com/project-serum/anchor/commit/b3803aec03fbbae1a794c9aa6a789e6cb58fda99)).
* cli: Allow skipping the creation of a local validator when testing against localnet ([#93](https://github.com/project-serum/anchor/pull/93)).
* cli: Adds support for tests with Typescript ([#94](https://github.com/project-serum/anchor/pull/94)).
* cli: Deterministic and verifiable builds ([#100](https://github.com/project-serum/anchor/pull/100)).
* cli, lang: Add write buffers for IDL upgrades ([#107](https://github.com/project-serum/anchor/pull/107)).

## Breaking Changes

* lang: Removes `IdlInstruction::Clear` ([#107](https://github.com/project-serum/anchor/pull/107)).

### Fixes

* cli: Propagates mocha test exit status on error ([79b791](https://github.com/project-serum/anchor/commit/79b791ffa85ffae5b6163fa853562aa568650f21)).

## [0.2.1] - 2021-02-11

### Features

* cli: Embed workspace programs into local validator genesis when testing ([733ec3](https://github.com/project-serum/anchor/commit/733ec300b0308e7d007873b0975585d836333fd4)).
* cli: Stream program logs to `.anchor/program-logs` directory when testing ([ce5ca7](https://github.com/project-serum/anchor/commit/ce5ca7ddab6e0fd579deddcd02094b3f798bbe6a)).
* spl: Add shared memory api [(d92cb1)](https://github.com/project-serum/anchor/commit/d92cb1516b78696d1257e41d0c5ac6821716300e).
* lang/attribute/access-control: Allow specifying multiple modifier functions ([845df6](https://github.com/project-serum/anchor/commit/845df6d1960bb544fa0f2e3331ec79cc804edeb6)).
* lang/syn: Allow state structs that don't have a ctor or impl block (just trait implementations) ([a78000](https://github.com/project-serum/anchor/commit/a7800026833d64579e5b19c90d724ecc20d2a455)).
* ts: Add instruction method to state namespace ([627c27](https://github.com/project-serum/anchor/commit/627c275e9cdf3dafafcf44473ba8146cc7979d44)).
* lang/syn, ts: Add support for u128 and i128 ([#83](https://github.com/project-serum/anchor/pull/83)).

## [0.2.0] - 2021-02-08

### Features

* lang: Adds the ability to create and use CPI program interfaces ([#66](https://github.com/project-serum/anchor/pull/66/files?file-filters%5B%5D=)).

### Breaking Changes

* lang, client, ts: Migrate from rust enum based method dispatch to a variant of sighash ([#64](https://github.com/project-serum/anchor/pull/64)).

## [0.1.0] - 2021-01-31

Initial release.

### Includes

* lang: `anchor-lang` crate providing a Rust eDSL for Solana.
* lang/attribute/access-control: Internal attribute macro for function modifiers.
* lang/attribute/account: Internal attribute macro for defining Anchor accounts.
* lang/attribute/error: Internal attribute macro for defining Anchor program errors.
* lang/attribute/program: Internal attribute macro for defining an Anchor program.
* lang/attribute/state: Internal attribute macro for defining an Anchor program state struct.
* lang/derive/accounts: Internal derive macro for defining deserialized account structs.
* lang/syn: Internal crate for parsing the Anchor eDSL, generating code, and an IDL.
* spl: `anchor-spl` crate providing CPI clients for Anchor programs.
* client: `anchor-client` crate providing Rust clients for Anchor programs.
* ts: `@project-serum/anchor` package for generating TypeScript clients.
* cli: Command line interface for managing Anchor programs.<|MERGE_RESOLUTION|>--- conflicted
+++ resolved
@@ -14,11 +14,8 @@
 ### Features
 
 * lang: Add new `AccountSysvarMismatch` error code and test cases for sysvars ([#1535](https://github.com/project-serum/anchor/pull/1535)).
-<<<<<<< HEAD
+* spl: Add support for revoke instruction ([#1493](https://github.com/project-serum/anchor/pull/1493)).
 * lang: Add return values to CPI client. ([]()).
-=======
-* spl: Add support for revoke instruction ([#1493](https://github.com/project-serum/anchor/pull/1493)).
->>>>>>> 552789a0
 
 ### Fixes
 
