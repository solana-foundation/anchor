--- conflicted
+++ resolved
@@ -13,16 +13,13 @@
 
 ### Fixes
 
-<<<<<<< HEAD
 * ts: Add type declarations for conditional `workspace` and `Wallet` exports ([#1137](https://github.com/project-serum/anchor/pull/1137)).
-=======
 * ts: fix `translateAddress` which currently leads to failing browser code. Now uses `PublicKey` constructor instead of prototype chain constructor name checking which doesn't work in the presence of code minifying/mangling([1138](https://github.com/project-serum/anchor/pull/1138))
 
 ### Features
 
 * lang: Add `programdata_address: Option<Pubkey>` field to `Program` account. Will be populated if account is a program owned by the upgradable bpf loader ([#1125](https://github.com/project-serum/anchor/pull/1125))
 * lang,ts,ci,cli,docs: update solana toolchain to version 1.8.5([#1133](https://github.com/project-serum/anchor/pull/1133))
->>>>>>> 713d4366
 
 ## [0.19.0] - 2021-12-08
 
