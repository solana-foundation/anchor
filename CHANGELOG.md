# Changelog

All notable changes to this project will be documented in this file.

The format is based on [Keep a Changelog](https://keepachangelog.com/en/1.0.0/),
and this project adheres to [Semantic Versioning](https://semver.org/spec/v2.0.0.html).

**Note:** Version 0 of Semantic Versioning is handled differently from version 1 and above.
The minor version will be incremented upon a breaking change and the patch version will be
incremented for features.

## [Unreleased]

<<<<<<< HEAD
### Features

* lang: Adds `require` macro for specifying assertions that return error codes on failure ([#483](https://github.com/project-serum/anchor/pull/483)).
* lang: Allow one to specify arbitrary programs as the owner when creating PDA ([#483](https://github.com/project-serum/anchor/pull/483)).
* lang: A new `bump` keyword is added to the accounts constraints, which is used to add an optional bump seed to the end of a `seeds` array. When used in conjunction with *both* `init` and `seeds`, then the program executes `find_program_address` to assert that the given bump is the canonical bump ([#483](https://github.com/project-serum/anchor/pull/483)).

### Fixes

* lang: Preserve all instruction data for fallback functions ([#483](https://github.com/project-serum/anchor/pull/483)).
=======
### Fixes

* ts: Event listener not firing when creating associated accounts ([#356](https://github.com/project-serum/anchor/issues/356)).
>>>>>>> 46cccd89

## [0.11.0] - 2021-07-03

### Features

* lang: Add fallback functions ([#457](https://github.com/project-serum/anchor/pull/457)).
* lang: Add feature flag for using the old state account discriminator. This is a temporary flag for those with programs built prior to v0.7.0 but want to use the latest Anchor version. Expect this to be removed in a future version ([#446](https://github.com/project-serum/anchor/pull/446)).
* lang: Add generic support to Accounts ([#496](https://github.com/project-serum/anchor/pull/496)).

### Breaking Changes

* cli: Remove `.spec` suffix on TypeScript tests files ([#441](https://github.com/project-serum/anchor/pull/441)).
* lang: Remove `belongs_to` constraint ([#459](https://github.com/project-serum/anchor/pull/459)).

## [0.10.0] - 2021-06-27

### Features

* lang: Add `#[account(address = <expr>)]` constraint for asserting the address of an account ([#400](https://github.com/project-serum/anchor/pull/400)).
* lang: Add `#[account(init, token = <mint-target>, authority = <token-owner-target>...)]` constraint for initializing SPL token accounts as program derived addresses for the program. Can be used when initialized via `seeds` or `associated` ([#400](https://github.com/project-serum/anchor/pull/400)).
* lang: Add `associated_seeds!` macro for generating signer seeds for CPIs signed by an `#[account(associated = <target>)]` account ([#400](https://github.com/project-serum/anchor/pull/400)).
* cli: Add `[scripts]` section to the Anchor.toml for specifying workspace scripts that can be run via `anchor run <script>` ([#400](https://github.com/project-serum/anchor/pull/400)).
* cli: `[clusters.<network>]` table entries can now also use `{ address = <base58-str>, idl = <filepath-str> }` to specify workspace programs ([#400](https://github.com/project-serum/anchor/pull/400)).

### Breaking Changes

* cli: Remove `--yarn` flag in favor of using `npx` ([#432](https://github.com/project-serum/anchor/pull/432)).

## [0.9.0] - 2021-06-15

### Features

* lang: Instruction data is now available to accounts constraints ([#386](https://github.com/project-serum/anchor/pull/386)).
* lang: Initialize program derived addresses with accounts constraints ([#386](https://github.com/project-serum/anchor/pull/386)).

### Breaking Changes

* lang: Event field names in IDLs are now mixed case. ([#379](https://github.com/project-serum/anchor/pull/379)).
* lang: Accounts trait now accepts an additional `&[u8]` parameter ([#386](https://github.com/project-serum/anchor/pull/386)).

## [0.8.0] - 2021-06-10

### Features

* cli: Add `--program-name` option for build command to build a single program at a time ([#362](https://github.com/project-serum/anchor/pull/362)).
* cli, client: Parse custom cluster urls from str ([#369](https://github.com/project-serum/anchor/pull/369)).
* cli, client, lang: Update solana toolchain to v1.7.1 ([#368](https://github.com/project-serum/anchor/pull/369)).
* ts: Instruction decoding and formatting ([#372](https://github.com/project-serum/anchor/pull/372)).
* lang: Add `#[account(close = <destination>)]` constraint for closing accounts and sending the rent exemption lamports to a specified destination account ([#371](https://github.com/project-serum/anchor/pull/371)).

### Fixes

* lang: Allows one to use `remaining_accounts` with `CpiContext` by implementing the `ToAccountMetas` trait on `CpiContext` ([#351](https://github.com/project-serum/anchor/pull/351/files)).

### Breaking

* lang, ts: Framework defined error codes are introduced, reserving error codes 0-300 for Anchor, and 300 and up for user defined error codes ([#354](https://github.com/project-serum/anchor/pull/354)).

## [0.7.0] - 2021-05-31

### Features

* cli: Add global options for override Anchor.toml values ([#313](https://github.com/project-serum/anchor/pull/313)).
* spl: Add `SetAuthority` instruction ([#307](https://github.com/project-serum/anchor/pull/307/files)).
* spl: Add init and close open orders instructions ([#245](https://github.com/project-serum/anchor/pull/245)).
* lang: `constraint = <expression>` added as a replacement for (the now deprecated) string literal constraints ([#341](https://github.com/project-serum/anchor/pull/341)).
* lang: Span information is now preserved, providing informative compiler error messages ([#341](https://github.com/project-serum/anchor/pull/341)).
* ts: Address metadata is now optional for `anchor.workspace` clients ([#310](https://github.com/project-serum/anchor/pull/310)).

### Breaking Changes

* ts: Retrieving deserialized accounts from the `<program>.account.<my-account>` and `<program>.state` namespaces now require explicitly invoking the `fetch` API. For example, `program.account.myAccount(<adddress>)` and `program.state()` is now `program.account.myAccount.fetch(<address>)` and `program.state.fetch()` ([#322](https://github.com/project-serum/anchor/pull/322)).
* lang: `#[account(associated)]` now requires `init` to be provided to create an associated account. If not provided, then the address will be assumed to exist, and a constraint will be added to ensure the correctness of the address ([#318](https://github.com/project-serum/anchor/pull/318)).
* lang, ts: Change account discriminator pre-image of the `#[state]` account discriminator to be namespaced by "state:" ([#320](https://github.com/project-serum/anchor/pull/320)).
* lang, ts: Change domain delimiters for the pre-image of the instruciton sighash to be a single colon `:` to be consistent with accounts ([#321](https://github.com/project-serum/anchor/pull/321)).
* lang: Associated constraints no longer automatically implement `mut` ([#341](https://github.com/project-serum/anchor/pull/341)).
* lang: Associated `space` constraints must now be literal integers instead of literal strings ([#341](https://github.com/project-serum/anchor/pull/341)).

## [0.6.0] - 2021-05-23

### Features

* ts: Add `program.simulate` namespace ([#266](https://github.com/project-serum/anchor/pull/266)).
* ts: Introduce `Address` type, allowing one to use Base 58 encoded strings in public APIs ([#304](https://github.com/project-serum/anchor/pull/304)).
* ts: Replace deprecated `web3.Account` with `web3.Signer` in public APIs ([#296](https://github.com/project-serum/anchor/pull/296)).
* ts: Generated `anchor.workspace` clients can now be customized per network with `[cluster.<slug>]` in the Anchor.toml ([#308](https://github.com/project-serum/anchor/pull/308)).
* cli: Add yarn flag to test command ([#267](https://github.com/project-serum/anchor/pull/267)).
* cli: Add `--skip-build` flag to test command ([301](https://github.com/project-serum/anchor/pull/301)).
* cli: Add `anchor shell` command to spawn a node shell populated with an Anchor.toml based environment ([#303](https://github.com/project-serum/anchor/pull/303)).

### Breaking Changes

* cli: The Anchor.toml's `wallet` and `cluster` settings must now be under the `[provider]` table ([#305](https://github.com/project-serum/anchor/pull/305)).
* ts: Event coder `decode` API changed to decode strings directly instead of buffers ([#292](https://github.com/project-serum/anchor/pull/292)).
* ts: Event coder `encode` API removed ([#292](https://github.com/project-serum/anchor/pull/292)).

## [0.5.0] - 2021-05-07

### Features

* client: Adds support for state instructions ([#248](https://github.com/project-serum/anchor/pull/248)).
* lang: Add `anchor-debug` feature flag for logging ([#253](https://github.com/project-serum/anchor/pull/253)).
* ts: Add support for u16 ([#255](https://github.com/project-serum/anchor/pull/255)).

### Breaking Changes

* client: Renames `RequestBuilder::new` to `RequestBuilder::from` ([#248](https://github.com/project-serum/anchor/pull/248)).
* lang: Renames the generated `instruction::state::Ctor` struct to `instruction::state::New` ([#248](https://github.com/project-serum/anchor/pull/248)).

## [0.4.5] - 2021-04-29

* spl: Add serum DEX CPI client ([#224](https://github.com/project-serum/anchor/pull/224)).

## [0.4.4] - 2021-04-18

### Features

* lang: Allows one to specify multiple `with` targets when creating associated acconts ([#197](https://github.com/project-serum/anchor/pull/197)).
* lang, ts: Add array support ([#202](https://github.com/project-serum/anchor/pull/202)).
* lang: Zero copy deserialization for accounts ([#202](https://github.com/project-serum/anchor/pull/202), [#206](https://github.com/project-serum/anchor/pull/206)).
* lang, spl, cli, client: Upgrade solana toolchain to 1.6.6 ([#210](https://github.com/project-serum/anchor/pull/210)).

## [0.4.3] - 2021-04-13

### Features

* lang: CPI clients for program state instructions ([#43](https://github.com/project-serum/anchor/pull/43)).
* lang: Add `#[account(owner = <program>)]` constraint ([#178](https://github.com/project-serum/anchor/pull/178)).
* lang, cli, ts: Add `#[account(associated = <target>)]` and `#[associated]` attributes for creating associated program accounts within programs. The TypeScript package can fetch these accounts with a new `<program>.account.<account-name>.associated` (and `associatedAddress`) method ([#186](https://github.com/project-serum/anchor/pull/186)).

### Fixes

* lang: Unused `#[account]`s are now parsed into the IDL correctly ([#177](https://github.com/project-serum/anchor/pull/177)).

## [0.4.2] - 2021-04-10

### Features

* cli: Fund Anchor.toml configured wallet when testing ([#164](https://github.com/project-serum/anchor/pull/164)).
* spl: Add initialize_account instruction for spl tokens ([#166](https://github.com/project-serum/anchor/pull/166)).

## [0.4.1] - 2021-04-06

* cli: Version verifiable docker builder ([#145](https://github.com/project-serum/anchor/pull/145)).

## [0.4.0] - 2021-04-04

### Features

* cli: Specify test files to run ([#118](https://github.com/project-serum/anchor/pull/118)).
* lang: Allow overriding the `#[state]` account's size ([#121](https://github.com/project-serum/anchor/pull/121)).
* lang, client, ts: Add event emission and subscriptions ([#89](https://github.com/project-serum/anchor/pull/89)).
* lang/account: Allow namespacing account discriminators ([#128](https://github.com/project-serum/anchor/pull/128)).
* cli: TypeScript migrations ([#132](https://github.com/project-serum/anchor/pull/132)).
* lang: Add `#[account(executable)]` attribute ([#140](https://github.com/project-serum/anchor/pull/140)).

### Breaking Changes

* client: Replace url str with `Cluster` struct when constructing clients ([#89](https://github.com/project-serum/anchor/pull/89)).
* lang: Changes the account discriminator of `IdlAccount` to be namespaced by `"internal"` ([#128](https://github.com/project-serum/anchor/pull/128)).
* lang, spl, cli: Upgrade solana toolchain to 1.6.3, a major version upgrade even though only the minor version is incremented. This allows for the removal of `-#![feature(proc_macro_hygiene)]`. ([#139](https://github.com/project-serum/anchor/pull/139)).

## [0.3.0] - 2021-03-12

### Features

* ts: Allow preloading instructions for state rpc transactions ([cf9c84](https://github.com/project-serum/anchor/commit/cf9c847e4144989b5bc1936149d171e90204777b)).
* ts: Export sighash coder function ([734c75](https://github.com/project-serum/anchor/commit/734c751882f43beec7ea3f0f4d988b502e3f24e4)).
* cli: Specify programs to embed into local validator genesis via Anchor.toml while testing ([b3803a](https://github.com/project-serum/anchor/commit/b3803aec03fbbae1a794c9aa6a789e6cb58fda99)).
* cli: Allow skipping the creation of a local validator when testing against localnet ([#93](https://github.com/project-serum/anchor/pull/93)).
* cli: Adds support for tests with Typescript ([#94](https://github.com/project-serum/anchor/pull/94)).
* cli: Deterministic and verifiable builds ([#100](https://github.com/project-serum/anchor/pull/100)).
* cli, lang: Add write buffers for IDL upgrades ([#107](https://github.com/project-serum/anchor/pull/107)).

## Breaking Changes

* lang: Removes `IdlInstruction::Clear` ([#107](https://github.com/project-serum/anchor/pull/107)).

### Fixes

* cli: Propagates mocha test exit status on error ([79b791](https://github.com/project-serum/anchor/commit/79b791ffa85ffae5b6163fa853562aa568650f21)).

## [0.2.1] - 2021-02-11

### Features

* cli: Embed workspace programs into local validator genesis when testing ([733ec3](https://github.com/project-serum/anchor/commit/733ec300b0308e7d007873b0975585d836333fd4)).
* cli: Stream program logs to `.anchor/program-logs` directory when testing ([ce5ca7](https://github.com/project-serum/anchor/commit/ce5ca7ddab6e0fd579deddcd02094b3f798bbe6a)).
* spl: Add shared memory api [(d92cb1)](https://github.com/project-serum/anchor/commit/d92cb1516b78696d1257e41d0c5ac6821716300e).
* lang/attribute/access-control: Allow specifying multiple modifier functions ([845df6](https://github.com/project-serum/anchor/commit/845df6d1960bb544fa0f2e3331ec79cc804edeb6)).
* lang/syn: Allow state structs that don't have a ctor or impl block (just trait implementations) ([a78000](https://github.com/project-serum/anchor/commit/a7800026833d64579e5b19c90d724ecc20d2a455)).
* ts: Add instruction method to state namespace ([627c27](https://github.com/project-serum/anchor/commit/627c275e9cdf3dafafcf44473ba8146cc7979d44)).
* lang/syn, ts: Add support for u128 and i128 ([#83](https://github.com/project-serum/anchor/pull/83)).

## [0.2.0] - 2021-02-08

### Features

* lang: Adds the ability to create and use CPI program interfaces ([#66](https://github.com/project-serum/anchor/pull/66/files?file-filters%5B%5D=)).

### Breaking Changes

* lang, client, ts: Migrate from rust enum based method dispatch to a variant of sighash ([#64](https://github.com/project-serum/anchor/pull/64)).

## [0.1.0] - 2021-01-31

Initial release.

### Includes

* lang: `anchor-lang` crate providing a Rust eDSL for Solana.
* lang/attribute/access-control: Internal attribute macro for function modifiers.
* lang/attribute/account: Internal attribute macro for defining Anchor accounts.
* lang/attribute/error: Internal attribute macro for defining Anchor program errors.
* lang/attribute/program: Internal attribute macro for defining an Anchor program.
* lang/attribute/state: Internal attribute macro for defining an Anchor program state struct.
* lang/derive/accounts: Internal derive macro for defining deserialized account structs.
* lang/syn: Internal crate for parsing the Anchor eDSL, generating code, and an IDL.
* spl: `anchor-spl` crate providing CPI clients for Anchor programs.
* client: `anchor-client` crate providing Rust clients for Anchor programs.
* ts: `@project-serum/anchor` package for generating TypeScript clients.
* cli: Command line interface for managing Anchor programs.<|MERGE_RESOLUTION|>--- conflicted
+++ resolved
@@ -11,7 +11,6 @@
 
 ## [Unreleased]
 
-<<<<<<< HEAD
 ### Features
 
 * lang: Adds `require` macro for specifying assertions that return error codes on failure ([#483](https://github.com/project-serum/anchor/pull/483)).
@@ -21,11 +20,7 @@
 ### Fixes
 
 * lang: Preserve all instruction data for fallback functions ([#483](https://github.com/project-serum/anchor/pull/483)).
-=======
-### Fixes
-
 * ts: Event listener not firing when creating associated accounts ([#356](https://github.com/project-serum/anchor/issues/356)).
->>>>>>> 46cccd89
 
 ## [0.11.0] - 2021-07-03
 
