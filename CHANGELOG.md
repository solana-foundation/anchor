# Changelog

All notable changes to this project will be documented in this file.

The format is based on [Keep a Changelog](https://keepachangelog.com/en/1.0.0/),
and this project adheres to [Semantic Versioning](https://semver.org/spec/v2.0.0.html).

**Note:** Version 0 of Semantic Versioning is handled differently from version 1 and above.
The minor version will be incremented upon a breaking change and the patch version will be incremented for features.

## [Unreleased]

### Features

- lang: Add the `InitSpace` derive macro to automatically calculate the space at the initialization of an account ([#2346](https://github.com/coral-xyz/anchor/pull/2346)).
- cli: Add `env` option to verifiable builds ([#2325](https://github.com/coral-xyz/anchor/pull/2325)).
- cli: Add `idl close` command to close a program's IDL account ([#2329](https://github.com/coral-xyz/anchor/pull/2329)).
- cli: `idl init` now supports very large IDL files ([#2329](https://github.com/coral-xyz/anchor/pull/2329)).
- spl: Add `transfer_checked` function ([#2353](https://github.com/coral-xyz/anchor/pull/2353)).

### Fixes

- cli: Don't regenerate idl in read_all_programs(). ([#2332](https://github.com/coral-xyz/anchor/pull/2332)).
- ts: `provider.simulate` will send the transaction with `sigVerify: false` if no `signers` are present ([#2331](https://github.com/coral-xyz/anchor/pull/2331)).
- idl: Update the IDL program to use non-deprecated account types ([#2365](https://github.com/coral-xyz/anchor/pull/2365)).

### Breaking

- lang: Remove `state` and `interface` attributes ([#2285](https://github.com/coral-xyz/anchor/pull/2285)).
<<<<<<< HEAD
- lang: `account(zero_copy)` and `zero_copy` attributes now derive the `bytemuck::Pod` and `bytemuck::Zeroable` traits instead of using `unsafe impl` ([#2330](https://github.com/coral-xyz/anchor/pull/2330)). This imposes useful restrictions on the type, like not having padding bytes and all fields being `Pod` themselves. See [bytemuck::Pod](https://docs.rs/bytemuck/latest/bytemuck/trait.Pod.html) for details. This change requires adding `bytemuck = { version = "1.4.0", features = ["derive", "min_const_generics"]}` to your `cargo.toml`. Legacy applications can still use `#[account(zero_copy(unsafe))]` and `#[zero_copy(unsafe)]` for the old behavior.
=======
- ts: Remove `createProgramAddressSync`, `findProgramAddressSync` (now available in `@solana/web3.js`) and update `associatedAddress` to be synchronous ([#2357](https://github.com/coral-xyz/anchor/pull/2357)).
>>>>>>> 2a050757

## [0.26.0] - 2022-12-15

### Features

- cli: Add `--run` to `anchor test` for running a subset of test suites ([#1828](https://github.com/coral-xyz/anchor/issues/1828)).
- client: Add `transaction` functions to RequestBuilder ([#1958](https://github.com/coral-xyz/anchor/pull/1958)).
- spl: Add `create_metadata_accounts_v3` and `set_collection_size` wrappers ([#2119](https://github.com/coral-xyz/anchor/pull/2119)).
- spl: Add `MetadataAccount` account deserialization. ([#2014](https://github.com/coral-xyz/anchor/pull/2014)).
- spl: Add `update_primary_sale_happened_via_token` wrapper ([#2173](https://github.com/coral-xyz/anchor/pull/2173)).
- spl: Add `sign_metadata` and `remove_creator_verification` wrappers ([#2175](https://github.com/coral-xyz/anchor/pull/2175)).
- spl: Add `initialize_account3` and `initialize_mint2` ([#2265](https://github.com/coral-xyz/anchor/pull/2265)).
- spl: Change `serum-dex` to `openbook-dex` ([#2308](https://github.com/coral-xyz/anchor/pull/2308)).
- lang: Add parsing for consts from impl blocks for IDL PDA seeds generation ([#2128](https://github.com/coral-xyz/anchor/pull/2128)).
- lang: Account closing reassigns to system program and reallocates ([#2169](https://github.com/coral-xyz/anchor/pull/2169)).
- ts: Add coders for SPL programs ([#2143](https://github.com/coral-xyz/anchor/pull/2143)).
- ts: Add `has_one` relations inference so accounts mapped via has_one relationships no longer need to be provided ([#2160](https://github.com/coral-xyz/anchor/pull/2160)).
- ts: Add ability to set args after setting accounts and retrieving pubkeys ([#2160](https://github.com/coral-xyz/anchor/pull/2160)).
- ts: Add `.prepare()` to builder pattern ([#2160](https://github.com/coral-xyz/anchor/pull/2160)).
- spl: Add `freeze_delegated_account` and `thaw_delegated_account` wrappers ([#2164](https://github.com/coral-xyz/anchor/pull/2164)).
- ts: Add `feePayer` check to `AnchorProvider` methods, so that anchor writes the provider's wallet as fee payer if fee payer isn't already set ([#2186](https://github.com/coral-xyz/anchor/pull/2186)).
- ts: Add nested PDA inference ([#2194](https://github.com/coral-xyz/anchor/pull/2194)).
- ts: Add ability to resolve missing accounts with a custom resolver ([#2194](https://github.com/coral-xyz/anchor/pull/2194)).
- ts: Update the Solana web3 library used by anchor ts to version 1.64.0 ([#2220](https://github.com/coral-xyz/anchor/issues/2220)).
- lang: Updates `AccountsClose` to make it safe to call manually ([#2209](https://github.com/coral-xyz/anchor/pull/2209)).
- lang: Update rust used in the repo version 1.62 ([#2272](https://github.com/coral-xyz/anchor/pull/2272)).
- cli: Allow custom cluster config ([#2271](https://github.com/coral-xyz/anchor/pull/2271)).
- ts: Add optional flag to parseLogs to throw an error on decoding failure ([#2043](https://github.com/coral-xyz/anchor/pull/2043)).
- cli: Add `test.validator.geyser_plugin_config` support ([#2016](https://github.com/coral-xyz/anchor/pull/2016)).
- cli: Add `account` subcommand to cli ([#1923](https://github.com/coral-xyz/anchor/pull/1923))
- cli: Add `ticks_per_slot` option to Validator args ([#1875](https://github.com/coral-xyz/anchor/pull/1875)).

### Fixes

- lang: Fix parsing for bytes literals in the IDL ([#2261](https://github.com/coral-xyz/anchor/pull/2261)).
- lang: Fix IDL `seed` generation for byte string literals ([#2125](https://github.com/coral-xyz/anchor/pull/2125)).
- ts: Update seeds inference to allow nested user defined structs within the seeds ([#2198](https://github.com/coral-xyz/anchor/pull/2198)).
- event: Fix multiple event listeners with the same name ([#2165](https://github.com/coral-xyz/anchor/pull/2165)).
- lang: Prevent the payer account from being initialized as a program account ([#2284](https://github.com/coral-xyz/anchor/pull/2284)).
- ts: Fixing breaking change where null or undefined wallet throws an error ([#2303](https://github.com/coral-xyz/anchor/pull/2303)).
- ts: Fixed `.fetchNullable()` to be robust towards accounts only holding a balance ([#2301](https://github.com/coral-xyz/anchor/pull/2301)).
- lang: Only add public enums to the IDL ([#2309](https://github.com/coral-xyz/anchor/pull/2309)).
- lang: Fix heap intensive error mapping ([#2313](https://github.com/coral-xyz/anchor/pull/2313)).

### Breaking

- ts: SPL coders have been removed from the main Anchor package. ([#2155](https://github.com/coral-xyz/anchor/pull/2155))
- lang: Remove `rent` from constraints ([#2265](https://github.com/coral-xyz/anchor/pull/2265)).
- spl: Remove `rent` from `associated_token::Create` ([#2265](https://github.com/coral-xyz/anchor/pull/2265)).
- lang: Add `Discriminator` and `Owner` trait implementation for structures representing instructions ([#1997](https://github.com/coral-xyz/anchor/pull/1997)).
- ts: '@coral-xyz/borsh' package is now part of the yarn monorepo ([#2290](https://github.com/coral-xyz/anchor/pull/2290)). The borsh package needs to be built before the anchor package can be built but this should happen automatically when running `yarn build` in packages/anchor, see [#2299](https://github.com/coral-xyz/anchor/pull/2299) and [#2306](https://github.com/coral-xyz/anchor/pull/2306).
- lang: Add support for optionally passing in accounts using the syntax `Optional<Account<'info, T>>`. Shouldn't affect existing programs but may be a breaking change to tools that use the anchor generated IDL. [#2101](https://github.com/coral-xyz/anchor/pull/2101).
- ts: Switch from `@project-serum/anchor` to the `@coral-xyz/anchor` package [#2318](https://github.com/coral-xyz/anchor/pull/2318).

## [0.25.0] - 2022-07-05

### Features

- lang: Add `realloc`, `realloc::payer`, and `realloc::zero` as a new constraint group for program accounts ([#1986](https://github.com/coral-xyz/anchor/pull/1986)).
- lang: Add `PartialEq` and `Eq` for `anchor_lang::Error` ([#1544](https://github.com/coral-xyz/anchor/pull/1544)).
- cli: Add `--skip-build` to `anchor publish` ([#1786](https://github.com/coral-xyz/anchor/pull/1841)).
- cli: Add `--program-keypair` to `anchor deploy` ([#1786](https://github.com/coral-xyz/anchor/pull/1786)).
- cli: Add compilation optimizations to cli template ([#1807](https://github.com/coral-xyz/anchor/pull/1807)).
- cli: `build` now adds docs to idl. This can be turned off with `--no-docs` ([#1561](https://github.com/coral-xyz/anchor/pull/1561)).
- cli: Add `b` and `t` aliases for `build` and `test` respectively ([#1823](https://github.com/coral-xyz/anchor/pull/1823)).
- spl: Add more derived traits to `TokenAccount` to `Mint` ([#1818](https://github.com/coral-xyz/anchor/pull/1818)).
- spl: Add `sync_native` token program CPI wrapper function ([#1833](https://github.com/coral-xyz/anchor/pull/1833)).
- cli: Allow passing arguments to an underlying script with `anchor run` ([#1914](https://github.com/coral-xyz/anchor/pull/1914)).
- ts: Implement a coder for system program ([#1920](https://github.com/coral-xyz/anchor/pull/1920)).
- ts: Add `program.coder.types` for encoding/decoding user-defined types ([#1931](https://github.com/coral-xyz/anchor/pull/1931)).
- client: Add `send_with_spinner_and_config` function to RequestBuilder ([#1926](https://github.com/coral-xyz/anchor/pull/1926)).
- ts: Implement a coder for SPL associated token program ([#1939](https://github.com/coral-xyz/anchor/pull/1939)).
- ts: verbose error for missing `ANCHOR_WALLET` variable when using `NodeWallet.local()` ([#1958](https://github.com/coral-xyz/anchor/pull/1958)).
- ts: Add `MethodsBuilder#accountsStrict` for strict typing on ix account input ([#2019](https://github.com/coral-xyz/anchor/pull/2019)).
- Update solana dependencies to 1.10.29 ([#2027](https://github.com/coral-xyz/anchor/pull/2027)).

### Fixes

- cli: Fix `anchor keys list` reading the `target` folder in the wrong path ([#2063](https://github.com/coral-xyz/anchor/pull/2063)).
- cli: Move `overflow-checks` into workspace `Cargo.toml` so that it will not be ignored by compiler ([#1806](https://github.com/coral-xyz/anchor/pull/1806)).
- lang: Fix missing account name information when deserialization fails when using `init` or `zero` ([#1800](https://github.com/coral-xyz/anchor/pull/1800)).
- ts: Expose the wallet's publickey on the Provider ([#1845](https://github.com/coral-xyz/anchor/pull/1845)).

### Breaking

- ts: Change `BROWSER` env variable to `ANCHOR_BROWSER` ([#1233](https://github.com/coral-xyz/anchor/pull/1233)).
- ts: Add transaction signature to `EventCallback` parameters ([#1851](https://github.com/coral-xyz/anchor/pull/1851)).
- ts: Change `EventParser#parseLogs` implementation to be a generator instead of callback function ([#2018](https://github.com/coral-xyz/anchor/pull/2018)).
- lang: Adds a new `&mut reallocs: BTreeSet<Pubkey>` argument to `Accounts::try_accounts` ([#1986](https://github.com/coral-xyz/anchor/pull/1986)).

## [0.24.2] - 2022-04-13

### Fixes

- lang: Fix `returns` being serialized as `null` instead of `undefined` in IDL ([#1782](https://github.com/coral-xyz/anchor/pull/1782)).

## [0.24.1] - 2022-04-12

### Fixes

- lang: Fix `anchor build` failing if `Test.toml` included a relative path that didn't exist yet because it's created by `anchor build` ([#1772](https://github.com/coral-xyz/anchor/pull/1772)).
- cli: Update js/ts template to use new `AnchorProvider` class ([#1770](https://github.com/coral-xyz/anchor/pull/1770)).

## [0.24.0] - 2022-04-12

### Features

- lang: Add support for multiple test suites with separate local validators ([#1681](https://github.com/coral-xyz/anchor/pull/1681)).
- lang: Add return values to CPI client ([#1598](https://github.com/coral-xyz/anchor/pull/1598)).
- ts: Add view functions ([#1695](https://github.com/coral-xyz/anchor/pull/1695)).
- avm: New `avm update` command to update the Anchor CLI to the latest version ([#1670](https://github.com/coral-xyz/anchor/pull/1670)).
- cli: Update js/ts templates to use new `program.methods` syntax ([#1732](https://github.com/coral-xyz/anchor/pull/1732)).
- cli: Workspaces created with `anchor init` now come with the `prettier` formatter and scripts included ([#1741](https://github.com/coral-xyz/anchor/pull/1741)).
- ts: Add `pubkeys` function to methods builder to get all instruction account addresses ([#1733](https://github.com/coral-xyz/anchor/pull/1733)).
- ts: Export `LangErrorCode` and `LangErrorMessage` from `error.ts` ([#1756](https://github.com/coral-xyz/anchor/pull/1756)).

### Fixes

- avm: `avm install` no longer downloads the version if already installed in the machine ([#1670](https://github.com/coral-xyz/anchor/pull/1670)).
- cli: make `anchor test` fail when used with `--skip-deploy` option and without `--skip-local-validator` option but there already is a running validator ([#1675](https://github.com/coral-xyz/anchor/pull/1675)).
- lang: Return proper error instead of panicking if account length is smaller than discriminator in functions of `(Account)Loader` ([#1678](https://github.com/coral-xyz/anchor/pull/1678)).
- cli: Add `@types/bn.js` to `devDependencies` in cli template ([#1712](https://github.com/coral-xyz/anchor/pull/1712)).
- ts: Event listener no longer crashes on Program Upgrade or any other unexpected log ([#1757](https://github.com/coral-xyz/anchor/pull/1757)).

### Breaking

- avm: `avm install` switches to the newly installed version after installation finishes ([#1670](https://github.com/coral-xyz/anchor/pull/1670)).
- spl: Re-export the `spl_token` crate ([#1665](https://github.com/coral-xyz/anchor/pull/1665)).
- lang, cli, spl: Update solana toolchain to v1.9.13 ([#1653](https://github.com/coral-xyz/anchor/pull/1653) and [#1751](https://github.com/coral-xyz/anchor/pull/1751)).
- lang: `Program` type now deserializes `programdata_address` only on demand ([#1723](https://github.com/coral-xyz/anchor/pull/1723)).
- ts: Make `Provider` an interface and adjust its signatures and add `AnchorProvider` implementor class ([#1707](https://github.com/coral-xyz/anchor/pull/1707)).
- spl: Change "to" to "from" in `token::burn` ([#1080](https://github.com/coral-xyz/anchor/pull/1080)).

## [0.23.0] - 2022-03-20

### Features

- cli: Add `anchor clean` command that's the same as `cargo clean` but preserves keypairs inside `target/deploy` ([#1470](https://github.com/coral-xyz/anchor/issues/1470)).
- cli: Running `anchor init` now initializes a new git repository for the workspace. This can be disabled with the `--no-git` flag ([#1605](https://github.com/coral-xyz/anchor/pull/1605)).
- cli: Add support for `anchor idl fetch` to work outside anchor workspace ([#1509](https://github.com/coral-xyz/anchor/pull/1509)).
- cli: [[test.validator.clone]] also clones the program data account of programs owned by the bpf upgradeable loader ([#1481](https://github.com/coral-xyz/anchor/issues/1481)).
- lang: Add new `AccountSysvarMismatch` error code and test cases for sysvars ([#1535](https://github.com/coral-xyz/anchor/pull/1535)).
- lang: Replace `std::io::Cursor` with a custom `Write` impl that uses the Solana mem syscalls ([#1589](https://github.com/coral-xyz/anchor/pull/1589)).
- lang: Add `require_neq`, `require_keys_neq`, `require_gt`, and `require_gte` comparison macros ([#1622](https://github.com/coral-xyz/anchor/pull/1622)).
- lang: Handle arrays with const as size in instruction data ([#1623](https://github.com/coral-xyz/anchor/issues/1623).
- spl: Add support for revoke instruction ([#1493](https://github.com/coral-xyz/anchor/pull/1493)).
- ts: Add provider parameter to `Spl.token` factory method ([#1597](https://github.com/coral-xyz/anchor/pull/1597)).

### Fixes

- ts: Fix the loss of strict typing using the `methods` namespace on builder functions ([#1539](https://github.com/coral-xyz/anchor/pull/1539)).
- spl: Update `spl/governance` to use new errors ([#1582](https://github.com/coral-xyz/anchor/pull/1582)).
- client: Fix `Cluster`'s `FromStr` implementation ([#1362](https://github.com/coral-xyz/anchor/pull/1362)).
- lang: Implement `Key` for `Pubkey` again, so `associated_token::*` constraints can use pubkey targets again ([#1601](https://github.com/coral-xyz/anchor/pull/1601)).
- lang: Adjust error code so `#[error_code]` works with just importing `anchor_lang::error_code` ([#1610](https://github.com/coral-xyz/anchor/pull/1610)).
- ts: Fix `spl-token` coder account parsing ([#1604](https://github.com/coral-xyz/anchor/pull/1604)).
- cli: Fix `npm install` fallback if `yarn` install doesn't work ([#1643](https://github.com/coral-xyz/anchor/pull/1643)).
- lang: Fix bug where `owner = <target>` would not compile because of missing type annotation ([#1648](https://github.com/coral-xyz/anchor/pull/1648)).
- ts: Adjust `send` and `simulate` functions in `provider.ts`, so they use the return value of `Wallet.signTransaction`([#1527](https://github.com/coral-xyz/anchor/pull/1527)).

### Breaking

- ts: Mark `transaction`, `instruction`, `simulate` and `rpc` program namespaces as deprecated in favor of `methods` ([#1539](https://github.com/coral-xyz/anchor/pull/1539)).
- ts: No longer allow manual setting of globally resolvable program public keys in `methods#accounts()`. ([#1548][https://github.com/coral-xyz/anchor/pull/1548])
- lang/ts: Events are now emitted using the `sol_log_data` syscall ([#1608](https://github.com/coral-xyz/anchor/pull/1608)).
- lang: Remove space calculation using `#[derive(Default)]` ([#1519](https://github.com/coral-xyz/anchor/pull/1519)).
- lang: Add support for logging expected and actual values and pubkeys. Add `require_eq` and `require_keys_eq` macros. Add default error code to `require` macro ([#1572](https://github.com/coral-xyz/anchor/pull/1572)).
- lang: Add `system_program` CPI wrapper functions. Make `system_program` module public instead of re-exporting `system_program::System`([#1629](https://github.com/coral-xyz/anchor/pull/1629)).
- cli: `avm use` no long prompts [y/n] if an install is needed first - it just tells the user to `avm install` ([#1565](https://github.com/coral-xyz/anchor/pull/1565))
- ts: Add `AnchorError` with program stack and also a program stack for non-`AnchorError` errors ([#1640](https://github.com/coral-xyz/anchor/pull/1640)). `AnchorError` is not returned for `processed` tx that have `skipPreflight` set to `true` (it falls back to `ProgramError` or the raw solana library error).

## [0.22.1] - 2022-02-28

### Fixes

- cli: Fix rust template ([#1488](https://github.com/coral-xyz/anchor/pull/1488)).
- lang: Handle array sizes with variable sizes in events and array size casting in IDL parsing ([#1485](https://github.com/coral-xyz/anchor/pull/1485))

## [0.22.0] - 2022-02-20

### Features

- lang: Add check that declared id == program id ([#1451](https://github.com/coral-xyz/anchor/pull/1451)).
- ts: Added float types support ([#1425](https://github.com/coral-xyz/anchor/pull/1425)).
- cli: Add `--skip-lint` option to disable check linting introduced in ([#1452](https://github.com/coral-xyz/anchor/pull/1452)) for rapid prototyping ([#1482](https://github.com/coral-xyz/anchor/pull/1482)).

### Fixes

- ts: Allow nullable types for `Option<T>` mapped types ([#1428](https://github.com/coral-xyz/anchor/pull/1428)).

### Breaking

- lang: Enforce that the payer for an init-ed account be marked `mut` ([#1271](https://github.com/coral-xyz/anchor/pull/1271)).
- lang: All error-related code is now in the error module ([#1426](https://github.com/coral-xyz/anchor/pull/1426)).
- lang: Require doc comments when using AccountInfo or UncheckedAccount types ([#1452](https://github.com/coral-xyz/anchor/pull/1452)).
- lang: add [`error!`](https://docs.rs/anchor-lang/latest/anchor_lang/prelude/macro.error.html) and [`err!`](https://docs.rs/anchor-lang/latest/anchor_lang/prelude/macro.err.html) macro and `Result` type ([#1462](https://github.com/coral-xyz/anchor/pull/1462)).
  This change will break most programs. Do the following to upgrade:
  _ change all `ProgramResult`'s to `Result<()>`
  _ change `#[error]` to `#[error_code]`
  _ change all `Err(MyError::SomeError.into())` to `Err(error!(MyError::SomeError))` and all `Err(ProgramError::SomeProgramError)` to `Err(ProgramError::SomeProgramError.into())` or `Err(Error::from(ProgramError::SomeProgramError).with_source(source!()))` to provide file and line source of the error (`with_source` is most useful with `ProgramError`s. `error!` already adds source information for custom and anchor internal errors).
  _ change all `solana_program::program::invoke()` to `solana_program::program::invoke().map_err(Into::into)` and `solana_program::program::invoke_signed()` to `solana_program::program::invoke_signed().map_err(Into::into)`

## [0.21.0] - 2022-02-07

### Fixes

- ts: Fix the root type declaration of the `Wallet` / `NodeWallet` class ([#1363](https://github.com/coral-xyz/anchor/pull/1363)).
- ts: Improve type mapping of Account fields into Typescript with additional support for `Option<T>` and `Vec<String>` types ([#1393](https://github.com/coral-xyz/anchor/pull/1393)).

### Features

- lang: Add `seeds::program` constraint for specifying which program_id to use when deriving PDAs ([#1197](https://github.com/coral-xyz/anchor/pull/1197)).
- lang: `Context` now has a new `bumps: BTree<String, u8>` argument, mapping account name to bump seed "found" by the accounts context. This allows one to access bump seeds without having to pass them in from the client or recalculate them in the handler ([#1367](https://github.com/coral-xyz/anchor/pull/1367)).
- lang, ts: Automatically infer PDA addresses ([#1331](https://github.com/coral-xyz/anchor/pull/1331)).
- ts: Remove error logging in the event parser when log websocket encounters a program error ([#1313](https://github.com/coral-xyz/anchor/pull/1313)).
- ts: Add new `methods` namespace to the program client, introducing a more ergonomic builder API ([#1324](https://github.com/coral-xyz/anchor/pull/1324)).
- ts: Add registry utility for fetching the latest verified build ([#1371](https://github.com/coral-xyz/anchor/pull/1371)).
- cli: Expose the solana-test-validator --account flag in Anchor.toml via [[test.validator.account]] ([#1366](https://github.com/coral-xyz/anchor/pull/1366)).
- cli: Add avm, a tool for managing anchor-cli versions ([#1385](https://github.com/coral-xyz/anchor/pull/1385)).

### Breaking

- lang: Put `init_if_needed` behind a feature flag to decrease wrong usage ([#1258](https://github.com/coral-xyz/anchor/pull/1258)).
- lang: rename `loader_account` module to `account_loader` module ([#1279](https://github.com/coral-xyz/anchor/pull/1279))
- lang: The `Accounts` trait's `try_accounts` method now has an additional `bumps: &mut BTreeMap<String, u8>` argument, which accumulates bump seeds ([#1367](https://github.com/coral-xyz/anchor/pull/1367)).
- lang: Providing `bump = <target>` targets with `init` will now error. On `init` only, it is required to use `bump` without a target and access the seed inside function handlers via `ctx.bumps.get("<pda-account-name")`. For subsequent seeds constraints (without init), it is recommended to store the bump on your account and use it as a `bump = <target>` target to minimize compute units used ([#1380](https://github.com/coral-xyz/anchor/pull/1380)).
- ts: `Coder` is now an interface and the existing class has been renamed to `BorshCoder`. This change allows the generation of Anchor clients for non anchor programs ([#1259](https://github.com/coral-xyz/anchor/pull/1259/files)).
- cli: [[test.clone]] key in Anchor.toml is renamed to [[test.validator.clone]] ([#1366](https://github.com/coral-xyz/anchor/pull/1366)).

## [0.20.1] - 2022-01-09

### Fixes

- lang: Improved error msgs when required programs are missing when using the `init` constraint([#1257](https://github.com/coral-xyz/anchor/pull/1257))

### Features

- lang: Allow repr overrides for zero copy accounts ([#1273](https://github.com/coral-xyz/anchor/pull/1273)).

## [0.20.0] - 2022-01-06

### Fixes

- lang: `init_if_needed` now checks rent exemption when init is not needed ([#1250](https://github.com/coral-xyz/anchor/pull/1250)).
- lang: Add missing owner check when `associated_token::authority` is used ([#1240](https://github.com/coral-xyz/anchor/pull/1240)).
- ts: Add type declarations for conditional `workspace` and `Wallet` exports ([#1137](https://github.com/coral-xyz/anchor/pull/1137)).
- ts: Change commitment message `recent` to `processed` and `max` to `finalized` ([#1128](https://github.com/coral-xyz/anchor/pull/1128))
- ts: fix `translateAddress` which currently leads to failing browser code. Now uses `PublicKey` constructor instead of prototype chain constructor name checking which doesn't work in the presence of code minifying/mangling([#1138](https://github.com/coral-xyz/anchor/pull/1138))
- lang: add missing check that verifies that account is ATA when using `init_if_needed` and init is not needed([#1221](https://github.com/coral-xyz/anchor/pull/1221))

### Features

- lang: Add `programdata_address: Option<Pubkey>` field to `Program` account. Will be populated if account is a program owned by the upgradable bpf loader ([#1125](https://github.com/coral-xyz/anchor/pull/1125))
- lang,ts,ci,cli,docs: update solana toolchain to version 1.8.5([#1133](https://github.com/coral-xyz/anchor/pull/1133)).
- lang: Account wrappers for non-Anchor programs no longer have to implement the `serialize` function because it has a default impl now. Similarly, they no longer have to implement `try_deserialize` which now delegates to `try_deserialize_unchecked` by default([#1156](https://github.com/coral-xyz/anchor/pull/1156)).
- lang: Add `set_inner` method to `Account<'a, T>` to enable easy updates ([#1177](https://github.com/coral-xyz/anchor/pull/1177)).
- lang: Handle arrays with const as length ([#968](https://github.com/coral-xyz/anchor/pull/968)).
- ts: Add optional commitment argument to `fetch` and `fetchMultiple` ([#1171](https://github.com/coral-xyz/anchor/pull/1171)).
- lang: Implement `AsRef<T>` for `Account<'a, T>`([#1173](https://github.com/coral-xyz/anchor/pull/1173))
- cli: Add `anchor expand` command which wraps around `cargo expand` ([#1160](https://github.com/coral-xyz/anchor/pull/1160))

### Breaking

- client: Client::new and Client::new_with_options now accept `Rc<dyn Signer>` instead of `Keypair` ([#975](https://github.com/coral-xyz/anchor/pull/975)).
- lang, ts: Change error enum name and message for 'wrong program ownership' account validation ([#1154](https://github.com/coral-xyz/anchor/pull/1154)).
- lang: Change from `#[repr(packed)]` to `#[repr(C)]` for zero copy accounts ([#1106](https://github.com/coral-xyz/anchor/pull/1106)).
- lang: Account types can now be found either in the `prelude` module or the `accounts` module but not longer directly under the root.
  Deprecated account types are no longer imported by the prelude ([#1208](https://github.com/coral-xyz/anchor/pull/1208)).

## [0.19.0] - 2021-12-08

### Fixes

- lang: Add `deprecated` attribute to `ProgramAccount` ([#1014](https://github.com/coral-xyz/anchor/pull/1014)).
- cli: Add version number from programs `Cargo.toml` into extracted IDL ([#1061](https://github.com/coral-xyz/anchor/pull/1061)).
- lang: Add `deprecated` attribute to `Loader`([#1078](https://github.com/coral-xyz/anchor/pull/1078)).
- lang: the `init_if_needed` attribute now checks that given attributes (e.g. space, owner, token::authority etc.) are validated even when init is not needed ([#1096](https://github.com/coral-xyz/anchor/pull/1096)).

### Features

- lang: Add `ErrorCode::AccountNotInitialized` error to separate the situation when the account has the wrong owner from when it does not exist (#[1024](https://github.com/coral-xyz/anchor/pull/1024)).
- lang: Called instructions now log their name by default. This can be turned off with the `no-log-ix-name` flag ([#1057](https://github.com/coral-xyz/anchor/pull/1057)).
- lang: `ProgramData` and `UpgradableLoaderState` can now be passed into `Account` as generics. see [UpgradeableLoaderState](https://docs.rs/solana-program/latest/solana_program/bpf_loader_upgradeable/enum.UpgradeableLoaderState.html). `UpgradableLoaderState` can also be matched on to get `ProgramData`, but when `ProgramData` is used instead, anchor does the serialization and checking that it is actually program data for you ([#1095](https://github.com/coral-xyz/anchor/pull/1095)).
- ts: Add better error msgs in the ts client if something wrong (i.e. not a pubkey or a string) is passed in as an account in an instruction accounts object ([#1098](https://github.com/coral-xyz/anchor/pull/1098)).
- ts: Add inputs `postInstructions` and `preInstructions` as a replacement for (the now deprecated) `instructions` ([#1007](https://github.com/coral-xyz/anchor/pull/1007)).
- ts: Add `getAccountInfo` helper method to account namespace/client ([#1084](https://github.com/coral-xyz/anchor/pull/1084)).

### Breaking

- lang, ts: Error codes have been mapped to new numbers to allow for more errors per namespace ([#1096](https://github.com/coral-xyz/anchor/pull/1096)).

## [0.18.2] - 2021-11-14

- cli: Replace global JavaScript dependency installs with local.

### Features

- lang: Add `SystemAccount<'info>` account type for generic wallet addresses or accounts owned by the system program ([#954](https://github.com/coral-xyz/anchor/pull/954))

### Fixes

- cli: fix dns in NODE_OPTIONS ([#928](https://github.com/coral-xyz/anchor/pull/928)).
- cli: output TypeScript IDL in `idl parse` subcommand ([#941](https://github.com/coral-xyz/anchor/pull/941)).
- cli: Add fields `os` and `cpu` to npm package `@project-serum/anchor-cli` ([#976](https://github.com/coral-xyz/anchor/pull/976)).
- cli: Allow specify output directory for TypeScript IDL ([#940](https://github.com/coral-xyz/anchor/pull/940)).

### Breaking

- spl: Move permissioned markets into dex repository ([#962](https://github.com/coral-xyz/anchor/pull/962)).

## [0.18.0] - 2021-10-24

### Features

- cli: Add support for configuration options for `solana-test-validator` in Anchor.toml ([#834](https://github.com/coral-xyz/anchor/pull/834)).
- cli: `target/types` directory now created on build to store a TypeScript types file for each program's IDL ([#795](https://github.com/coral-xyz/anchor/pull/795)).
- ts: `Program<T>` can now be typed with an IDL type ([#795](https://github.com/coral-xyz/anchor/pull/795)).
- lang: Add `mint::freeze_authority` keyword for mint initialization within `#[derive(Accounts)]` ([#835](https://github.com/coral-xyz/anchor/pull/835)).
- lang: Add `AccountLoader` type for `zero_copy` accounts with support for CPI ([#792](https://github.com/coral-xyz/anchor/pull/792)).
- lang: Add `#[account(init_if_needed)]` keyword for allowing one to invoke the same instruction even if the account was created already ([#906](https://github.com/coral-xyz/anchor/pull/906)).
- lang: Add custom errors support for raw constraints ([#905](https://github.com/coral-xyz/anchor/pull/905)).
- lang, cli, spl: Update solana toolchain to v1.8.0 ([#886](https://github.com/coral-xyz/anchor/pull/886)).
- lang: Add custom errors support for `signer`, `mut`, `has_one`, `owner`, raw constraints and `address` ([#905](https://github.com/coral-xyz/anchor/pull/905), [#913](https://github.com/coral-xyz/anchor/pull/913)).

### Breaking

- lang: Accounts marked with the `#[account(signer)]` constraint now enforce signer when the `"cpi"` feature is enabled ([#849](https://github.com/coral-xyz/anchor/pull/849)).

## [0.17.0] - 2021-10-03

### Features

- cli: Add `localnet` command for starting a local `solana-test-validator` with the workspace deployed ([#820](https://github.com/coral-xyz/anchor/pull/820)).

### Breaking

- `CpiContext` accounts must now be used with the accounts struct generated in the `crate::cpi::accounts::*` module. These structs correspond to the accounts context for each instruction, except that each field is of type `AccountInfo` ([#824](https://github.com/coral-xyz/anchor/pull/824)).

## [0.16.2] - 2021-09-27

### Features

- lang: Add `--detach` flag to `anchor test` ([#770](https://github.com/coral-xyz/anchor/pull/770)).
- lang: Add `associated_token` keyword for initializing associated token accounts within `#[derive(Accounts)]` ([#790](https://github.com/coral-xyz/anchor/pull/790)).
- cli: Allow passing through cargo flags for build command ([#719](https://github.com/coral-xyz/anchor/pull/719)).
- cli: Allow passing through cargo flags for test, verify, and publish commands ([#804](https://github.com/coral-xyz/anchor/pull/804)).

### Fixes

- lang: Generated `AccountMeta`s for Rust clients now properly set the `isSigner` field ([#762](https://github.com/coral-xyz/anchor/pull/762)).

## [0.16.1] - 2021-09-17

### Fixes

- lang: `Signer` type now sets isSigner to true in the IDL ([#750](https://github.com/coral-xyz/anchor/pull/750)).

## [0.16.0] - 2021-09-16

### Features

- lang: `Program` type introduced for executable accounts ([#705](https://github.com/coral-xyz/anchor/pull/705)).
- lang: `Signer` type introduced for signing accounts where data is not used ([#705](https://github.com/coral-xyz/anchor/pull/705)).
- lang: `UncheckedAccount` type introduced as a preferred alias for `AccountInfo` ([#745](https://github.com/coral-xyz/anchor/pull/745)).

### Breaking Changes

- lang: `#[account(owner = <pubkey>)]` now requires a `Pubkey` instead of an account ([#691](https://github.com/coral-xyz/anchor/pull/691)).

## [0.15.0] - 2021-09-07

### Features

- lang: Add new `Account` type to replace `ProgramAccount` and `CpiAccount`, both of which are deprecated ([#686](https://github.com/coral-xyz/anchor/pull/686)).
- lang: `Box` can be used with `Account` types to reduce stack usage ([#686](https://github.com/coral-xyz/anchor/pull/686)).
- lang: Add `Owner` trait, which is automatically implemented by all `#[account]` structs ([#686](https://github.com/coral-xyz/anchor/pull/686)).
- lang: Check that ProgramAccount writable before mut borrow (`anchor-debug` only) ([#681](https://github.com/coral-xyz/anchor/pull/681)).

### Breaking Changes

- lang: All programs must now define their program id in source via `declare_id!` ([#686](https://github.com/coral-xyz/anchor/pull/686)).

## [0.14.0] - 2021-09-02

### Features

- lang: Ignore `Unnamed` structs instead of panic ([#605](https://github.com/coral-xyz/anchor/pull/605)).
- lang: Add constraints for initializing mint accounts as pdas, `#[account(init, seeds = [...], mint::decimals = <expr>, mint::authority = <expr>)]` ([#562](https://github.com/coral-xyz/anchor/pull/562)).
- lang: Add `AsRef<AccountInfo>` for `AccountInfo` wrappers ([#652](https://github.com/coral-xyz/anchor/pull/652)).
- lang: Optimize `trait Key` by removing `AccountInfo` cloning ([#652](https://github.com/coral-xyz/anchor/pull/652)).
- cli, client, lang: Update solana toolchain to v1.7.11 ([#653](https://github.com/coral-xyz/anchor/pull/653)).

### Breaking Changes

- lang: Change `#[account(init, seeds = [...], token = <expr>, authority = <expr>)]` to `#[account(init, token::mint = <expr> token::authority = <expr>)]` ([#562](https://github.com/coral-xyz/anchor/pull/562)).
- lang: `#[associated]` and `#[account(associated = <target>, with = <target>)]` are both removed ([#612](https://github.com/coral-xyz/anchor/pull/612)).
- cli: Removed `anchor launch` command ([#634](https://github.com/coral-xyz/anchor/pull/634)).
- lang: `#[account(init)]` now creates the account inside the same instruction to be consistent with initializing PDAs. To maintain the old behavior of `init`, replace it with `#[account(zero)]` ([#641](https://github.com/coral-xyz/anchor/pull/641)).
- lang: `bump` must be provided when using the `seeds` constraint. This has been added as an extra safety constraint to ensure that whenever a PDA is initialized via a constraint the bump used is the one created by `Pubkey::find_program_address` ([#641](https://github.com/coral-xyz/anchor/pull/641)).
- lang: `try_from_init` has been removed from `Loader`, `ProgramAccount`, and `CpiAccount` and replaced with `try_from_unchecked` ([#641](https://github.com/coral-xyz/anchor/pull/641)).
- lang: Remove `AccountsInit` trait ([#641](https://github.com/coral-xyz/anchor/pull/641)).
- lang: `try_from` methods for `ProgramAccount`, `Loader`, and `ProgramState` now take in an additional `program_id: &Pubkey` parameter ([#660](https://github.com/coral-xyz/anchor/pull/660)).

## [0.13.2] - 2021-08-11

### Fixes

- cli: Fix `anchor init` command "Workspace not found" regression ([#598](https://github.com/coral-xyz/anchor/pull/598)).

## [0.13.1] - 2021-08-10

### Features

- cli: Programs embedded into genesis during tests will produce program logs ([#594](https://github.com/coral-xyz/anchor/pull/594)).

### Fixes

- cli: Allows Cargo.lock to exist in workspace subdirectories when publishing ([#593](https://github.com/coral-xyz/anchor/pull/593)).

## [0.13.0] - 2021-08-08

### Features

- cli: Adds a `[registry]` section in the Anchor toml ([#570](https://github.com/coral-xyz/anchor/pull/570)).
- cli: Adds the `anchor login <api-token>` command ([#570](https://github.com/coral-xyz/anchor/pull/570)).
- cli: Adds the `anchor publish <package>` command ([#570](https://github.com/coral-xyz/anchor/pull/570)).
- cli: Adds a root level `anchor_version` field to the Anchor.toml for specifying the anchor docker image to use for verifiable builds ([#570](https://github.com/coral-xyz/anchor/pull/570)).
- cli: Adds a root level `solana_version` field to the Anchor.toml for specifying the solana toolchain to use for verifiable builds ([#570](https://github.com/coral-xyz/anchor/pull/570)).
- lang: Dynamically fetch rent sysvar for when using `init` ([#587](https://github.com/coral-xyz/anchor/pull/587)).

### Breaking

- cli: `[clusters.<network>]` Anchor.toml section has been renamed to `[programs.<network>]` ([#570](https://github.com/coral-xyz/anchor/pull/570)).
- cli: `[workspace]` member and exclude arrays must now be filepaths relative to the workpsace root ([#570](https://github.com/coral-xyz/anchor/pull/570)).

## [0.12.0] - 2021-08-03

### Features

- cli: Add keys `members` / `exclude` in config `programs` section ([#546](https://github.com/coral-xyz/anchor/pull/546)).
- cli: Allow program address configuration for test command through `clusters.localnet` ([#554](https://github.com/coral-xyz/anchor/pull/554)).
- lang: IDLs are now parsed from the entire crate ([#517](https://github.com/coral-xyz/anchor/pull/517)).
- spl: Dex permissioned markets proxy ([#519](https://github.com/coral-xyz/anchor/pull/519), [#543](https://github.com/coral-xyz/anchor/pull/543)).

### Breaking Changes

- ts: Use `hex` by default for decoding Instruction ([#547](https://github.com/coral-xyz/anchor/pull/547)).
- lang: `CpiAccount::reload` mutates the existing struct instead of returning a new one ([#526](https://github.com/coral-xyz/anchor/pull/526)).
- cli: Anchor.toml now requires an explicit `[scripts]` test command ([#550](https://github.com/coral-xyz/anchor/pull/550)).

## [0.11.1] - 2021-07-09

### Features

- lang: Adds `require` macro for specifying assertions that return error codes on failure ([#483](https://github.com/coral-xyz/anchor/pull/483)).
- lang: Allow one to specify arbitrary programs as the owner when creating PDA ([#483](https://github.com/coral-xyz/anchor/pull/483)).
- lang: A new `bump` keyword is added to the accounts constraints, which is used to add an optional bump seed to the end of a `seeds` array. When used in conjunction with _both_ `init` and `seeds`, then the program executes `find_program_address` to assert that the given bump is the canonical bump ([#483](https://github.com/coral-xyz/anchor/pull/483)).

### Fixes

- lang: Preserve all instruction data for fallback functions ([#483](https://github.com/coral-xyz/anchor/pull/483)).
- ts: Event listener not firing when creating associated accounts ([#356](https://github.com/coral-xyz/anchor/issues/356)).

## [0.11.0] - 2021-07-03

### Features

- lang: Add fallback functions ([#457](https://github.com/coral-xyz/anchor/pull/457)).
- lang: Add feature flag for using the old state account discriminator. This is a temporary flag for those with programs built prior to v0.7.0 but want to use the latest Anchor version. Expect this to be removed in a future version ([#446](https://github.com/coral-xyz/anchor/pull/446)).
- lang: Add generic support to Accounts ([#496](https://github.com/coral-xyz/anchor/pull/496)).

### Breaking Changes

- cli: Remove `.spec` suffix on TypeScript tests files ([#441](https://github.com/coral-xyz/anchor/pull/441)).
- lang: Remove `belongs_to` constraint ([#459](https://github.com/coral-xyz/anchor/pull/459)).

## [0.10.0] - 2021-06-27

### Features

- lang: Add `#[account(address = <expr>)]` constraint for asserting the address of an account ([#400](https://github.com/coral-xyz/anchor/pull/400)).
- lang: Add `#[account(init, token = <mint-target>, authority = <token-owner-target>...)]` constraint for initializing SPL token accounts as program derived addresses for the program. Can be used when initialized via `seeds` or `associated` ([#400](https://github.com/coral-xyz/anchor/pull/400)).
- lang: Add `associated_seeds!` macro for generating signer seeds for CPIs signed by an `#[account(associated = <target>)]` account ([#400](https://github.com/coral-xyz/anchor/pull/400)).
- cli: Add `[scripts]` section to the Anchor.toml for specifying workspace scripts that can be run via `anchor run <script>` ([#400](https://github.com/coral-xyz/anchor/pull/400)).
- cli: `[clusters.<network>]` table entries can now also use `{ address = <base58-str>, idl = <filepath-str> }` to specify workspace programs ([#400](https://github.com/coral-xyz/anchor/pull/400)).

### Breaking Changes

- cli: Remove `--yarn` flag in favor of using `npx` ([#432](https://github.com/coral-xyz/anchor/pull/432)).

## [0.9.0] - 2021-06-15

### Features

- lang: Instruction data is now available to accounts constraints ([#386](https://github.com/coral-xyz/anchor/pull/386)).
- lang: Initialize program derived addresses with accounts constraints ([#386](https://github.com/coral-xyz/anchor/pull/386)).

### Breaking Changes

- lang: Event field names in IDLs are now mixed case. ([#379](https://github.com/coral-xyz/anchor/pull/379)).
- lang: Accounts trait now accepts an additional `&[u8]` parameter ([#386](https://github.com/coral-xyz/anchor/pull/386)).

## [0.8.0] - 2021-06-10

### Features

- cli: Add `--program-name` option for build command to build a single program at a time ([#362](https://github.com/coral-xyz/anchor/pull/362)).
- cli, client: Parse custom cluster urls from str ([#369](https://github.com/coral-xyz/anchor/pull/369)).
- cli, client, lang: Update solana toolchain to v1.7.1 ([#368](https://github.com/coral-xyz/anchor/pull/369)).
- ts: Instruction decoding and formatting ([#372](https://github.com/coral-xyz/anchor/pull/372)).
- lang: Add `#[account(close = <destination>)]` constraint for closing accounts and sending the rent exemption lamports to a specified destination account ([#371](https://github.com/coral-xyz/anchor/pull/371)).

### Fixes

- lang: Allows one to use `remaining_accounts` with `CpiContext` by implementing the `ToAccountMetas` trait on `CpiContext` ([#351](https://github.com/coral-xyz/anchor/pull/351/files)).

### Breaking

- lang, ts: Framework defined error codes are introduced, reserving error codes 0-300 for Anchor, and 300 and up for user defined error codes ([#354](https://github.com/coral-xyz/anchor/pull/354)).

## [0.7.0] - 2021-05-31

### Features

- cli: Add global options for override Anchor.toml values ([#313](https://github.com/coral-xyz/anchor/pull/313)).
- spl: Add `SetAuthority` instruction ([#307](https://github.com/coral-xyz/anchor/pull/307/files)).
- spl: Add init and close open orders instructions ([#245](https://github.com/coral-xyz/anchor/pull/245)).
- lang: `constraint = <expression>` added as a replacement for (the now deprecated) string literal constraints ([#341](https://github.com/coral-xyz/anchor/pull/341)).
- lang: Span information is now preserved, providing informative compiler error messages ([#341](https://github.com/coral-xyz/anchor/pull/341)).
- ts: Address metadata is now optional for `anchor.workspace` clients ([#310](https://github.com/coral-xyz/anchor/pull/310)).

### Breaking Changes

- ts: Retrieving deserialized accounts from the `<program>.account.<my-account>` and `<program>.state` namespaces now require explicitly invoking the `fetch` API. For example, `program.account.myAccount(<adddress>)` and `program.state()` is now `program.account.myAccount.fetch(<address>)` and `program.state.fetch()` ([#322](https://github.com/coral-xyz/anchor/pull/322)).
- lang: `#[account(associated)]` now requires `init` to be provided to create an associated account. If not provided, then the address will be assumed to exist, and a constraint will be added to ensure the correctness of the address ([#318](https://github.com/coral-xyz/anchor/pull/318)).
- lang, ts: Change account discriminator pre-image of the `#[state]` account discriminator to be namespaced by "state:" ([#320](https://github.com/coral-xyz/anchor/pull/320)).
- lang, ts: Change domain delimiters for the pre-image of the instruciton sighash to be a single colon `:` to be consistent with accounts ([#321](https://github.com/coral-xyz/anchor/pull/321)).
- lang: Associated constraints no longer automatically implement `mut` ([#341](https://github.com/coral-xyz/anchor/pull/341)).
- lang: Associated `space` constraints must now be literal integers instead of literal strings ([#341](https://github.com/coral-xyz/anchor/pull/341)).

## [0.6.0] - 2021-05-23

### Features

- ts: Add `program.simulate` namespace ([#266](https://github.com/coral-xyz/anchor/pull/266)).
- ts: Introduce `Address` type, allowing one to use Base 58 encoded strings in public APIs ([#304](https://github.com/coral-xyz/anchor/pull/304)).
- ts: Replace deprecated `web3.Account` with `web3.Signer` in public APIs ([#296](https://github.com/coral-xyz/anchor/pull/296)).
- ts: Generated `anchor.workspace` clients can now be customized per network with `[cluster.<slug>]` in the Anchor.toml ([#308](https://github.com/coral-xyz/anchor/pull/308)).
- cli: Add yarn flag to test command ([#267](https://github.com/coral-xyz/anchor/pull/267)).
- cli: Add `--skip-build` flag to test command ([301](https://github.com/coral-xyz/anchor/pull/301)).
- cli: Add `anchor shell` command to spawn a node shell populated with an Anchor.toml based environment ([#303](https://github.com/coral-xyz/anchor/pull/303)).

### Breaking Changes

- cli: The Anchor.toml's `wallet` and `cluster` settings must now be under the `[provider]` table ([#305](https://github.com/coral-xyz/anchor/pull/305)).
- ts: Event coder `decode` API changed to decode strings directly instead of buffers ([#292](https://github.com/coral-xyz/anchor/pull/292)).
- ts: Event coder `encode` API removed ([#292](https://github.com/coral-xyz/anchor/pull/292)).

## [0.5.0] - 2021-05-07

### Features

- client: Adds support for state instructions ([#248](https://github.com/coral-xyz/anchor/pull/248)).
- lang: Add `anchor-debug` feature flag for logging ([#253](https://github.com/coral-xyz/anchor/pull/253)).
- ts: Add support for u16 ([#255](https://github.com/coral-xyz/anchor/pull/255)).

### Breaking Changes

- client: Renames `RequestBuilder::new` to `RequestBuilder::from` ([#248](https://github.com/coral-xyz/anchor/pull/248)).
- lang: Renames the generated `instruction::state::Ctor` struct to `instruction::state::New` ([#248](https://github.com/coral-xyz/anchor/pull/248)).

## [0.4.5] - 2021-04-29

- spl: Add serum DEX CPI client ([#224](https://github.com/coral-xyz/anchor/pull/224)).

## [0.4.4] - 2021-04-18

### Features

- lang: Allows one to specify multiple `with` targets when creating associated acconts ([#197](https://github.com/coral-xyz/anchor/pull/197)).
- lang, ts: Add array support ([#202](https://github.com/coral-xyz/anchor/pull/202)).
- lang: Zero copy deserialization for accounts ([#202](https://github.com/coral-xyz/anchor/pull/202), [#206](https://github.com/coral-xyz/anchor/pull/206)).
- lang, spl, cli, client: Upgrade solana toolchain to 1.6.6 ([#210](https://github.com/coral-xyz/anchor/pull/210)).

## [0.4.3] - 2021-04-13

### Features

- lang: CPI clients for program state instructions ([#43](https://github.com/coral-xyz/anchor/pull/43)).
- lang: Add `#[account(owner = <program>)]` constraint ([#178](https://github.com/coral-xyz/anchor/pull/178)).
- lang, cli, ts: Add `#[account(associated = <target>)]` and `#[associated]` attributes for creating associated program accounts within programs. The TypeScript package can fetch these accounts with a new `<program>.account.<account-name>.associated` (and `associatedAddress`) method ([#186](https://github.com/coral-xyz/anchor/pull/186)).

### Fixes

- lang: Unused `#[account]`s are now parsed into the IDL correctly ([#177](https://github.com/coral-xyz/anchor/pull/177)).

## [0.4.2] - 2021-04-10

### Features

- cli: Fund Anchor.toml configured wallet when testing ([#164](https://github.com/coral-xyz/anchor/pull/164)).
- spl: Add initialize_account instruction for spl tokens ([#166](https://github.com/coral-xyz/anchor/pull/166)).

## [0.4.1] - 2021-04-06

- cli: Version verifiable docker builder ([#145](https://github.com/coral-xyz/anchor/pull/145)).

## [0.4.0] - 2021-04-04

### Features

- cli: Specify test files to run ([#118](https://github.com/coral-xyz/anchor/pull/118)).
- lang: Allow overriding the `#[state]` account's size ([#121](https://github.com/coral-xyz/anchor/pull/121)).
- lang, client, ts: Add event emission and subscriptions ([#89](https://github.com/coral-xyz/anchor/pull/89)).
- lang/account: Allow namespacing account discriminators ([#128](https://github.com/coral-xyz/anchor/pull/128)).
- cli: TypeScript migrations ([#132](https://github.com/coral-xyz/anchor/pull/132)).
- lang: Add `#[account(executable)]` attribute ([#140](https://github.com/coral-xyz/anchor/pull/140)).

### Breaking Changes

- client: Replace url str with `Cluster` struct when constructing clients ([#89](https://github.com/coral-xyz/anchor/pull/89)).
- lang: Changes the account discriminator of `IdlAccount` to be namespaced by `"internal"` ([#128](https://github.com/coral-xyz/anchor/pull/128)).
- lang, spl, cli: Upgrade solana toolchain to 1.6.3, a major version upgrade even though only the minor version is incremented. This allows for the removal of `-#![feature(proc_macro_hygiene)]`. ([#139](https://github.com/coral-xyz/anchor/pull/139)).

## [0.3.0] - 2021-03-12

### Features

- ts: Allow preloading instructions for state rpc transactions ([cf9c84](https://github.com/coral-xyz/anchor/commit/cf9c847e4144989b5bc1936149d171e90204777b)).
- ts: Export sighash coder function ([734c75](https://github.com/coral-xyz/anchor/commit/734c751882f43beec7ea3f0f4d988b502e3f24e4)).
- cli: Specify programs to embed into local validator genesis via Anchor.toml while testing ([b3803a](https://github.com/coral-xyz/anchor/commit/b3803aec03fbbae1a794c9aa6a789e6cb58fda99)).
- cli: Allow skipping the creation of a local validator when testing against localnet ([#93](https://github.com/coral-xyz/anchor/pull/93)).
- cli: Adds support for tests with Typescript ([#94](https://github.com/coral-xyz/anchor/pull/94)).
- cli: Deterministic and verifiable builds ([#100](https://github.com/coral-xyz/anchor/pull/100)).
- cli, lang: Add write buffers for IDL upgrades ([#107](https://github.com/coral-xyz/anchor/pull/107)).

## Breaking Changes

- lang: Removes `IdlInstruction::Clear` ([#107](https://github.com/coral-xyz/anchor/pull/107)).

### Fixes

- cli: Propagates mocha test exit status on error ([79b791](https://github.com/coral-xyz/anchor/commit/79b791ffa85ffae5b6163fa853562aa568650f21)).

## [0.2.1] - 2021-02-11

### Features

- cli: Embed workspace programs into local validator genesis when testing ([733ec3](https://github.com/coral-xyz/anchor/commit/733ec300b0308e7d007873b0975585d836333fd4)).
- cli: Stream program logs to `.anchor/program-logs` directory when testing ([ce5ca7](https://github.com/coral-xyz/anchor/commit/ce5ca7ddab6e0fd579deddcd02094b3f798bbe6a)).
- spl: Add shared memory api [(d92cb1)](https://github.com/coral-xyz/anchor/commit/d92cb1516b78696d1257e41d0c5ac6821716300e).
- lang/attribute/access-control: Allow specifying multiple modifier functions ([845df6](https://github.com/coral-xyz/anchor/commit/845df6d1960bb544fa0f2e3331ec79cc804edeb6)).
- lang/syn: Allow state structs that don't have a ctor or impl block (just trait implementations) ([a78000](https://github.com/coral-xyz/anchor/commit/a7800026833d64579e5b19c90d724ecc20d2a455)).
- ts: Add instruction method to state namespace ([627c27](https://github.com/coral-xyz/anchor/commit/627c275e9cdf3dafafcf44473ba8146cc7979d44)).
- lang/syn, ts: Add support for u128 and i128 ([#83](https://github.com/coral-xyz/anchor/pull/83)).

## [0.2.0] - 2021-02-08

### Features

- lang: Adds the ability to create and use CPI program interfaces ([#66](https://github.com/coral-xyz/anchor/pull/66/files?file-filters%5B%5D=)).

### Breaking Changes

- lang, client, ts: Migrate from rust enum based method dispatch to a variant of sighash ([#64](https://github.com/coral-xyz/anchor/pull/64)).

## [0.1.0] - 2021-01-31

Initial release.

### Includes

- lang: `anchor-lang` crate providing a Rust eDSL for Solana.
- lang/attribute/access-control: Internal attribute macro for function modifiers.
- lang/attribute/account: Internal attribute macro for defining Anchor accounts.
- lang/attribute/error: Internal attribute macro for defining Anchor program errors.
- lang/attribute/program: Internal attribute macro for defining an Anchor program.
- lang/attribute/state: Internal attribute macro for defining an Anchor program state struct.
- lang/derive/accounts: Internal derive macro for defining deserialized account structs.
- lang/syn: Internal crate for parsing the Anchor eDSL, generating code, and an IDL.
- spl: `anchor-spl` crate providing CPI clients for Anchor programs.
- client: `anchor-client` crate providing Rust clients for Anchor programs.
- ts: `@project-serum/anchor` package for generating TypeScript clients.
- cli: Command line interface for managing Anchor programs.<|MERGE_RESOLUTION|>--- conflicted
+++ resolved
@@ -27,11 +27,8 @@
 ### Breaking
 
 - lang: Remove `state` and `interface` attributes ([#2285](https://github.com/coral-xyz/anchor/pull/2285)).
-<<<<<<< HEAD
 - lang: `account(zero_copy)` and `zero_copy` attributes now derive the `bytemuck::Pod` and `bytemuck::Zeroable` traits instead of using `unsafe impl` ([#2330](https://github.com/coral-xyz/anchor/pull/2330)). This imposes useful restrictions on the type, like not having padding bytes and all fields being `Pod` themselves. See [bytemuck::Pod](https://docs.rs/bytemuck/latest/bytemuck/trait.Pod.html) for details. This change requires adding `bytemuck = { version = "1.4.0", features = ["derive", "min_const_generics"]}` to your `cargo.toml`. Legacy applications can still use `#[account(zero_copy(unsafe))]` and `#[zero_copy(unsafe)]` for the old behavior.
-=======
 - ts: Remove `createProgramAddressSync`, `findProgramAddressSync` (now available in `@solana/web3.js`) and update `associatedAddress` to be synchronous ([#2357](https://github.com/coral-xyz/anchor/pull/2357)).
->>>>>>> 2a050757
 
 ## [0.26.0] - 2022-12-15
 
