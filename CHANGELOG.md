--- conflicted
+++ resolved
@@ -11,15 +11,11 @@
 
 ## [Unreleased]
 
-<<<<<<< HEAD
 ### Breaking
 
 * lang: Enforce that the payer for an init-ed account be marked `mut` ([#1271](https://github.com/project-serum/anchor/pull/1271)).
 
-## [0.21.1] - 2022-02-07
-=======
 ## [0.21.0] - 2022-02-07
->>>>>>> 1164ebdc
 
 ### Fixes
 
