--- conflicted
+++ resolved
@@ -18,12 +18,9 @@
 ### Breaking
 
 * lang: Enforce that the payer for an init-ed account be marked `mut` ([#1271](https://github.com/project-serum/anchor/pull/1271)).
-<<<<<<< HEAD
+* lang, client, ts: 8 byte account discriminator has been replaced with a versioned account header. This is a state breaking change. If you have existing Anchor programs, previously deployed, one can continue to use the old 8 byte account discriminator by using the `deprecated-layout` feature flag ([#1415](https://github.com/project-serum/anchor/pull/1415)).
+* lang: All error-related code is now in the error module ([#1426](https://github.com/project-serum/anchor/pull/1426)).
 * ts: `BorshAccountsCoder.accountDiscriminator` method has been replaced with `BorshAccountHeader.discriminator` ([#1415](https://github.com/project-serum/anchor/pull/1415)).
-* lang, client, ts: 8 byte account discriminator has been replaced with a versioned account header. This is a state breaking change. If you have existing Anchor programs, previously deployed, one can continue to use the old 8 byte account discriminator by using the `deprecated-layout` feature flag ([#1415](https://github.com/project-serum/anchor/pull/1415)).
-=======
-* lang: All error-related code is now in the error module ([#1426](https://github.com/project-serum/anchor/pull/1426)).
->>>>>>> d5e7e2a7
 
 ## [0.21.0] - 2022-02-07
 
