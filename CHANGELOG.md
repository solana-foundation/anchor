# Changelog

All notable changes to this project will be documented in this file.

The format is based on [Keep a Changelog](https://keepachangelog.com/en/1.0.0/),
and this project adheres to [Semantic Versioning](https://semver.org/spec/v2.0.0.html).

**Note:** Version 0 of Semantic Versioning is handled differently from version 1 and above.
The minor version will be incremented upon a breaking change and the patch version will be incremented for features.

## [Unreleased]

### Features

<<<<<<< HEAD
* avm: New `avm update` command to update the Anchor CLI to the latest version ([#1670](https://github.com/project-serum/anchor/pull/1670)).

### Fixes

* avm: `avm install` no longer downloads the version if already installed in the machine ([#1670](https://github.com/project-serum/anchor/pull/1670)).

### Breaking

* avm: `amv install` switches to the newly installed version after installation finishes ([#1670](https://github.com/project-serum/anchor/pull/1670)).
=======
* spl: Re-export the `spl_token` crate ([#1665](https://github.com/project-serum/anchor/pull/1665)).
>>>>>>> 4e4ca55c

## [0.23.0] - 2022-03-20

### Features

* cli: Add `anchor clean` command that's the same as `cargo clean` but preserves keypairs inside `target/deploy` ([#1470](https://github.com/project-serum/anchor/issues/1470)).
* cli: Running `anchor init` now initializes a new git repository for the workspace. This can be disabled with the `--no-git` flag ([#1605](https://github.com/project-serum/anchor/pull/1605)).
* cli: Add support for `anchor idl fetch` to work outside anchor workspace ([#1509](https://github.com/project-serum/anchor/pull/1509)).
* cli: [[test.validator.clone]] also clones the program data account of programs owned by the bpf upgradeable loader ([#1481](https://github.com/project-serum/anchor/issues/1481)).
* lang: Add new `AccountSysvarMismatch` error code and test cases for sysvars ([#1535](https://github.com/project-serum/anchor/pull/1535)).
* lang: Replace `std::io::Cursor` with a custom `Write` impl that uses the Solana mem syscalls ([#1589](https://github.com/project-serum/anchor/pull/1589)).
* lang: Add `require_neq`, `require_keys_neq`, `require_gt`, and `require_gte` comparison macros ([#1622](https://github.com/project-serum/anchor/pull/1622)).
* lang: Handle arrays with const as size in instruction data ([#1623](https://github.com/project-serum/anchor/issues/1623).
* spl: Add support for revoke instruction ([#1493](https://github.com/project-serum/anchor/pull/1493)).
* ts: Add provider parameter to `Spl.token` factory method ([#1597](https://github.com/project-serum/anchor/pull/1597)).

### Fixes

* ts: Fix the loss of strict typing using the `methods` namespace on builder functions ([#1539](https://github.com/project-serum/anchor/pull/1539)).
* spl: Update `spl/governance` to use new errors ([#1582](https://github.com/project-serum/anchor/pull/1582)).
* client: Fix `Cluster`'s `FromStr` implementation ([#1362](https://github.com/project-serum/anchor/pull/1362)).
* lang: Implement `Key` for `Pubkey` again, so `associated_token::*` constraints can use pubkey targets again ([#1601](https://github.com/project-serum/anchor/pull/1601)).
* lang: Adjust error code so `#[error_code]` works with just importing `anchor_lang::error_code` ([#1610](https://github.com/project-serum/anchor/pull/1610)).
* ts: Fix `spl-token` coder account parsing ([#1604](https://github.com/project-serum/anchor/pull/1604)).
* cli: Fix `npm install` fallback if `yarn` install doesn't work ([#1643](https://github.com/project-serum/anchor/pull/1643)).
* lang: Fix bug where `owner = <target>` would not compile because of missing type annotation ([#1648](https://github.com/project-serum/anchor/pull/1648)).
* ts: Adjust `send` and `simulate` functions in `provider.ts`, so they use the return value of `Wallet.signTransaction`([#1527](https://github.com/project-serum/anchor/pull/1527)).

### Breaking

* ts: Mark `transaction`, `instruction`, `simulate` and `rpc` program namespaces as deprecated in favor of `methods` ([#1539](https://github.com/project-serum/anchor/pull/1539)).
* ts: No longer allow manual setting of globally resolvable program public keys in `methods#accounts()`. ([#1548][https://github.com/project-serum/anchor/pull/1548])
* lang/ts: Events are now emitted using the `sol_log_data` syscall ([#1608](https://github.com/project-serum/anchor/pull/1608)).
* lang: Remove space calculation using `#[derive(Default)]` ([#1519](https://github.com/project-serum/anchor/pull/1519)).
* lang: Add support for logging expected and actual values and pubkeys. Add `require_eq` and `require_keys_eq` macros. Add default error code to `require` macro ([#1572](https://github.com/project-serum/anchor/pull/1572)).
* lang: Add `system_program` CPI wrapper functions. Make `system_program` module public instead of re-exporting `system_program::System`([#1629](https://github.com/project-serum/anchor/pull/1629)).
* cli: `avm use` no long prompts [y/n] if an install is needed first - it just tells the user to `avm install` ([#1565](https://github.com/project-serum/anchor/pull/1565))
* ts: Add `AnchorError` with program stack and also a program stack for non-`AnchorError` errors ([#1640](https://github.com/project-serum/anchor/pull/1640)). `AnchorError` is not returned for `processed` tx that have `skipPreflight` set to `true` (it falls back to `ProgramError` or the raw solana library error).

## [0.22.1] - 2022-02-28

### Fixes

* cli: Fix rust template ([#1488](https://github.com/project-serum/anchor/pull/1488)).
* lang: Handle array sizes with variable sizes in events and array size casting in IDL parsing ([#1485](https://github.com/project-serum/anchor/pull/1485))


## [0.22.0] - 2022-02-20

### Features

* lang: Add check that declared id == program id ([#1451](https://github.com/project-serum/anchor/pull/1451)).
* ts: Added float types support ([#1425](https://github.com/project-serum/anchor/pull/1425)).
* cli: Add `--skip-lint` option to disable check linting introduced in ([#1452](https://github.com/project-serum/anchor/pull/1452)) for rapid prototyping ([#1482](https://github.com/project-serum/anchor/pull/1482)).

### Fixes

* ts: Allow nullable types for `Option<T>` mapped types ([#1428](https://github.com/project-serum/anchor/pull/1428)).

### Breaking

* lang: Enforce that the payer for an init-ed account be marked `mut` ([#1271](https://github.com/project-serum/anchor/pull/1271)).
* lang: All error-related code is now in the error module ([#1426](https://github.com/project-serum/anchor/pull/1426)).
* lang: Require doc comments when using AccountInfo or UncheckedAccount types ([#1452](https://github.com/project-serum/anchor/pull/1452)).
* lang: add [`error!`](https://docs.rs/anchor-lang/latest/anchor_lang/prelude/macro.error.html) and [`err!`](https://docs.rs/anchor-lang/latest/anchor_lang/prelude/macro.err.html) macro and `Result` type ([#1462](https://github.com/project-serum/anchor/pull/1462)).
This change will break most programs. Do the following to upgrade:
     * change all `ProgramResult`'s to `Result<()>`
     * change `#[error]` to `#[error_code]`
     * change all `Err(MyError::SomeError.into())` to `Err(error!(MyError::SomeError))` and all `Err(ProgramError::SomeProgramError)` to `Err(ProgramError::SomeProgramError.into())` or `Err(Error::from(ProgramError::SomeProgramError).with_source(source!()))` to provide file and line source of the error (`with_source` is most useful with `ProgramError`s. `error!` already adds source information for custom and anchor internal errors).
     * change all `solana_program::program::invoke()` to `solana_program::program::invoke().map_err(Into::into)` and `solana_program::program::invoke_signed()` to `solana_program::program::invoke_signed().map_err(Into::into)`

## [0.21.0] - 2022-02-07

### Fixes

* ts: Fix the root type declaration of the `Wallet` / `NodeWallet` class ([#1363](https://github.com/project-serum/anchor/pull/1363)).
* ts: Improve type mapping of Account fields into Typescript with additional support for `Option<T>` and `Vec<String>` types ([#1393](https://github.com/project-serum/anchor/pull/1393)).

### Features

* lang: Add `seeds::program` constraint for specifying which program_id to use when deriving PDAs ([#1197](https://github.com/project-serum/anchor/pull/1197)).
* lang: `Context` now has a new `bumps: BTree<String, u8>` argument, mapping account name to bump seed "found" by the accounts context. This allows one to access bump seeds without having to pass them in from the client or recalculate them in the handler ([#1367](https://github.com/project-serum/anchor/pull/1367)).
* lang, ts: Automatically infer PDA addresses ([#1331](https://github.com/project-serum/anchor/pull/1331)).
* ts: Remove error logging in the event parser when log websocket encounters a program error ([#1313](https://github.com/project-serum/anchor/pull/1313)).
* ts: Add new `methods` namespace to the program client, introducing a more ergonomic builder API ([#1324](https://github.com/project-serum/anchor/pull/1324)).
* ts: Add registry utility for fetching the latest verified build ([#1371](https://github.com/project-serum/anchor/pull/1371)).
* cli: Expose the solana-test-validator --account flag in Anchor.toml via [[test.validator.account]] ([#1366](https://github.com/project-serum/anchor/pull/1366)).
* cli: Add avm, a tool for managing anchor-cli versions ([#1385](https://github.com/project-serum/anchor/pull/1385)).

### Breaking

* lang: Put `init_if_needed` behind a feature flag to decrease wrong usage ([#1258](https://github.com/project-serum/anchor/pull/1258)).
* lang: rename `loader_account` module to `account_loader` module ([#1279](https://github.com/project-serum/anchor/pull/1279))
* lang: The `Accounts` trait's `try_accounts` method now has an additional `bumps: &mut BTreeMap<String, u8>` argument, which accumulates bump seeds ([#1367](https://github.com/project-serum/anchor/pull/1367)).
* lang: Providing `bump = <target>` targets with `init` will now error. On `init` only, it is required to use `bump` without a target and access the seed inside function handlers via `ctx.bumps.get("<pda-account-name")`. For subsequent seeds constraints (without init), it is recommended to store the bump on your account and use it as a `bump = <target>` target to minimize compute units used ([#1380](https://github.com/project-serum/anchor/pull/1380)).
* ts: `Coder` is now an interface and the existing class has been renamed to `BorshCoder`. This change allows the generation of Anchor clients for non anchor programs  ([#1259](https://github.com/project-serum/anchor/pull/1259/files)).
* cli: [[test.clone]] key in Anchor.toml is renamed to [[test.validator.clone]] ([#1366](https://github.com/project-serum/anchor/pull/1366)).


## [0.20.1] - 2022-01-09

### Fixes

* lang: Improved error msgs when required programs are missing when using the `init` constraint([#1257](https://github.com/project-serum/anchor/pull/1257))

### Features

* lang: Allow repr overrides for zero copy accounts ([#1273](https://github.com/project-serum/anchor/pull/1273)).

## [0.20.0] - 2022-01-06

### Fixes

* lang: `init_if_needed` now checks rent exemption when init is not needed ([#1250](https://github.com/project-serum/anchor/pull/1250)).
* lang: Add missing owner check when `associated_token::authority` is used ([#1240](https://github.com/project-serum/anchor/pull/1240)).
* ts: Add type declarations for conditional `workspace` and `Wallet` exports ([#1137](https://github.com/project-serum/anchor/pull/1137)).
* ts: Change commitment message `recent` to `processed` and `max` to `finalized` ([#1128](https://github.com/project-serum/anchor/pull/1128))
* ts: fix `translateAddress` which currently leads to failing browser code. Now uses `PublicKey` constructor instead of prototype chain constructor name checking which doesn't work in the presence of code minifying/mangling([#1138](https://github.com/project-serum/anchor/pull/1138))
* lang: add missing check that verifies that account is ATA when using `init_if_needed` and init is not needed([#1221](https://github.com/project-serum/anchor/pull/1221))

### Features

* lang: Add `programdata_address: Option<Pubkey>` field to `Program` account. Will be populated if account is a program owned by the upgradable bpf loader ([#1125](https://github.com/project-serum/anchor/pull/1125))
* lang,ts,ci,cli,docs: update solana toolchain to version 1.8.5([#1133](https://github.com/project-serum/anchor/pull/1133)).
* lang: Account wrappers for non-Anchor programs no longer have to implement the `serialize` function because it has a default impl now. Similarly, they no longer have to implement `try_deserialize` which now delegates to `try_deserialize_unchecked` by default([#1156](https://github.com/project-serum/anchor/pull/1156)).
* lang: Add `set_inner` method to `Account<'a, T>` to enable easy updates ([#1177](https://github.com/project-serum/anchor/pull/1177)).
* lang: Handle arrays with const as length ([#968](https://github.com/project-serum/anchor/pull/968)).
* ts: Add optional commitment argument to `fetch` and `fetchMultiple` ([#1171](https://github.com/project-serum/anchor/pull/1171)).
* lang: Implement `AsRef<T>` for `Account<'a, T>`([#1173](https://github.com/project-serum/anchor/pull/1173))
* cli: Add `anchor expand` command which wraps around `cargo expand` ([#1160](https://github.com/project-serum/anchor/pull/1160))

### Breaking

* client: Client::new and Client::new_with_options now accept `Rc<dyn Signer>` instead of `Keypair` ([#975](https://github.com/project-serum/anchor/pull/975)).
* lang, ts: Change error enum name and message for 'wrong program ownership' account validation ([#1154](https://github.com/project-serum/anchor/pull/1154)).
* lang: Change from `#[repr(packed)]` to `#[repr(C)]` for zero copy accounts ([#1106](https://github.com/project-serum/anchor/pull/1106)).
* lang: Account types can now be found either in the `prelude` module or the `accounts` module but not longer directly under the root.
Deprecated account types are no longer imported by the prelude ([#1208](https://github.com/project-serum/anchor/pull/1208)).

## [0.19.0] - 2021-12-08

### Fixes

* lang: Add `deprecated` attribute to `ProgramAccount` ([#1014](https://github.com/project-serum/anchor/pull/1014)).
* cli: Add version number from programs `Cargo.toml` into extracted IDL ([#1061](https://github.com/project-serum/anchor/pull/1061)).
* lang: Add `deprecated` attribute to `Loader`([#1078](https://github.com/project-serum/anchor/pull/1078)).
* lang: the `init_if_needed` attribute now checks that given attributes (e.g. space, owner, token::authority etc.) are validated even when init is not needed ([#1096](https://github.com/project-serum/anchor/pull/1096)).

### Features

* lang: Add `ErrorCode::AccountNotInitialized` error to separate the situation when the account has the wrong owner from when it does not exist (#[1024](https://github.com/project-serum/anchor/pull/1024)).
* lang: Called instructions now log their name by default. This can be turned off with the `no-log-ix-name` flag ([#1057](https://github.com/project-serum/anchor/pull/1057)).
* lang: `ProgramData` and `UpgradableLoaderState` can now be passed into `Account` as generics. see [UpgradeableLoaderState](https://docs.rs/solana-program/latest/solana_program/bpf_loader_upgradeable/enum.UpgradeableLoaderState.html). `UpgradableLoaderState` can also be matched on to get `ProgramData`, but when `ProgramData` is used instead, anchor does the serialization and checking that it is actually program data for you  ([#1095](https://github.com/project-serum/anchor/pull/1095)).
* ts: Add better error msgs in the ts client if something wrong (i.e. not a pubkey or a string) is passed in as an account in an instruction accounts object ([#1098](https://github.com/project-serum/anchor/pull/1098)).
* ts: Add inputs `postInstructions` and `preInstructions` as a replacement for (the now deprecated) `instructions` ([#1007](https://github.com/project-serum/anchor/pull/1007)).
* ts: Add `getAccountInfo` helper method to account namespace/client ([#1084](https://github.com/project-serum/anchor/pull/1084)).

### Breaking

* lang, ts: Error codes have been mapped to new numbers to allow for more errors per namespace ([#1096](https://github.com/project-serum/anchor/pull/1096)).

## [0.18.2] - 2021-11-14

* cli: Replace global JavaScript dependency installs with local.

### Features

* lang: Add `SystemAccount<'info>` account type for generic wallet addresses or accounts owned by the system program ([#954](https://github.com/project-serum/anchor/pull/954))

### Fixes

* cli: fix dns in NODE_OPTIONS ([#928](https://github.com/project-serum/anchor/pull/928)).
* cli: output TypeScript IDL in `idl parse` subcommand ([#941](https://github.com/project-serum/anchor/pull/941)).
* cli: Add fields `os` and `cpu` to npm package `@project-serum/anchor-cli` ([#976](https://github.com/project-serum/anchor/pull/976)).
* cli: Allow specify output directory for TypeScript IDL ([#940](https://github.com/project-serum/anchor/pull/940)).

### Breaking

* spl: Move permissioned markets into dex repository ([#962](https://github.com/project-serum/anchor/pull/962)).

## [0.18.0] - 2021-10-24

### Features

* cli: Add support for configuration options for `solana-test-validator` in Anchor.toml ([#834](https://github.com/project-serum/anchor/pull/834)).
* cli: `target/types` directory now created on build to store a TypeScript types file for each program's IDL ([#795](https://github.com/project-serum/anchor/pull/795)).
* ts: `Program<T>` can now be typed with an IDL type ([#795](https://github.com/project-serum/anchor/pull/795)).
* lang: Add `mint::freeze_authority` keyword for mint initialization within `#[derive(Accounts)]` ([#835](https://github.com/project-serum/anchor/pull/835)).
* lang: Add `AccountLoader` type for `zero_copy` accounts with support for CPI ([#792](https://github.com/project-serum/anchor/pull/792)).
* lang: Add `#[account(init_if_needed)]` keyword for allowing one to invoke the same instruction even if the account was created already ([#906](https://github.com/project-serum/anchor/pull/906)).
* lang: Add custom errors support for raw constraints ([#905](https://github.com/project-serum/anchor/pull/905)).
* lang, cli, spl: Update solana toolchain to v1.8.0 ([#886](https://github.com/project-serum/anchor/pull/886)).
* lang: Add custom errors support for `signer`, `mut`, `has_one`, `owner`, raw constraints and `address` ([#905](https://github.com/project-serum/anchor/pull/905), [#913](https://github.com/project-serum/anchor/pull/913)).

### Breaking

* lang: Accounts marked with the `#[account(signer)]` constraint now enforce signer when the `"cpi"` feature is enabled ([#849](https://github.com/project-serum/anchor/pull/849)).

## [0.17.0] - 2021-10-03

### Features

* cli: Add `localnet` command for starting a local `solana-test-validator` with the workspace deployed ([#820](https://github.com/project-serum/anchor/pull/820)).

### Breaking

* `CpiContext` accounts must now be used with the accounts struct generated in the `crate::cpi::accounts::*` module. These structs correspond to the accounts context for each instruction, except that each field is of type `AccountInfo` ([#824](https://github.com/project-serum/anchor/pull/824)).

## [0.16.2] - 2021-09-27

### Features

* lang: Add `--detach` flag to `anchor test` ([#770](https://github.com/project-serum/anchor/pull/770)).
* lang: Add `associated_token` keyword for initializing associated token accounts within `#[derive(Accounts)]` ([#790](https://github.com/project-serum/anchor/pull/790)).
* cli: Allow passing through cargo flags for build command ([#719](https://github.com/project-serum/anchor/pull/719)).
* cli: Allow passing through cargo flags for test, verify, and publish commands ([#804](https://github.com/project-serum/anchor/pull/804)).

### Fixes

* lang: Generated `AccountMeta`s for Rust clients now properly set the `isSigner` field ([#762](https://github.com/project-serum/anchor/pull/762)).

## [0.16.1] - 2021-09-17

### Fixes

* lang: `Signer` type now sets isSigner to true in the IDL ([#750](https://github.com/project-serum/anchor/pull/750)).

## [0.16.0] - 2021-09-16

### Features

* lang: `Program` type introduced for executable accounts ([#705](https://github.com/project-serum/anchor/pull/705)).
* lang: `Signer` type introduced for signing accounts where data is not used ([#705](https://github.com/project-serum/anchor/pull/705)).
* lang: `UncheckedAccount` type introduced as a preferred alias for `AccountInfo` ([#745](https://github.com/project-serum/anchor/pull/745)).

### Breaking Changes

* lang: `#[account(owner = <pubkey>)]` now requires a `Pubkey` instead of an account ([#691](https://github.com/project-serum/anchor/pull/691)).

## [0.15.0] - 2021-09-07

### Features

* lang: Add new `Account` type to replace `ProgramAccount` and `CpiAccount`, both of which are deprecated ([#686](https://github.com/project-serum/anchor/pull/686)).
* lang: `Box` can be used with `Account` types to reduce stack usage ([#686](https://github.com/project-serum/anchor/pull/686)).
* lang: Add `Owner` trait, which is automatically implemented by all `#[account]` structs ([#686](https://github.com/project-serum/anchor/pull/686)).
* lang: Check that ProgramAccount writable before mut borrow (`anchor-debug` only) ([#681](https://github.com/project-serum/anchor/pull/681)).

### Breaking Changes

* lang: All programs must now define their program id in source via `declare_id!` ([#686](https://github.com/project-serum/anchor/pull/686)).

## [0.14.0] - 2021-09-02

### Features

* lang: Ignore `Unnamed` structs instead of panic ([#605](https://github.com/project-serum/anchor/pull/605)).
* lang: Add constraints for initializing mint accounts as pdas, `#[account(init, seeds = [...], mint::decimals = <expr>, mint::authority = <expr>)]` ([#562](https://github.com/project-serum/anchor/pull/562)).
* lang: Add `AsRef<AccountInfo>` for `AccountInfo` wrappers ([#652](https://github.com/project-serum/anchor/pull/652)).
* lang: Optimize `trait Key` by removing `AccountInfo` cloning ([#652](https://github.com/project-serum/anchor/pull/652)).
* cli, client, lang: Update solana toolchain to v1.7.11 ([#653](https://github.com/project-serum/anchor/pull/653)).

### Breaking Changes

* lang: Change `#[account(init, seeds = [...], token = <expr>, authority = <expr>)]` to `#[account(init, token::mint = <expr> token::authority = <expr>)]` ([#562](https://github.com/project-serum/anchor/pull/562)).
* lang: `#[associated]` and `#[account(associated = <target>, with = <target>)]` are both removed ([#612](https://github.com/project-serum/anchor/pull/612)).
* cli: Removed `anchor launch` command ([#634](https://github.com/project-serum/anchor/pull/634)).
* lang: `#[account(init)]` now creates the account inside the same instruction to be consistent with initializing PDAs. To maintain the old behavior of `init`, replace it with `#[account(zero)]` ([#641](https://github.com/project-serum/anchor/pull/641)).
* lang: `bump` must be provided when using the `seeds` constraint. This has been added as an extra safety constraint to ensure that whenever a PDA is initialized via a constraint the bump used is the one created by `Pubkey::find_program_address` ([#641](https://github.com/project-serum/anchor/pull/641)).
* lang: `try_from_init` has been removed from `Loader`, `ProgramAccount`, and `CpiAccount`  and replaced with `try_from_unchecked` ([#641](https://github.com/project-serum/anchor/pull/641)).
* lang: Remove `AccountsInit` trait ([#641](https://github.com/project-serum/anchor/pull/641)).
* lang: `try_from` methods for `ProgramAccount`, `Loader`, and `ProgramState` now take in an additional `program_id: &Pubkey` parameter ([#660](https://github.com/project-serum/anchor/pull/660)).

## [0.13.2] - 2021-08-11

### Fixes

* cli: Fix `anchor init` command "Workspace not found" regression ([#598](https://github.com/project-serum/anchor/pull/598)).

## [0.13.1] - 2021-08-10

### Features

* cli: Programs embedded into genesis during tests will produce program logs ([#594](https://github.com/project-serum/anchor/pull/594)).

### Fixes

* cli: Allows Cargo.lock to exist in workspace subdirectories when publishing ([#593](https://github.com/project-serum/anchor/pull/593)).

## [0.13.0] - 2021-08-08

### Features

* cli: Adds a `[registry]` section in the Anchor toml ([#570](https://github.com/project-serum/anchor/pull/570)).
* cli: Adds the `anchor login <api-token>` command ([#570](https://github.com/project-serum/anchor/pull/570)).
* cli: Adds the `anchor publish <package>` command ([#570](https://github.com/project-serum/anchor/pull/570)).
* cli: Adds a root level `anchor_version` field to the Anchor.toml for specifying the anchor docker image to use for verifiable builds ([#570](https://github.com/project-serum/anchor/pull/570)).
* cli: Adds a root level `solana_version` field to the Anchor.toml for specifying the solana toolchain to use for verifiable builds ([#570](https://github.com/project-serum/anchor/pull/570)).
* lang: Dynamically fetch rent sysvar for when using `init` ([#587](https://github.com/project-serum/anchor/pull/587)).

### Breaking

* cli: `[clusters.<network>]` Anchor.toml section has been renamed to `[programs.<network>]` ([#570](https://github.com/project-serum/anchor/pull/570)).
* cli: `[workspace]` member and exclude arrays must now be filepaths relative to the workpsace root ([#570](https://github.com/project-serum/anchor/pull/570)).

## [0.12.0] - 2021-08-03

### Features

* cli: Add keys `members` / `exclude` in config `programs` section ([#546](https://github.com/project-serum/anchor/pull/546)).
* cli: Allow program address configuration for test command through `clusters.localnet` ([#554](https://github.com/project-serum/anchor/pull/554)).
* lang: IDLs are now parsed from the entire crate ([#517](https://github.com/project-serum/anchor/pull/517)).
* spl: Dex permissioned markets proxy ([#519](https://github.com/project-serum/anchor/pull/519), [#543](https://github.com/project-serum/anchor/pull/543)).

### Breaking Changes

* ts: Use `hex` by default for decoding Instruction ([#547](https://github.com/project-serum/anchor/pull/547)).
* lang: `CpiAccount::reload` mutates the existing struct instead of returning a new one ([#526](https://github.com/project-serum/anchor/pull/526)).
* cli: Anchor.toml now requires an explicit `[scripts]` test command ([#550](https://github.com/project-serum/anchor/pull/550)).

## [0.11.1] - 2021-07-09

### Features

* lang: Adds `require` macro for specifying assertions that return error codes on failure ([#483](https://github.com/project-serum/anchor/pull/483)).
* lang: Allow one to specify arbitrary programs as the owner when creating PDA ([#483](https://github.com/project-serum/anchor/pull/483)).
* lang: A new `bump` keyword is added to the accounts constraints, which is used to add an optional bump seed to the end of a `seeds` array. When used in conjunction with *both* `init` and `seeds`, then the program executes `find_program_address` to assert that the given bump is the canonical bump ([#483](https://github.com/project-serum/anchor/pull/483)).

### Fixes

* lang: Preserve all instruction data for fallback functions ([#483](https://github.com/project-serum/anchor/pull/483)).
* ts: Event listener not firing when creating associated accounts ([#356](https://github.com/project-serum/anchor/issues/356)).

## [0.11.0] - 2021-07-03

### Features

* lang: Add fallback functions ([#457](https://github.com/project-serum/anchor/pull/457)).
* lang: Add feature flag for using the old state account discriminator. This is a temporary flag for those with programs built prior to v0.7.0 but want to use the latest Anchor version. Expect this to be removed in a future version ([#446](https://github.com/project-serum/anchor/pull/446)).
* lang: Add generic support to Accounts ([#496](https://github.com/project-serum/anchor/pull/496)).

### Breaking Changes

* cli: Remove `.spec` suffix on TypeScript tests files ([#441](https://github.com/project-serum/anchor/pull/441)).
* lang: Remove `belongs_to` constraint ([#459](https://github.com/project-serum/anchor/pull/459)).

## [0.10.0] - 2021-06-27

### Features

* lang: Add `#[account(address = <expr>)]` constraint for asserting the address of an account ([#400](https://github.com/project-serum/anchor/pull/400)).
* lang: Add `#[account(init, token = <mint-target>, authority = <token-owner-target>...)]` constraint for initializing SPL token accounts as program derived addresses for the program. Can be used when initialized via `seeds` or `associated` ([#400](https://github.com/project-serum/anchor/pull/400)).
* lang: Add `associated_seeds!` macro for generating signer seeds for CPIs signed by an `#[account(associated = <target>)]` account ([#400](https://github.com/project-serum/anchor/pull/400)).
* cli: Add `[scripts]` section to the Anchor.toml for specifying workspace scripts that can be run via `anchor run <script>` ([#400](https://github.com/project-serum/anchor/pull/400)).
* cli: `[clusters.<network>]` table entries can now also use `{ address = <base58-str>, idl = <filepath-str> }` to specify workspace programs ([#400](https://github.com/project-serum/anchor/pull/400)).

### Breaking Changes

* cli: Remove `--yarn` flag in favor of using `npx` ([#432](https://github.com/project-serum/anchor/pull/432)).

## [0.9.0] - 2021-06-15

### Features

* lang: Instruction data is now available to accounts constraints ([#386](https://github.com/project-serum/anchor/pull/386)).
* lang: Initialize program derived addresses with accounts constraints ([#386](https://github.com/project-serum/anchor/pull/386)).

### Breaking Changes

* lang: Event field names in IDLs are now mixed case. ([#379](https://github.com/project-serum/anchor/pull/379)).
* lang: Accounts trait now accepts an additional `&[u8]` parameter ([#386](https://github.com/project-serum/anchor/pull/386)).

## [0.8.0] - 2021-06-10

### Features

* cli: Add `--program-name` option for build command to build a single program at a time ([#362](https://github.com/project-serum/anchor/pull/362)).
* cli, client: Parse custom cluster urls from str ([#369](https://github.com/project-serum/anchor/pull/369)).
* cli, client, lang: Update solana toolchain to v1.7.1 ([#368](https://github.com/project-serum/anchor/pull/369)).
* ts: Instruction decoding and formatting ([#372](https://github.com/project-serum/anchor/pull/372)).
* lang: Add `#[account(close = <destination>)]` constraint for closing accounts and sending the rent exemption lamports to a specified destination account ([#371](https://github.com/project-serum/anchor/pull/371)).

### Fixes

* lang: Allows one to use `remaining_accounts` with `CpiContext` by implementing the `ToAccountMetas` trait on `CpiContext` ([#351](https://github.com/project-serum/anchor/pull/351/files)).

### Breaking

* lang, ts: Framework defined error codes are introduced, reserving error codes 0-300 for Anchor, and 300 and up for user defined error codes ([#354](https://github.com/project-serum/anchor/pull/354)).

## [0.7.0] - 2021-05-31

### Features

* cli: Add global options for override Anchor.toml values ([#313](https://github.com/project-serum/anchor/pull/313)).
* spl: Add `SetAuthority` instruction ([#307](https://github.com/project-serum/anchor/pull/307/files)).
* spl: Add init and close open orders instructions ([#245](https://github.com/project-serum/anchor/pull/245)).
* lang: `constraint = <expression>` added as a replacement for (the now deprecated) string literal constraints ([#341](https://github.com/project-serum/anchor/pull/341)).
* lang: Span information is now preserved, providing informative compiler error messages ([#341](https://github.com/project-serum/anchor/pull/341)).
* ts: Address metadata is now optional for `anchor.workspace` clients ([#310](https://github.com/project-serum/anchor/pull/310)).

### Breaking Changes

* ts: Retrieving deserialized accounts from the `<program>.account.<my-account>` and `<program>.state` namespaces now require explicitly invoking the `fetch` API. For example, `program.account.myAccount(<adddress>)` and `program.state()` is now `program.account.myAccount.fetch(<address>)` and `program.state.fetch()` ([#322](https://github.com/project-serum/anchor/pull/322)).
* lang: `#[account(associated)]` now requires `init` to be provided to create an associated account. If not provided, then the address will be assumed to exist, and a constraint will be added to ensure the correctness of the address ([#318](https://github.com/project-serum/anchor/pull/318)).
* lang, ts: Change account discriminator pre-image of the `#[state]` account discriminator to be namespaced by "state:" ([#320](https://github.com/project-serum/anchor/pull/320)).
* lang, ts: Change domain delimiters for the pre-image of the instruciton sighash to be a single colon `:` to be consistent with accounts ([#321](https://github.com/project-serum/anchor/pull/321)).
* lang: Associated constraints no longer automatically implement `mut` ([#341](https://github.com/project-serum/anchor/pull/341)).
* lang: Associated `space` constraints must now be literal integers instead of literal strings ([#341](https://github.com/project-serum/anchor/pull/341)).

## [0.6.0] - 2021-05-23

### Features

* ts: Add `program.simulate` namespace ([#266](https://github.com/project-serum/anchor/pull/266)).
* ts: Introduce `Address` type, allowing one to use Base 58 encoded strings in public APIs ([#304](https://github.com/project-serum/anchor/pull/304)).
* ts: Replace deprecated `web3.Account` with `web3.Signer` in public APIs ([#296](https://github.com/project-serum/anchor/pull/296)).
* ts: Generated `anchor.workspace` clients can now be customized per network with `[cluster.<slug>]` in the Anchor.toml ([#308](https://github.com/project-serum/anchor/pull/308)).
* cli: Add yarn flag to test command ([#267](https://github.com/project-serum/anchor/pull/267)).
* cli: Add `--skip-build` flag to test command ([301](https://github.com/project-serum/anchor/pull/301)).
* cli: Add `anchor shell` command to spawn a node shell populated with an Anchor.toml based environment ([#303](https://github.com/project-serum/anchor/pull/303)).

### Breaking Changes

* cli: The Anchor.toml's `wallet` and `cluster` settings must now be under the `[provider]` table ([#305](https://github.com/project-serum/anchor/pull/305)).
* ts: Event coder `decode` API changed to decode strings directly instead of buffers ([#292](https://github.com/project-serum/anchor/pull/292)).
* ts: Event coder `encode` API removed ([#292](https://github.com/project-serum/anchor/pull/292)).

## [0.5.0] - 2021-05-07

### Features

* client: Adds support for state instructions ([#248](https://github.com/project-serum/anchor/pull/248)).
* lang: Add `anchor-debug` feature flag for logging ([#253](https://github.com/project-serum/anchor/pull/253)).
* ts: Add support for u16 ([#255](https://github.com/project-serum/anchor/pull/255)).

### Breaking Changes

* client: Renames `RequestBuilder::new` to `RequestBuilder::from` ([#248](https://github.com/project-serum/anchor/pull/248)).
* lang: Renames the generated `instruction::state::Ctor` struct to `instruction::state::New` ([#248](https://github.com/project-serum/anchor/pull/248)).

## [0.4.5] - 2021-04-29

* spl: Add serum DEX CPI client ([#224](https://github.com/project-serum/anchor/pull/224)).

## [0.4.4] - 2021-04-18

### Features

* lang: Allows one to specify multiple `with` targets when creating associated acconts ([#197](https://github.com/project-serum/anchor/pull/197)).
* lang, ts: Add array support ([#202](https://github.com/project-serum/anchor/pull/202)).
* lang: Zero copy deserialization for accounts ([#202](https://github.com/project-serum/anchor/pull/202), [#206](https://github.com/project-serum/anchor/pull/206)).
* lang, spl, cli, client: Upgrade solana toolchain to 1.6.6 ([#210](https://github.com/project-serum/anchor/pull/210)).

## [0.4.3] - 2021-04-13

### Features

* lang: CPI clients for program state instructions ([#43](https://github.com/project-serum/anchor/pull/43)).
* lang: Add `#[account(owner = <program>)]` constraint ([#178](https://github.com/project-serum/anchor/pull/178)).
* lang, cli, ts: Add `#[account(associated = <target>)]` and `#[associated]` attributes for creating associated program accounts within programs. The TypeScript package can fetch these accounts with a new `<program>.account.<account-name>.associated` (and `associatedAddress`) method ([#186](https://github.com/project-serum/anchor/pull/186)).

### Fixes

* lang: Unused `#[account]`s are now parsed into the IDL correctly ([#177](https://github.com/project-serum/anchor/pull/177)).

## [0.4.2] - 2021-04-10

### Features

* cli: Fund Anchor.toml configured wallet when testing ([#164](https://github.com/project-serum/anchor/pull/164)).
* spl: Add initialize_account instruction for spl tokens ([#166](https://github.com/project-serum/anchor/pull/166)).

## [0.4.1] - 2021-04-06

* cli: Version verifiable docker builder ([#145](https://github.com/project-serum/anchor/pull/145)).

## [0.4.0] - 2021-04-04

### Features

* cli: Specify test files to run ([#118](https://github.com/project-serum/anchor/pull/118)).
* lang: Allow overriding the `#[state]` account's size ([#121](https://github.com/project-serum/anchor/pull/121)).
* lang, client, ts: Add event emission and subscriptions ([#89](https://github.com/project-serum/anchor/pull/89)).
* lang/account: Allow namespacing account discriminators ([#128](https://github.com/project-serum/anchor/pull/128)).
* cli: TypeScript migrations ([#132](https://github.com/project-serum/anchor/pull/132)).
* lang: Add `#[account(executable)]` attribute ([#140](https://github.com/project-serum/anchor/pull/140)).

### Breaking Changes

* client: Replace url str with `Cluster` struct when constructing clients ([#89](https://github.com/project-serum/anchor/pull/89)).
* lang: Changes the account discriminator of `IdlAccount` to be namespaced by `"internal"` ([#128](https://github.com/project-serum/anchor/pull/128)).
* lang, spl, cli: Upgrade solana toolchain to 1.6.3, a major version upgrade even though only the minor version is incremented. This allows for the removal of `-#![feature(proc_macro_hygiene)]`. ([#139](https://github.com/project-serum/anchor/pull/139)).

## [0.3.0] - 2021-03-12

### Features

* ts: Allow preloading instructions for state rpc transactions ([cf9c84](https://github.com/project-serum/anchor/commit/cf9c847e4144989b5bc1936149d171e90204777b)).
* ts: Export sighash coder function ([734c75](https://github.com/project-serum/anchor/commit/734c751882f43beec7ea3f0f4d988b502e3f24e4)).
* cli: Specify programs to embed into local validator genesis via Anchor.toml while testing ([b3803a](https://github.com/project-serum/anchor/commit/b3803aec03fbbae1a794c9aa6a789e6cb58fda99)).
* cli: Allow skipping the creation of a local validator when testing against localnet ([#93](https://github.com/project-serum/anchor/pull/93)).
* cli: Adds support for tests with Typescript ([#94](https://github.com/project-serum/anchor/pull/94)).
* cli: Deterministic and verifiable builds ([#100](https://github.com/project-serum/anchor/pull/100)).
* cli, lang: Add write buffers for IDL upgrades ([#107](https://github.com/project-serum/anchor/pull/107)).

## Breaking Changes

* lang: Removes `IdlInstruction::Clear` ([#107](https://github.com/project-serum/anchor/pull/107)).

### Fixes

* cli: Propagates mocha test exit status on error ([79b791](https://github.com/project-serum/anchor/commit/79b791ffa85ffae5b6163fa853562aa568650f21)).

## [0.2.1] - 2021-02-11

### Features

* cli: Embed workspace programs into local validator genesis when testing ([733ec3](https://github.com/project-serum/anchor/commit/733ec300b0308e7d007873b0975585d836333fd4)).
* cli: Stream program logs to `.anchor/program-logs` directory when testing ([ce5ca7](https://github.com/project-serum/anchor/commit/ce5ca7ddab6e0fd579deddcd02094b3f798bbe6a)).
* spl: Add shared memory api [(d92cb1)](https://github.com/project-serum/anchor/commit/d92cb1516b78696d1257e41d0c5ac6821716300e).
* lang/attribute/access-control: Allow specifying multiple modifier functions ([845df6](https://github.com/project-serum/anchor/commit/845df6d1960bb544fa0f2e3331ec79cc804edeb6)).
* lang/syn: Allow state structs that don't have a ctor or impl block (just trait implementations) ([a78000](https://github.com/project-serum/anchor/commit/a7800026833d64579e5b19c90d724ecc20d2a455)).
* ts: Add instruction method to state namespace ([627c27](https://github.com/project-serum/anchor/commit/627c275e9cdf3dafafcf44473ba8146cc7979d44)).
* lang/syn, ts: Add support for u128 and i128 ([#83](https://github.com/project-serum/anchor/pull/83)).

## [0.2.0] - 2021-02-08

### Features

* lang: Adds the ability to create and use CPI program interfaces ([#66](https://github.com/project-serum/anchor/pull/66/files?file-filters%5B%5D=)).

### Breaking Changes

* lang, client, ts: Migrate from rust enum based method dispatch to a variant of sighash ([#64](https://github.com/project-serum/anchor/pull/64)).

## [0.1.0] - 2021-01-31

Initial release.

### Includes

* lang: `anchor-lang` crate providing a Rust eDSL for Solana.
* lang/attribute/access-control: Internal attribute macro for function modifiers.
* lang/attribute/account: Internal attribute macro for defining Anchor accounts.
* lang/attribute/error: Internal attribute macro for defining Anchor program errors.
* lang/attribute/program: Internal attribute macro for defining an Anchor program.
* lang/attribute/state: Internal attribute macro for defining an Anchor program state struct.
* lang/derive/accounts: Internal derive macro for defining deserialized account structs.
* lang/syn: Internal crate for parsing the Anchor eDSL, generating code, and an IDL.
* spl: `anchor-spl` crate providing CPI clients for Anchor programs.
* client: `anchor-client` crate providing Rust clients for Anchor programs.
* ts: `@project-serum/anchor` package for generating TypeScript clients.
* cli: Command line interface for managing Anchor programs.<|MERGE_RESOLUTION|>--- conflicted
+++ resolved
@@ -12,7 +12,6 @@
 
 ### Features
 
-<<<<<<< HEAD
 * avm: New `avm update` command to update the Anchor CLI to the latest version ([#1670](https://github.com/project-serum/anchor/pull/1670)).
 
 ### Fixes
@@ -22,9 +21,7 @@
 ### Breaking
 
 * avm: `amv install` switches to the newly installed version after installation finishes ([#1670](https://github.com/project-serum/anchor/pull/1670)).
-=======
 * spl: Re-export the `spl_token` crate ([#1665](https://github.com/project-serum/anchor/pull/1665)).
->>>>>>> 4e4ca55c
 
 ## [0.23.0] - 2022-03-20
 
