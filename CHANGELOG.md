--- conflicted
+++ resolved
@@ -13,16 +13,13 @@
 
 ### Features
 
-<<<<<<< HEAD
 * lang: Add new `Account` type to replace `ProgramAccount` and `CpiAccount`, both of which are deprecated ([#686](https://github.com/project-serum/anchor/pull/686)).
 * lang: Add `Owner` trait, which is automatically implemented by all `#[account]` structs ([#686](https://github.com/project-serum/anchor/pull/686)).
+* lang: Check that ProgramAccount writable before mut borrow (`anchor-debug` only) ([#681](https://github.com/project-serum/anchor/pull/681)).
 
 ### Breaking Changes
 
 * lang: All programs must now define their program id in source via `declare_id!` ([#686](https://github.com/project-serum/anchor/pull/686)).
-=======
-* lang: Check that ProgramAccount writable before mut borrow (`anchor-debug` only) ([#681](https://github.com/project-serum/anchor/pull/681)).
->>>>>>> 675c7cd8
 
 ## [0.14.0] - 2021-09-02
 
