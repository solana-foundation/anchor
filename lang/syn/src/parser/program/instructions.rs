use crate::parser::program::ctx_accounts_ident;
use crate::{FallbackFn, Ix, IxArg, IxReturn};
use syn::parse::{Error as ParseError, Result as ParseResult};
use syn::spanned::Spanned;

// Parse all non-state ix handlers from the program mod definition.
pub fn parse(program_mod: &syn::ItemMod) -> ParseResult<(Vec<Ix>, Option<FallbackFn>)> {
    let mod_content = &program_mod
        .content
        .as_ref()
        .ok_or_else(|| ParseError::new(program_mod.span(), "program content not provided"))?
        .1;

    let ixs = mod_content
        .iter()
        .filter_map(|item| match item {
            syn::Item::Fn(item_fn) => {
                let (ctx, _) = parse_args(item_fn).ok()?;
                ctx_accounts_ident(&ctx.raw_arg).ok()?;
                Some(item_fn)
            }
            _ => None,
        })
        .map(|method: &syn::ItemFn| {
            let (ctx, args) = parse_args(method)?;
            let returns = parse_return(method)?;
            let anchor_ident = ctx_accounts_ident(&ctx.raw_arg)?;
            Ok(Ix {
                raw_method: method.clone(),
                ident: method.sig.ident.clone(),
                args,
                anchor_ident,
                returns,
            })
        })
        .collect::<ParseResult<Vec<Ix>>>()?;

    let fallback_fn = {
        let fallback_fns = mod_content
            .iter()
            .filter_map(|item| match item {
                syn::Item::Fn(item_fn) => {
                    let (ctx, _args) = parse_args(item_fn).ok()?;
                    if ctx_accounts_ident(&ctx.raw_arg).is_ok() {
                        return None;
                    }
                    Some(item_fn)
                }
                _ => None,
            })
            .collect::<Vec<_>>();
        if fallback_fns.len() > 1 {
            return Err(ParseError::new(
                fallback_fns[0].span(),
                "More than one fallback function found",
            ));
        }
        fallback_fns
            .first()
            .map(|method: &&syn::ItemFn| FallbackFn {
                raw_method: (*method).clone(),
            })
    };

    Ok((ixs, fallback_fn))
}

pub fn parse_args(method: &syn::ItemFn) -> ParseResult<(IxArg, Vec<IxArg>)> {
    let mut args: Vec<IxArg> = method
        .sig
        .inputs
        .iter()
        .map(|arg: &syn::FnArg| match arg {
            syn::FnArg::Typed(arg) => {
                let ident = match &*arg.pat {
                    syn::Pat::Ident(ident) => &ident.ident,
                    _ => return Err(ParseError::new(arg.pat.span(), "expected argument name")),
                };
                Ok(IxArg {
                    name: ident.clone(),
                    raw_arg: arg.clone(),
                })
            }
            syn::FnArg::Receiver(_) => Err(ParseError::new(
                arg.span(),
                "expected a typed argument not self",
            )),
        })
        .collect::<ParseResult<_>>()?;

    // Remove the Context argument
    let ctx = args.remove(0);

    Ok((ctx, args))
}

pub fn parse_return(method: &syn::ItemFn) -> ParseResult<IxReturn> {
    match method.sig.output {
        syn::ReturnType::Type(_, ref ty) => {
            let ty = match ty.as_ref() {
                syn::Type::Path(ty) => ty,
                _ => return Err(ParseError::new(ty.span(), "expected a return type")),
            };
<<<<<<< HEAD
            let generic_args = match &ty.path.segments.last().unwrap().arguments {
                syn::PathArguments::AngleBracketed(params) => params.args.iter().last().unwrap(),
                _ => {
                    return Err(ParseError::new(
                        ty.span(),
                        "expected return type to be generic",
                    ))
                }
=======
            // Assume unit return by default
            let default_generic_arg = syn::GenericArgument::Type(syn::parse_str("()").unwrap());
            let generic_args = match &ty.path.segments.last().unwrap().arguments {
                syn::PathArguments::AngleBracketed(params) => params.args.iter().last().unwrap(),
                _ => &default_generic_arg,
>>>>>>> 1cb7429f
            };
            let ty = match generic_args {
                syn::GenericArgument::Type(ty) => ty.clone(),
                _ => {
                    return Err(ParseError::new(
                        ty.span(),
                        "expected generic return type to be a type",
                    ))
                }
            };
            Ok(IxReturn { ty })
        }
        _ => Err(ParseError::new(
            method.sig.output.span(),
            "expected a return type",
        )),
    }
}<|MERGE_RESOLUTION|>--- conflicted
+++ resolved
@@ -101,22 +101,11 @@
                 syn::Type::Path(ty) => ty,
                 _ => return Err(ParseError::new(ty.span(), "expected a return type")),
             };
-<<<<<<< HEAD
-            let generic_args = match &ty.path.segments.last().unwrap().arguments {
-                syn::PathArguments::AngleBracketed(params) => params.args.iter().last().unwrap(),
-                _ => {
-                    return Err(ParseError::new(
-                        ty.span(),
-                        "expected return type to be generic",
-                    ))
-                }
-=======
             // Assume unit return by default
             let default_generic_arg = syn::GenericArgument::Type(syn::parse_str("()").unwrap());
             let generic_args = match &ty.path.segments.last().unwrap().arguments {
                 syn::PathArguments::AngleBracketed(params) => params.args.iter().last().unwrap(),
                 _ => &default_generic_arg,
->>>>>>> 1cb7429f
             };
             let ty = match generic_args {
                 syn::GenericArgument::Type(ty) => ty.clone(),
