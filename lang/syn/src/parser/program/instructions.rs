use crate::parser::doc;
use crate::parser::program::ctx_accounts_ident;
use crate::{FallbackFn, Ix, IxArg, IxReturn};
use syn::parse::{Error as ParseError, Result as ParseResult};
use syn::spanned::Spanned;

// Parse all non-state ix handlers from the program mod definition.
pub fn parse(program_mod: &syn::ItemMod) -> ParseResult<(Vec<Ix>, Option<FallbackFn>)> {
    let mod_content = &program_mod
        .content
        .as_ref()
        .ok_or_else(|| ParseError::new(program_mod.span(), "program content not provided"))?
        .1;

    let ixs = mod_content
        .iter()
        .filter_map(|item| match item {
            syn::Item::Fn(item_fn) => {
                let (ctx, _) = parse_args(item_fn).ok()?;
                ctx_accounts_ident(&ctx.raw_arg).ok()?;
                Some(item_fn)
            }
            _ => None,
        })
        .map(|method: &syn::ItemFn| {
            let (ctx, args) = parse_args(method)?;
<<<<<<< HEAD
            let doc = doc::parse(&method.attrs);
=======
            let returns = parse_return(method)?;
>>>>>>> 42663eda
            let anchor_ident = ctx_accounts_ident(&ctx.raw_arg)?;
            Ok(Ix {
                raw_method: method.clone(),
                ident: method.sig.ident.clone(),
                doc,
                args,
                anchor_ident,
                returns,
            })
        })
        .collect::<ParseResult<Vec<Ix>>>()?;

    let fallback_fn = {
        let fallback_fns = mod_content
            .iter()
            .filter_map(|item| match item {
                syn::Item::Fn(item_fn) => {
                    let (ctx, _args) = parse_args(item_fn).ok()?;
                    if ctx_accounts_ident(&ctx.raw_arg).is_ok() {
                        return None;
                    }
                    Some(item_fn)
                }
                _ => None,
            })
            .collect::<Vec<_>>();
        if fallback_fns.len() > 1 {
            return Err(ParseError::new(
                fallback_fns[0].span(),
                "More than one fallback function found",
            ));
        }
        fallback_fns
            .first()
            .map(|method: &&syn::ItemFn| FallbackFn {
                raw_method: (*method).clone(),
            })
    };

    Ok((ixs, fallback_fn))
}

pub fn parse_args(method: &syn::ItemFn) -> ParseResult<(IxArg, Vec<IxArg>)> {
    let mut args: Vec<IxArg> = method
        .sig
        .inputs
        .iter()
        .map(|arg: &syn::FnArg| match arg {
            syn::FnArg::Typed(arg) => {
                let doc = doc::parse(&arg.attrs);
                let ident = match &*arg.pat {
                    syn::Pat::Ident(ident) => &ident.ident,
                    _ => return Err(ParseError::new(arg.pat.span(), "expected argument name")),
                };
                Ok(IxArg {
                    name: ident.clone(),
                    doc: doc,
                    raw_arg: arg.clone(),
                })
            }
            syn::FnArg::Receiver(_) => Err(ParseError::new(
                arg.span(),
                "expected a typed argument not self",
            )),
        })
        .collect::<ParseResult<_>>()?;

    // Remove the Context argument
    let ctx = args.remove(0);

    Ok((ctx, args))
}

pub fn parse_return(method: &syn::ItemFn) -> ParseResult<IxReturn> {
    match method.sig.output {
        syn::ReturnType::Type(_, ref ty) => {
            let ty = match ty.as_ref() {
                syn::Type::Path(ty) => ty,
                _ => return Err(ParseError::new(ty.span(), "expected a return type")),
            };
            // Assume unit return by default
            let default_generic_arg = syn::GenericArgument::Type(syn::parse_str("()").unwrap());
            let generic_args = match &ty.path.segments.last().unwrap().arguments {
                syn::PathArguments::AngleBracketed(params) => params.args.iter().last().unwrap(),
                _ => &default_generic_arg,
            };
            let ty = match generic_args {
                syn::GenericArgument::Type(ty) => ty.clone(),
                _ => {
                    return Err(ParseError::new(
                        ty.span(),
                        "expected generic return type to be a type",
                    ))
                }
            };
            Ok(IxReturn { ty })
        }
        _ => Err(ParseError::new(
            method.sig.output.span(),
            "expected a return type",
        )),
    }
}<|MERGE_RESOLUTION|>--- conflicted
+++ resolved
@@ -24,11 +24,8 @@
         })
         .map(|method: &syn::ItemFn| {
             let (ctx, args) = parse_args(method)?;
-<<<<<<< HEAD
             let doc = doc::parse(&method.attrs);
-=======
             let returns = parse_return(method)?;
->>>>>>> 42663eda
             let anchor_ident = ctx_accounts_ident(&ctx.raw_arg)?;
             Ok(Ix {
                 raw_method: method.clone(),
