use anyhow::{anyhow, Result};
use std::collections::BTreeMap;
use std::path::{Path, PathBuf};
use syn::parse::{Error as ParseError, Result as ParseResult};
use syn::{Ident, ImplItem, ImplItemConst, Type, TypePath};

/// Crate parse context
///
/// Keeps track of modules defined within a crate.
pub struct CrateContext {
    modules: BTreeMap<String, ParsedModule>,
}

impl CrateContext {
    pub fn parse(root: impl AsRef<Path>) -> Result<Self> {
        Ok(CrateContext {
            modules: ParsedModule::parse_recursive(root.as_ref())?,
        })
    }

    pub fn consts(&self) -> impl Iterator<Item = &syn::ItemConst> {
        self.modules.iter().flat_map(|(_, ctx)| ctx.consts())
    }

    pub fn impl_consts(&self) -> impl Iterator<Item = (&Ident, &syn::ImplItemConst)> {
        self.modules.iter().flat_map(|(_, ctx)| ctx.impl_consts())
    }

    pub fn structs(&self) -> impl Iterator<Item = &syn::ItemStruct> {
        self.modules.iter().flat_map(|(_, ctx)| ctx.structs())
    }

    pub fn enums(&self) -> impl Iterator<Item = &syn::ItemEnum> {
        self.modules.iter().flat_map(|(_, ctx)| ctx.enums())
    }

    pub fn type_aliases(&self) -> impl Iterator<Item = &syn::ItemType> {
        self.modules.iter().flat_map(|(_, ctx)| ctx.type_aliases())
    }

    pub fn modules(&self) -> impl Iterator<Item = ModuleContext<'_>> {
        self.modules.values().map(|detail| ModuleContext { detail })
    }

    pub fn root_module(&self) -> ModuleContext<'_> {
        ModuleContext {
            detail: self.modules.get("crate").unwrap(),
        }
    }

    // Perform Anchor safety checks on the parsed create
    pub fn safety_checks(&self) -> Result<()> {
        // Check all structs for unsafe field types, i.e. AccountInfo and UncheckedAccount.
        for ctx in self.modules.values() {
            for unsafe_field in ctx.unsafe_struct_fields() {
                // Check if unsafe field type has been documented with a /// SAFETY: doc string.
                let is_documented = unsafe_field.attrs.iter().any(|attr| {
                    attr.tokens.clone().into_iter().any(|token| match token {
                        // Check for doc comments containing CHECK
                        proc_macro2::TokenTree::Literal(s) => s.to_string().contains("CHECK"),
                        _ => false,
                    })
                });
                if !is_documented {
                    let ident = unsafe_field.ident.as_ref().unwrap();
                    let span = ident.span();
                    // Error if undocumented.
                    return Err(anyhow!(
                        r#"
        {}:{}:{}
        Struct field "{}" is unsafe, but is not documented.
        Please add a `/// CHECK:` doc comment explaining why no checks through types are necessary.
        Alternatively, for reasons like quick prototyping, you may disable the safety checks
        by using the `skip-lint` option.
<<<<<<< HEAD
        See https://www.anchor-lang.com/docs/references/account-types#uncheckedaccountinfo for more information.
=======
        See https://www.anchor-lang.com/docs/basics/program-structure#account-validation for more information.
>>>>>>> ae1c158b
                    "#,
                        ctx.file.canonicalize().unwrap().display(),
                        span.start().line,
                        span.start().column,
                        ident
                    ));
                };
            }
        }
        Ok(())
    }
}

/// Module parse context
///
/// Keeps track of items defined within a module.
#[derive(Copy, Clone)]
pub struct ModuleContext<'krate> {
    detail: &'krate ParsedModule,
}

impl ModuleContext<'_> {
    pub fn items(&self) -> impl Iterator<Item = &syn::Item> {
        self.detail.items.iter()
    }
}
struct ParsedModule {
    name: String,
    file: PathBuf,
    path: String,
    items: Vec<syn::Item>,
}

struct UnparsedModule {
    file: PathBuf,
    path: String,
    name: String,
    item: syn::ItemMod,
}

impl ParsedModule {
    fn parse_recursive(root: &Path) -> Result<BTreeMap<String, ParsedModule>> {
        let mut modules = BTreeMap::new();

        let root_content = std::fs::read_to_string(root)?;
        let root_file = syn::parse_file(&root_content)?;
        let root_mod = Self::new(
            String::new(),
            root.to_owned(),
            "crate".to_owned(),
            root_file.items,
        );

        let mut unparsed = root_mod.unparsed_submodules();
        while let Some(to_parse) = unparsed.pop() {
            let path = format!("{}::{}", to_parse.path, to_parse.name);
            let module = Self::from_item_mod(&to_parse.file, &path, to_parse.item)?;

            unparsed.extend(module.unparsed_submodules());
            modules.insert(format!("{}{}", module.path, to_parse.name), module);
        }

        modules.insert(root_mod.name.clone(), root_mod);

        Ok(modules)
    }

    fn from_item_mod(
        parent_file: &Path,
        parent_path: &str,
        item: syn::ItemMod,
    ) -> ParseResult<Self> {
        Ok(match item.content {
            Some((_, items)) => {
                // The module content is within the parent file being parsed
                Self::new(
                    parent_path.to_owned(),
                    parent_file.to_owned(),
                    item.ident.to_string(),
                    items,
                )
            }
            None => {
                // The module is referencing some other file, so we need to load that
                // to parse the items it has.
                let parent_dir = parent_file.parent().unwrap();
                let parent_filename = parent_file.file_stem().unwrap().to_str().unwrap();
                let parent_mod_dir = parent_dir.join(parent_filename);

                let possible_file_paths = vec![
                    parent_dir.join(format!("{}.rs", item.ident)),
                    parent_dir.join(format!("{}/mod.rs", item.ident)),
                    parent_mod_dir.join(format!("{}.rs", item.ident)),
                    parent_mod_dir.join(format!("{}/mod.rs", item.ident)),
                ];

                let mod_file_path = possible_file_paths
                    .into_iter()
                    .find(|p| p.exists())
                    .ok_or_else(|| ParseError::new_spanned(&item, "could not find file"))?;
                let mod_file_content = std::fs::read_to_string(&mod_file_path)
                    .map_err(|_| ParseError::new_spanned(&item, "could not read file"))?;
                let mod_file = syn::parse_file(&mod_file_content)?;

                Self::new(
                    parent_path.to_owned(),
                    mod_file_path,
                    item.ident.to_string(),
                    mod_file.items,
                )
            }
        })
    }

    fn new(path: String, file: PathBuf, name: String, items: Vec<syn::Item>) -> Self {
        Self {
            name,
            file,
            path,
            items,
        }
    }

    fn unparsed_submodules(&self) -> Vec<UnparsedModule> {
        self.submodules()
            .map(|item| UnparsedModule {
                file: self.file.clone(),
                path: self.path.clone(),
                name: item.ident.to_string(),
                item: item.clone(),
            })
            .collect()
    }

    fn submodules(&self) -> impl Iterator<Item = &syn::ItemMod> {
        self.items.iter().filter_map(|i| match i {
            syn::Item::Mod(item) => Some(item),
            _ => None,
        })
    }

    fn structs(&self) -> impl Iterator<Item = &syn::ItemStruct> {
        self.items.iter().filter_map(|i| match i {
            syn::Item::Struct(item) => Some(item),
            _ => None,
        })
    }

    fn unsafe_struct_fields(&self) -> impl Iterator<Item = &syn::Field> {
        let accounts_filter = |item_struct: &&syn::ItemStruct| {
            item_struct.attrs.iter().any(|attr| {
                match attr.parse_meta() {
                    Ok(syn::Meta::List(syn::MetaList{path, nested, ..})) => {
                        path.is_ident("derive") && nested.iter().any(|nested| {
                            matches!(nested, syn::NestedMeta::Meta(syn::Meta::Path(path)) if path.is_ident("Accounts"))
                        })
                    }
                    _ => false
                }
            })
        };

        self.structs()
            .filter(accounts_filter)
            .flat_map(|s| &s.fields)
            .filter(|f| match &f.ty {
                syn::Type::Path(syn::TypePath {
                    path: syn::Path { segments, .. },
                    ..
                }) => {
                    segments.len() == 1 && segments[0].ident == "UncheckedAccount"
                        || segments[0].ident == "AccountInfo"
                }
                _ => false,
            })
    }

    fn enums(&self) -> impl Iterator<Item = &syn::ItemEnum> {
        self.items.iter().filter_map(|i| match i {
            syn::Item::Enum(item) => Some(item),
            _ => None,
        })
    }

    fn type_aliases(&self) -> impl Iterator<Item = &syn::ItemType> {
        self.items.iter().filter_map(|i| match i {
            syn::Item::Type(item) => Some(item),
            _ => None,
        })
    }

    fn consts(&self) -> impl Iterator<Item = &syn::ItemConst> {
        self.items.iter().filter_map(|i| match i {
            syn::Item::Const(item) => Some(item),
            _ => None,
        })
    }

    fn impl_consts(&self) -> impl Iterator<Item = (&Ident, &ImplItemConst)> {
        self.items
            .iter()
            .filter_map(|i| match i {
                syn::Item::Impl(syn::ItemImpl {
                    self_ty: ty, items, ..
                }) => {
                    if let Type::Path(TypePath {
                        qself: None,
                        path: p,
                    }) = ty.as_ref()
                    {
                        if let Some(ident) = p.get_ident() {
                            let mut to_return = Vec::new();
                            items.iter().for_each(|item| {
                                if let ImplItem::Const(item) = item {
                                    to_return.push((ident, item));
                                }
                            });
                            Some(to_return)
                        } else {
                            None
                        }
                    } else {
                        None
                    }
                }
                _ => None,
            })
            .flatten()
    }
}<|MERGE_RESOLUTION|>--- conflicted
+++ resolved
@@ -72,11 +72,7 @@
         Please add a `/// CHECK:` doc comment explaining why no checks through types are necessary.
         Alternatively, for reasons like quick prototyping, you may disable the safety checks
         by using the `skip-lint` option.
-<<<<<<< HEAD
         See https://www.anchor-lang.com/docs/references/account-types#uncheckedaccountinfo for more information.
-=======
-        See https://www.anchor-lang.com/docs/basics/program-structure#account-validation for more information.
->>>>>>> ae1c158b
                     "#,
                         ctx.file.canonicalize().unwrap().display(),
                         span.start().line,
