--- conflicted
+++ resolved
@@ -119,15 +119,9 @@
         impl<#combined_generics> anchor_lang::Accounts<#trait_generics> for #name<#struct_generics> #where_clause {
             #[inline(never)]
             fn try_accounts(
-<<<<<<< HEAD
-                program_id: &anchor_lang::solana_program::pubkey::Pubkey,
-                accounts: &mut &'info [anchor_lang::solana_program::account_info::AccountInfo<'info>],
-                ix_data: &[u8],
-=======
                 __program_id: &anchor_lang::solana_program::pubkey::Pubkey,
-                __accounts: &mut &[anchor_lang::solana_program::account_info::AccountInfo<'info>],
+                __accounts: &mut &'info [anchor_lang::solana_program::account_info::AccountInfo<'info>],
                 __ix_data: &[u8],
->>>>>>> 5910dd3e
                 __bumps: &mut std::collections::BTreeMap<String, u8>,
                 __reallocs: &mut std::collections::BTreeSet<anchor_lang::solana_program::pubkey::Pubkey>,
             ) -> anchor_lang::Result<Self> {
