use crate::{
    CompositeField, Constraint, ConstraintAddress, ConstraintAssociatedGroup, ConstraintClose,
    ConstraintExecutable, ConstraintGroup, ConstraintHasOne, ConstraintInit, ConstraintLiteral,
    ConstraintMut, ConstraintOwner, ConstraintRaw, ConstraintRentExempt, ConstraintSeedsGroup,
    ConstraintSigner, ConstraintState, Field, PdaKind, Ty,
};
use proc_macro2_diagnostics::SpanDiagnosticExt;
use quote::quote;
use syn::Expr;

pub fn generate(f: &Field) -> proc_macro2::TokenStream {
    let checks: Vec<proc_macro2::TokenStream> = linearize(&f.constraints)
        .iter()
        .map(|c| generate_constraint(f, c))
        .collect();
    quote! {
        #(#checks)*
    }
}

pub fn generate_composite(f: &CompositeField) -> proc_macro2::TokenStream {
    let checks: Vec<proc_macro2::TokenStream> = linearize(&f.constraints)
        .iter()
        .filter_map(|c| match c {
            Constraint::Raw(_) => Some(c),
            Constraint::Literal(_) => Some(c),
            _ => panic!("Invariant violation: composite constraints can only be raw or literals"),
        })
        .map(|c| generate_constraint_composite(f, c))
        .collect();
    quote! {
        #(#checks)*
    }
}

// Linearizes the constraint group so that constraints with dependencies
// run after those without.
//
// The associated cosntraint should always be first since it may also create
// an account with a PDA.
pub fn linearize(c_group: &ConstraintGroup) -> Vec<Constraint> {
    let ConstraintGroup {
        init,
        mutable,
        signer,
        has_one,
        literal,
        raw,
        owner,
        rent_exempt,
        seeds,
        executable,
        state,
        associated,
        close,
        address,
    } = c_group.clone();

    let mut constraints = Vec::new();

    if let Some(c) = associated {
        constraints.push(Constraint::AssociatedGroup(c));
    }
    if let Some(c) = seeds {
        constraints.push(Constraint::Seeds(c));
    }
    if let Some(c) = init {
        constraints.push(Constraint::Init(c));
    }
    if let Some(c) = mutable {
        constraints.push(Constraint::Mut(c));
    }
    if let Some(c) = signer {
        constraints.push(Constraint::Signer(c));
    }
    constraints.append(&mut has_one.into_iter().map(Constraint::HasOne).collect());
    constraints.append(&mut literal.into_iter().map(Constraint::Literal).collect());
    constraints.append(&mut raw.into_iter().map(Constraint::Raw).collect());
    if let Some(c) = owner {
        constraints.push(Constraint::Owner(c));
    }
    if let Some(c) = rent_exempt {
        constraints.push(Constraint::RentExempt(c));
    }
    if let Some(c) = executable {
        constraints.push(Constraint::Executable(c));
    }
    if let Some(c) = state {
        constraints.push(Constraint::State(c));
    }
    if let Some(c) = close {
        constraints.push(Constraint::Close(c));
    }
    if let Some(c) = address {
        constraints.push(Constraint::Address(c));
    }
    constraints
}

fn generate_constraint(f: &Field, c: &Constraint) -> proc_macro2::TokenStream {
    match c {
        Constraint::Init(c) => generate_constraint_init(f, c),
        Constraint::Mut(c) => generate_constraint_mut(f, c),
        Constraint::HasOne(c) => generate_constraint_has_one(f, c),
        Constraint::Signer(c) => generate_constraint_signer(f, c),
        Constraint::Literal(c) => generate_constraint_literal(c),
        Constraint::Raw(c) => generate_constraint_raw(c),
        Constraint::Owner(c) => generate_constraint_owner(f, c),
        Constraint::RentExempt(c) => generate_constraint_rent_exempt(f, c),
        Constraint::Seeds(c) => generate_constraint_seeds(f, c),
        Constraint::Executable(c) => generate_constraint_executable(f, c),
        Constraint::State(c) => generate_constraint_state(f, c),
        Constraint::AssociatedGroup(c) => generate_constraint_associated(f, c),
        Constraint::Close(c) => generate_constraint_close(f, c),
        Constraint::Address(c) => generate_constraint_address(f, c),
    }
}

fn generate_constraint_composite(_f: &CompositeField, c: &Constraint) -> proc_macro2::TokenStream {
    match c {
        Constraint::Raw(c) => generate_constraint_raw(c),
        Constraint::Literal(c) => generate_constraint_literal(c),
        _ => panic!("Invariant violation"),
    }
}

fn generate_constraint_address(f: &Field, c: &ConstraintAddress) -> proc_macro2::TokenStream {
    let field = &f.ident;
    let addr = &c.address;
    quote! {
        if #field.to_account_info().key != &#addr {
            return Err(anchor_lang::__private::ErrorCode::ConstraintAddress.into());
        }
    }
}

pub fn generate_constraint_init(_f: &Field, _c: &ConstraintInit) -> proc_macro2::TokenStream {
    quote! {}
}

pub fn generate_constraint_close(f: &Field, c: &ConstraintClose) -> proc_macro2::TokenStream {
    let field = &f.ident;
    let target = &c.sol_dest;
    quote! {
        if #field.to_account_info().key == #target.to_account_info().key {
            return Err(anchor_lang::__private::ErrorCode::ConstraintClose.into());
        }
    }
}

pub fn generate_constraint_mut(f: &Field, _c: &ConstraintMut) -> proc_macro2::TokenStream {
    let ident = &f.ident;
    quote! {
        if !#ident.to_account_info().is_writable {
            return Err(anchor_lang::__private::ErrorCode::ConstraintMut.into());
        }
    }
}

pub fn generate_constraint_has_one(f: &Field, c: &ConstraintHasOne) -> proc_macro2::TokenStream {
    let target = c.join_target.clone();
    let ident = &f.ident;
    let field = match &f.ty {
        Ty::Loader(_) => quote! {#ident.load()?},
        _ => quote! {#ident},
    };
    quote! {
        if &#field.#target != #target.to_account_info().key {
            return Err(anchor_lang::__private::ErrorCode::ConstraintHasOne.into());
        }
    }
}

pub fn generate_constraint_signer(f: &Field, _c: &ConstraintSigner) -> proc_macro2::TokenStream {
    let ident = &f.ident;
    let info = match f.ty {
        Ty::AccountInfo => quote! { #ident },
        Ty::ProgramAccount(_) => quote! { #ident.to_account_info() },
        _ => panic!("Invalid syntax: signer cannot be specified."),
    };
    quote! {
        // Don't enforce on CPI, since usually a program is signing and so
        // the `try_accounts` deserializatoin will fail *if* the one
        // tries to manually invoke it.
        //
        // This check will be performed on the other end of the invocation.
        if cfg!(not(feature = "cpi")) {
            if !#info.to_account_info().is_signer {
                return Err(anchor_lang::__private::ErrorCode::ConstraintSigner.into());
            }
        }
    }
}

pub fn generate_constraint_literal(c: &ConstraintLiteral) -> proc_macro2::TokenStream {
    let lit: proc_macro2::TokenStream = {
        let lit = &c.lit;
        let constraint = lit.value().replace("\"", "");
        let message = format!(
            "Deprecated. Should be used with constraint: #[account(constraint = {})]",
            constraint,
        );
        lit.span().warning(message).emit_as_item_tokens();
        constraint.parse().unwrap()
    };
    quote! {
        if !(#lit) {
            return Err(anchor_lang::__private::ErrorCode::Deprecated.into());
        }
    }
}

pub fn generate_constraint_raw(c: &ConstraintRaw) -> proc_macro2::TokenStream {
    let raw = &c.raw;
    quote! {
        if !(#raw) {
            return Err(anchor_lang::__private::ErrorCode::ConstraintRaw.into());
        }
    }
}

pub fn generate_constraint_owner(f: &Field, c: &ConstraintOwner) -> proc_macro2::TokenStream {
    let ident = &f.ident;
    let owner_target = c.owner_target.clone();
    quote! {
        if #ident.to_account_info().owner != #owner_target.to_account_info().key {
            return Err(anchor_lang::__private::ErrorCode::ConstraintOwner.into());
        }
    }
}

pub fn generate_constraint_rent_exempt(
    f: &Field,
    c: &ConstraintRentExempt,
) -> proc_macro2::TokenStream {
    let ident = &f.ident;
    let info = quote! {
        #ident.to_account_info()
    };
    match c {
        ConstraintRentExempt::Skip => quote! {},
        ConstraintRentExempt::Enforce => quote! {
            if !rent.is_exempt(#info.lamports(), #info.try_data_len()?) {
                return Err(anchor_lang::__private::ErrorCode::ConstraintRentExempt.into());
            }
        },
    }
}

pub fn generate_constraint_seeds(f: &Field, c: &ConstraintSeedsGroup) -> proc_macro2::TokenStream {
    if c.is_init {
        generate_constraint_seeds_init(f, c)
    } else {
        generate_constraint_seeds_address(f, c)
    }
}

fn generate_constraint_seeds_init(f: &Field, c: &ConstraintSeedsGroup) -> proc_macro2::TokenStream {
    let payer = {
        let p = &c.payer;
        quote! {
            let payer = #p.to_account_info();
        }
    };
    let seeds_constraint = generate_constraint_seeds_address(f, c);
    let seeds_with_nonce = {
        let s = &c.seeds;
        match c.bump.as_ref() {
            None => quote! {
                [#s]
            },
            Some(b) => quote! {
                [#s, &[#b]]
            },
        }
    };
    generate_pda(
        f,
        seeds_constraint,
        seeds_with_nonce,
        payer,
        &c.space,
        false,
        &c.kind,
    )
}

fn generate_constraint_seeds_address(
    f: &Field,
    c: &ConstraintSeedsGroup,
) -> proc_macro2::TokenStream {
    let name = &f.ident;

    // If the bump is provided on *initialization*, then force it to be the
    // canonical nonce.
    if c.is_init && c.bump.is_some() {
        let s = &c.seeds;
        let b = c.bump.as_ref().unwrap();
        quote! {
            let (__program_signer, __bump) = anchor_lang::solana_program::pubkey::Pubkey::find_program_address(
                &[#s],
                program_id,
            );
            if #name.to_account_info().key != &__program_signer {
                return Err(anchor_lang::__private::ErrorCode::ConstraintSeeds.into());
            }
            if __bump != #b {
                return Err(anchor_lang::__private::ErrorCode::ConstraintSeeds.into());
            }
        }
    } else {
        let seeds = match c.bump.as_ref() {
            None => {
                let s = &c.seeds;
                quote! {
                    [#s]
                }
            }
            Some(b) => {
                let s = &c.seeds;
                quote! {
                    [#s, &[#b]]
                }
            }
        };
        quote! {
            let __program_signer = Pubkey::create_program_address(
                &#seeds,
                program_id,
            ).map_err(|_| anchor_lang::__private::ErrorCode::ConstraintSeeds)?;
            if #name.to_account_info().key != &__program_signer {
                return Err(anchor_lang::__private::ErrorCode::ConstraintSeeds.into());
            }
        }
    }
}

pub fn generate_constraint_associated(
    f: &Field,
    c: &ConstraintAssociatedGroup,
) -> proc_macro2::TokenStream {
    if c.is_init {
        generate_constraint_associated_init(f, c)
    } else {
        generate_constraint_associated_seeds(f, c)
    }
}

pub fn generate_constraint_associated_init(
    f: &Field,
    c: &ConstraintAssociatedGroup,
) -> proc_macro2::TokenStream {
    let associated_target = c.associated_target.clone();
    let payer = match &c.payer {
        None => quote! {
            let payer = #associated_target.to_account_info();
        },
        Some(p) => quote! {
            let payer = #p.to_account_info();
        },
    };
    let seeds_constraint = generate_constraint_associated_seeds(f, c);
    let seeds_with_nonce = {
        if c.associated_seeds.is_empty() {
            quote! {
                [
                    &b"anchor"[..],
                    #associated_target.to_account_info().key.as_ref(),
                    &[nonce],
                ]
            }
        } else {
            let seeds = to_seeds_tts(&c.associated_seeds);
            quote! {
                [
                    &b"anchor"[..],
                    #associated_target.to_account_info().key.as_ref(),
                    #seeds
                    &[nonce],
                ]
            }
        }
    };

    generate_pda(
        f,
        seeds_constraint,
        seeds_with_nonce,
        payer,
        &c.space,
        true,
        &c.kind,
    )
}

fn parse_ty(f: &Field) -> (proc_macro2::TokenStream, proc_macro2::TokenStream, bool) {
    match &f.ty {
        Ty::ProgramAccount(ty) => {
            let ident = &ty.account_type_path;
            (
                quote! {
                    #ident
                },
                quote! {
                    anchor_lang::ProgramAccount
                },
                false,
            )
        }
        Ty::Loader(ty) => {
            let ident = &ty.account_type_path;
            (
                quote! {
                    #ident
                },
                quote! {
                    anchor_lang::Loader
                },
                true,
            )
        }
        Ty::CpiAccount(ty) => {
            let ident = &ty.account_type_path;
            (
                quote! {
                    #ident
                },
                quote! {
                    anchor_lang::CpiAccount
                },
                false,
            )
        }
        Ty::AccountInfo => (
            quote! {
                AccountInfo
            },
            quote! {},
            false,
        ),
        _ => panic!("Invalid type for initializing a program derived address"),
    }
}

pub fn generate_pda(
    f: &Field,
    seeds_constraint: proc_macro2::TokenStream,
    seeds_with_nonce: proc_macro2::TokenStream,
    payer: proc_macro2::TokenStream,
    space: &Option<Expr>,
    assign_nonce: bool,
    kind: &PdaKind,
) -> proc_macro2::TokenStream {
    let field = &f.ident;
    let (account_ty, account_wrapper_ty, is_zero_copy) = parse_ty(f);

    let space = match space {
        // If no explicit space param was given, serialize the type to bytes
        // and take the length (with +8 for the discriminator.)
        None => match is_zero_copy {
            false => {
                quote! {
                    let space = 8 + #account_ty::default().try_to_vec().unwrap().len();
                }
            }
            true => {
                quote! {
                    let space = 8 + anchor_lang::__private::bytemuck::bytes_of(&#account_ty::default()).len();
                }
            }
        },
        // Explicit account size given. Use it.
        Some(s) => quote! {
            let space = #s;
        },
    };

    let nonce_assignment = match assign_nonce {
        false => quote! {},
        true => match &f.ty {
            Ty::CpiAccount(_) => quote! {},
            _ => match is_zero_copy {
                false => quote! {
                    pa.__nonce = nonce;
                },
                // Zero copy is not deserialized, so the data must be lazy loaded.
                true => quote! {
                    pa.load_init()?.__nonce = nonce;
                },
            },
        },
    };

    let (combined_account_ty, try_from) = match f.ty {
        Ty::AccountInfo => (
            quote! {
                AccountInfo
            },
            quote! {
                #field.to_account_info()
            },
        ),
        _ => (
            quote! {
                #account_wrapper_ty<#account_ty>
            },
            quote! {
                #account_wrapper_ty::try_from_init(
                    &#field.to_account_info(),
                )?
            },
        ),
    };

    match kind {
        PdaKind::Token { owner, mint } => quote! {
            let #field: #combined_account_ty = {
                #space
                #payer
                #seeds_constraint

                // Fund the account for rent exemption.
                let required_lamports = rent
                    .minimum_balance(anchor_spl::token::TokenAccount::LEN)
                    .max(1)
                    .saturating_sub(#field.to_account_info().lamports());
<<<<<<< HEAD
=======

                // Create the token account with right amount of lamports and space, and the correct owner.
>>>>>>> 14cc9887
                anchor_lang::solana_program::program::invoke_signed(
                    &anchor_lang::solana_program::system_instruction::create_account(
                        payer.to_account_info().key,
                        #field.to_account_info().key,
                        required_lamports,
                        anchor_spl::token::TokenAccount::LEN as u64,
                        token_program.to_account_info().key,
                    ),
                    &[
                        payer.to_account_info(),
                        #field.to_account_info(),
                        system_program.to_account_info().clone(),
                    ],
                    &[&#seeds_with_nonce[..]],
                )?;

                // Initialize the token account.
                let cpi_program = token_program.to_account_info();
                let accounts = anchor_spl::token::InitializeAccount {
                    account: #field.to_account_info(),
                    mint: #mint.to_account_info(),
                    authority: #owner.to_account_info(),
                    rent: rent.to_account_info(),
                };
                let cpi_ctx = CpiContext::new(cpi_program, accounts);
                anchor_spl::token::initialize_account(cpi_ctx)?;
                anchor_lang::CpiAccount::try_from_init(
                    &#field.to_account_info(),
                )?
            };
        },
        PdaKind::Mint { owner, decimals } => quote! {
            let #field: #combined_account_ty = {
                #space
                #payer
                #seeds_constraint

                // Fund the account for rent exemption.
                let required_lamports = rent
                    .minimum_balance(anchor_spl::token::Mint::LEN)
                    .max(1)
                    .saturating_sub(#field.to_account_info().lamports());
<<<<<<< HEAD
=======

                // Create the token account with right amount of lamports and space, and the correct owner.
>>>>>>> 14cc9887
                anchor_lang::solana_program::program::invoke_signed(
                    &anchor_lang::solana_program::system_instruction::create_account(
                        payer.to_account_info().key,
                        #field.to_account_info().key,
                        required_lamports,
                        anchor_spl::token::Mint::LEN as u64,
                        token_program.to_account_info().key,
                    ),
                    &[
                        payer.to_account_info(),
                        #field.to_account_info(),
                        system_program.to_account_info().clone(),
                    ],
                    &[&#seeds_with_nonce[..]],
                )?;

<<<<<<< HEAD
=======

>>>>>>> 14cc9887
                // Initialize the mint account.
                let cpi_program = token_program.to_account_info();
                let accounts = anchor_spl::token::InitializeMint {
                    mint: #field.to_account_info(),
                    rent: rent.to_account_info(),
                };
                let cpi_ctx = CpiContext::new(cpi_program, accounts);
                anchor_spl::token::initialize_mint(cpi_ctx, #decimals, &#owner.to_account_info().key, None)?;
                anchor_lang::CpiAccount::try_from_init(
                    &#field.to_account_info(),
                )?
            };
        },
        PdaKind::Program { owner } => {
            // Owner of the account being created. If not specified,
            // default to the currently executing program.
            let owner = match owner {
                None => quote! {
                    program_id
                },
                Some(o) => quote! {
                    &#o
                },
            };
            quote! {
                let #field = {
                    #space
                    #payer
                    #seeds_constraint

                    let lamports = rent.minimum_balance(space);
                    let ix = anchor_lang::solana_program::system_instruction::create_account(
                        payer.to_account_info().key,
                        #field.to_account_info().key,
                        lamports,
                        space as u64,
                        #owner,
                    );

                    anchor_lang::solana_program::program::invoke_signed(
                        &ix,
                        &[

                            #field.to_account_info(),
                            payer.to_account_info(),
                            system_program.to_account_info(),
                        ],
                        &[&#seeds_with_nonce[..]]
                    ).map_err(|e| {
                        anchor_lang::solana_program::msg!("Unable to create associated account");
                        e
                    })?;

                    // For now, we assume all accounts created with the `associated`
                    // attribute have a `nonce` field in their account.
                    let mut pa: #combined_account_ty = #try_from;

                    #nonce_assignment
                    pa
                };
            }
        }
    }
}

pub fn generate_constraint_associated_seeds(
    f: &Field,
    c: &ConstraintAssociatedGroup,
) -> proc_macro2::TokenStream {
    let field = &f.ident;
    let associated_target = c.associated_target.clone();
    let seeds_no_nonce = if c.associated_seeds.is_empty() {
        quote! {
            &b"anchor"[..],
            #associated_target.to_account_info().key.as_ref(),
        }
    } else {
        let seeds = to_seeds_tts(&c.associated_seeds);
        quote! {
            &b"anchor"[..],
            #associated_target.to_account_info().key.as_ref(),
            #seeds
        }
    };

    let is_find_nonce = match &f.ty {
        Ty::CpiAccount(_) => true,
        Ty::AccountInfo => true,
        _ => c.is_init,
    };
    let associated_field = if is_find_nonce {
        quote! {
            let (__associated_field, nonce) = Pubkey::find_program_address(
                &[#seeds_no_nonce],
                program_id,
            );
        }
    } else {
        let nonce = match &f.ty {
            Ty::ProgramAccount(_) => quote! { #field.__nonce },
            Ty::Loader(_) => {
                // Zero copy is not deserialized, so the data must be lazy loaded.
                quote! { #field.load()?.__nonce }
            }
            _ => panic!("Invalid type for initializing a program derived address"),
        };
        quote! {
            let __associated_field = Pubkey::create_program_address(
                &[#seeds_no_nonce &[#nonce]],
                program_id,
            )?;
        }
    };
    quote! {
        #associated_field
        if &__associated_field != #field.to_account_info().key {
            return Err(anchor_lang::__private::ErrorCode::ConstraintAssociatedInit.into());
        }
    }
}

pub fn generate_constraint_executable(
    f: &Field,
    _c: &ConstraintExecutable,
) -> proc_macro2::TokenStream {
    let name = &f.ident;
    quote! {
        if !#name.to_account_info().executable {
            return Err(anchor_lang::__private::ErrorCode::ConstraintExecutable.into());
        }
    }
}

pub fn generate_constraint_state(f: &Field, c: &ConstraintState) -> proc_macro2::TokenStream {
    let program_target = c.program_target.clone();
    let ident = &f.ident;
    let account_ty = match &f.ty {
        Ty::CpiState(ty) => &ty.account_type_path,
        _ => panic!("Invalid state constraint"),
    };
    quote! {
        // Checks the given state account is the canonical state account for
        // the target program.
        if #ident.to_account_info().key != &anchor_lang::CpiState::<#account_ty>::address(#program_target.to_account_info().key) {
            return Err(anchor_lang::__private::ErrorCode::ConstraintState.into());
        }
        if #ident.to_account_info().owner != #program_target.to_account_info().key {
            return Err(anchor_lang::__private::ErrorCode::ConstraintState.into());
        }
    }
}

// Returns the inner part of the seeds slice as a token stream.
fn to_seeds_tts(seeds: &[syn::Expr]) -> proc_macro2::TokenStream {
    assert!(!seeds.is_empty());
    let seed_0 = &seeds[0];
    let mut tts = match seed_0 {
        syn::Expr::Path(_) => quote! {
            anchor_lang::Key::key(&#seed_0).as_ref(),
        },
        _ => quote! {
            #seed_0,
        },
    };
    for seed in &seeds[1..] {
        tts = match seed {
            syn::Expr::Path(_) => quote! {
                #tts
                anchor_lang::Key::key(&#seed).as_ref(),
            },
            _ => quote! {
                #tts
                #seed,
            },
        };
    }
    tts
}<|MERGE_RESOLUTION|>--- conflicted
+++ resolved
@@ -524,11 +524,8 @@
                     .minimum_balance(anchor_spl::token::TokenAccount::LEN)
                     .max(1)
                     .saturating_sub(#field.to_account_info().lamports());
-<<<<<<< HEAD
-=======
 
                 // Create the token account with right amount of lamports and space, and the correct owner.
->>>>>>> 14cc9887
                 anchor_lang::solana_program::program::invoke_signed(
                     &anchor_lang::solana_program::system_instruction::create_account(
                         payer.to_account_info().key,
@@ -571,11 +568,8 @@
                     .minimum_balance(anchor_spl::token::Mint::LEN)
                     .max(1)
                     .saturating_sub(#field.to_account_info().lamports());
-<<<<<<< HEAD
-=======
 
                 // Create the token account with right amount of lamports and space, and the correct owner.
->>>>>>> 14cc9887
                 anchor_lang::solana_program::program::invoke_signed(
                     &anchor_lang::solana_program::system_instruction::create_account(
                         payer.to_account_info().key,
@@ -592,10 +586,6 @@
                     &[&#seeds_with_nonce[..]],
                 )?;
 
-<<<<<<< HEAD
-=======
-
->>>>>>> 14cc9887
                 // Initialize the mint account.
                 let cpi_program = token_program.to_account_info();
                 let accounts = anchor_spl::token::InitializeMint {
