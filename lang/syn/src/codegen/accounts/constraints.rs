use quote::quote;
use std::collections::HashSet;
use syn::Expr;

use crate::*;

pub fn generate(f: &Field, accs: &AccountsStruct) -> proc_macro2::TokenStream {
    let constraints = linearize(&f.constraints);

    let rent = constraints
        .iter()
        .any(|c| matches!(c, Constraint::RentExempt(ConstraintRentExempt::Enforce)))
        .then(|| quote! { let __anchor_rent = Rent::get()?; })
        .unwrap_or_else(|| quote! {});

    let checks: Vec<proc_macro2::TokenStream> = constraints
        .iter()
        .map(|c| generate_constraint(f, c, accs))
        .collect();

    let mut all_checks = quote! {#(#checks)*};

    // If the field is optional we do all the inner checks as if the account
    // wasn't optional. If the account is init we also need to return an Option
    // by wrapping the resulting value with Some or returning None if it doesn't exist.
    if f.is_optional && !constraints.is_empty() {
        let ident = &f.ident;
        let ty_decl = f.ty_decl(false);
        all_checks = match &constraints[0] {
            Constraint::Init(_) | Constraint::Zeroed(_) => {
                quote! {
                    let #ident: #ty_decl = if let Some(#ident) = #ident {
                        #all_checks
                        Some(#ident)
                    } else {
                        None
                    };
                }
            }
            _ => {
                quote! {
                    if let Some(#ident) = &#ident {
                        #all_checks
                    }
                }
            }
        };
    }

    quote! {
        #rent
        #all_checks
    }
}

pub fn generate_composite(f: &CompositeField) -> proc_macro2::TokenStream {
    let checks: Vec<proc_macro2::TokenStream> = linearize(&f.constraints)
        .iter()
        .filter_map(|c| match c {
            Constraint::Raw(_) => Some(c),
            _ => panic!("Invariant violation: composite constraints can only be raw or literals"),
        })
        .map(|c| generate_constraint_composite(f, c))
        .collect();
    quote! {
        #(#checks)*
    }
}

// Linearizes the constraint group so that constraints with dependencies
// run after those without.
pub fn linearize(c_group: &ConstraintGroup) -> Vec<Constraint> {
    let ConstraintGroup {
        init,
        zeroed,
        mutable,
        signer,
        has_one,
        raw,
        owner,
        rent_exempt,
        seeds,
        executable,
        close,
        address,
        associated_token,
        token_account,
        mint,
        realloc,
    } = c_group.clone();

    let mut constraints = Vec::new();

    if let Some(c) = zeroed {
        constraints.push(Constraint::Zeroed(c));
    }
    if let Some(c) = init {
        constraints.push(Constraint::Init(c));
    }
    if let Some(c) = realloc {
        constraints.push(Constraint::Realloc(c));
    }
    if let Some(c) = seeds {
        constraints.push(Constraint::Seeds(c));
    }
    if let Some(c) = associated_token {
        constraints.push(Constraint::AssociatedToken(c));
    }
    if let Some(c) = mutable {
        constraints.push(Constraint::Mut(c));
    }
    if let Some(c) = signer {
        constraints.push(Constraint::Signer(c));
    }
    constraints.append(&mut has_one.into_iter().map(Constraint::HasOne).collect());
    constraints.append(&mut raw.into_iter().map(Constraint::Raw).collect());
    if let Some(c) = owner {
        constraints.push(Constraint::Owner(c));
    }
    if let Some(c) = rent_exempt {
        constraints.push(Constraint::RentExempt(c));
    }
    if let Some(c) = executable {
        constraints.push(Constraint::Executable(c));
    }
    if let Some(c) = close {
        constraints.push(Constraint::Close(c));
    }
    if let Some(c) = address {
        constraints.push(Constraint::Address(c));
    }
    if let Some(c) = token_account {
        constraints.push(Constraint::TokenAccount(c));
    }
    if let Some(c) = mint {
        constraints.push(Constraint::Mint(c));
    }
    constraints
}

fn generate_constraint(
    f: &Field,
    c: &Constraint,
    accs: &AccountsStruct,
) -> proc_macro2::TokenStream {
    match c {
        Constraint::Init(c) => generate_constraint_init(f, c, accs),
        Constraint::Zeroed(c) => generate_constraint_zeroed(f, c),
        Constraint::Mut(c) => generate_constraint_mut(f, c),
        Constraint::HasOne(c) => generate_constraint_has_one(f, c, accs),
        Constraint::Signer(c) => generate_constraint_signer(f, c),
        Constraint::Raw(c) => generate_constraint_raw(&f.ident, c),
        Constraint::Owner(c) => generate_constraint_owner(f, c),
        Constraint::RentExempt(c) => generate_constraint_rent_exempt(f, c),
        Constraint::Seeds(c) => generate_constraint_seeds(f, c),
        Constraint::Executable(c) => generate_constraint_executable(f, c),
        Constraint::Close(c) => generate_constraint_close(f, c, accs),
        Constraint::Address(c) => generate_constraint_address(f, c),
        Constraint::AssociatedToken(c) => generate_constraint_associated_token(f, c, accs),
        Constraint::TokenAccount(c) => generate_constraint_token_account(f, c, accs),
        Constraint::Mint(c) => generate_constraint_mint(f, c, accs),
        Constraint::Realloc(c) => generate_constraint_realloc(f, c, accs),
    }
}

fn generate_constraint_composite(f: &CompositeField, c: &Constraint) -> proc_macro2::TokenStream {
    match c {
        Constraint::Raw(c) => generate_constraint_raw(&f.ident, c),
        _ => panic!("Invariant violation"),
    }
}

fn generate_constraint_address(f: &Field, c: &ConstraintAddress) -> proc_macro2::TokenStream {
    let field = &f.ident;
    let addr = &c.address;
    let error = generate_custom_error(
        field,
        &c.error,
        quote! { ConstraintAddress },
        &Some(&(quote! { actual }, quote! { expected })),
    );
    quote! {
        {
            let actual = #field.key();
            let expected = #addr;
            if actual != expected {
                return #error;
            }
        }
    }
}

pub fn generate_constraint_init(
    f: &Field,
    c: &ConstraintInitGroup,
    accs: &AccountsStruct,
) -> proc_macro2::TokenStream {
    generate_constraint_init_group(f, c, accs)
}

pub fn generate_constraint_zeroed(f: &Field, _c: &ConstraintZeroed) -> proc_macro2::TokenStream {
    let field = &f.ident;
    let name_str = field.to_string();
    let ty_decl = f.ty_decl(true);
    let from_account_info = f.from_account_info(None, false);
    quote! {
        let #field: #ty_decl = {
            let mut __data: &[u8] = &#field.try_borrow_data()?;
            let mut __disc_bytes = [0u8; 8];
            __disc_bytes.copy_from_slice(&__data[..8]);
            let __discriminator = u64::from_le_bytes(__disc_bytes);
            if __discriminator != 0 {
                return Err(anchor_lang::error::Error::from(anchor_lang::error::ErrorCode::ConstraintZero).with_account_name(#name_str));
            }
            #from_account_info
        };
    }
}

pub fn generate_constraint_close(
    f: &Field,
    c: &ConstraintClose,
    accs: &AccountsStruct,
) -> proc_macro2::TokenStream {
    let field = &f.ident;
    let name_str = field.to_string();
    let target = &c.sol_dest;
    let target_optional_check =
        OptionalCheckScope::new_with_field(accs, field).generate_check(target);
    quote! {
        {
            #target_optional_check
            if #field.key() == #target.key() {
                return Err(anchor_lang::error::Error::from(anchor_lang::error::ErrorCode::ConstraintClose).with_account_name(#name_str));
            }
        }
    }
}

pub fn generate_constraint_mut(f: &Field, c: &ConstraintMut) -> proc_macro2::TokenStream {
    let ident = &f.ident;
    let error = generate_custom_error(ident, &c.error, quote! { ConstraintMut }, &None);
    let account_ref = generate_account_ref(f);

    quote! {
        if !#account_ref.is_writable {
            return #error;
        }
    }
}

pub fn generate_constraint_has_one(
    f: &Field,
    c: &ConstraintHasOne,
    accs: &AccountsStruct,
) -> proc_macro2::TokenStream {
    let target = &c.join_target;
    let ident = &f.ident;
    let field = match &f.ty {
        Ty::AccountLoader(_) => quote! {#ident.load()?},
        _ => quote! {#ident},
    };
    let error = generate_custom_error(
        ident,
        &c.error,
        quote! { ConstraintHasOne },
        &Some(&(quote! { my_key }, quote! { target_key })),
    );
    let target_optional_check =
        OptionalCheckScope::new_with_field(accs, &field).generate_check(target);

    quote! {
        {
            #target_optional_check
            let my_key = #field.#target;
            let target_key = #target.key();
            if my_key != target_key {
                return #error;
            }
        }
    }
}

pub fn generate_constraint_signer(f: &Field, c: &ConstraintSigner) -> proc_macro2::TokenStream {
    let ident = &f.ident;
    let error = generate_custom_error(ident, &c.error, quote! { ConstraintSigner }, &None);
    let account_ref = generate_account_ref(f);

    quote! {
        if !#account_ref.is_signer {
            return #error;
        }
    }
}

pub fn generate_constraint_raw(ident: &Ident, c: &ConstraintRaw) -> proc_macro2::TokenStream {
    let raw = &c.raw;
    let error = generate_custom_error(ident, &c.error, quote! { ConstraintRaw }, &None);
    quote! {
        if !(#raw) {
            return #error;
        }
    }
}

pub fn generate_constraint_owner(f: &Field, c: &ConstraintOwner) -> proc_macro2::TokenStream {
    let ident = &f.ident;
    let owner_address = &c.owner_address;
    let error = generate_custom_error(
        ident,
        &c.error,
        quote! { ConstraintOwner },
        &Some(&(quote! { *my_owner }, quote! { owner_address })),
    );
    let account_ref = generate_account_ref(f);
    quote! {
        {
            let my_owner = #account_ref.owner;
            let owner_address = #owner_address;
            if my_owner != &owner_address {
                return #error;
            }
        }
    }
}

pub fn generate_constraint_rent_exempt(
    f: &Field,
    c: &ConstraintRentExempt,
) -> proc_macro2::TokenStream {
    let ident = &f.ident;
    let name_str = ident.to_string();
    let info = quote! {
        #ident.to_account_info()
    };
    match c {
        ConstraintRentExempt::Skip => quote! {},
        ConstraintRentExempt::Enforce => quote! {
            if !__anchor_rent.is_exempt(#info.lamports(), #info.try_data_len()?) {
                return Err(anchor_lang::error::Error::from(anchor_lang::error::ErrorCode::ConstraintRentExempt).with_account_name(#name_str));
            }
        },
    }
}

fn generate_constraint_realloc(
    f: &Field,
    c: &ConstraintReallocGroup,
    accs: &AccountsStruct,
) -> proc_macro2::TokenStream {
    let field = &f.ident;
    let account_name = field.to_string();
    let new_space = &c.space;
    let payer = &c.payer;
    let zero = &c.zero;

    let mut optional_check_scope = OptionalCheckScope::new_with_field(accs, field);
    let payer_optional_check = optional_check_scope.generate_check(payer);
    let system_program_optional_check =
        optional_check_scope.generate_check(quote! {system_program});

    quote! {
        // Blocks duplicate account reallocs in a single instruction to prevent accidental account overwrites
        // and to ensure the calculation of the change in bytes is based on account size at program entry
        // which inheritantly guarantee idempotency.
        if __reallocs.contains(&#field.key()) {
            return Err(anchor_lang::error::Error::from(anchor_lang::error::ErrorCode::AccountDuplicateReallocs).with_account_name(#account_name));
        }

        let __anchor_rent = anchor_lang::prelude::Rent::get()?;
        let __field_info = #field.to_account_info();
        let __new_rent_minimum = __anchor_rent.minimum_balance(#new_space);

        let __delta_space = (::std::convert::TryInto::<isize>::try_into(#new_space).unwrap())
            .checked_sub(::std::convert::TryInto::try_into(__field_info.data_len()).unwrap())
            .unwrap();

        if __delta_space != 0 {
            #payer_optional_check
            if __delta_space > 0 {
                #system_program_optional_check
                if ::std::convert::TryInto::<usize>::try_into(__delta_space).unwrap() > anchor_lang::solana_program::entrypoint::MAX_PERMITTED_DATA_INCREASE {
                    return Err(anchor_lang::error::Error::from(anchor_lang::error::ErrorCode::AccountReallocExceedsLimit).with_account_name(#account_name));
                }

                if __new_rent_minimum > __field_info.lamports() {
                    anchor_lang::system_program::transfer(
                        anchor_lang::context::CpiContext::new(
                            system_program.to_account_info(),
                            anchor_lang::system_program::Transfer {
                                from: #payer.to_account_info(),
                                to: __field_info.clone(),
                            },
                        ),
                        __new_rent_minimum.checked_sub(__field_info.lamports()).unwrap(),
                    )?;
                }
            } else {
                let __lamport_amt = __field_info.lamports().checked_sub(__new_rent_minimum).unwrap();
                **#payer.to_account_info().lamports.borrow_mut() = #payer.to_account_info().lamports().checked_add(__lamport_amt).unwrap();
                **__field_info.lamports.borrow_mut() = __field_info.lamports().checked_sub(__lamport_amt).unwrap();
            }

            #field.to_account_info().realloc(#new_space, #zero)?;
            __reallocs.insert(#field.key());
        }
    }
}

fn generate_constraint_init_group(
    f: &Field,
    c: &ConstraintInitGroup,
    accs: &AccountsStruct,
) -> proc_macro2::TokenStream {
    let field = &f.ident;
    let name_str = f.ident.to_string();
    let ty_decl = f.ty_decl(true);
    let if_needed = if c.if_needed {
        quote! {true}
    } else {
        quote! {false}
    };
    let space = &c.space;

    let payer = &c.payer;

    // Convert from account info to account context wrapper type.
    let from_account_info = f.from_account_info(Some(&c.kind), true);
    let from_account_info_unchecked = f.from_account_info(Some(&c.kind), false);

    let account_ref = generate_account_ref(f);

    // PDA bump seeds.
    let (find_pda, seeds_with_bump) = match &c.seeds {
        None => (quote! {}, quote! {}),
        Some(c) => {
            let seeds = &mut c.seeds.clone();

            // If the seeds came with a trailing comma, we need to chop it off
            // before we interpolate them below.
            if let Some(pair) = seeds.pop() {
                seeds.push_value(pair.into_value());
            }

            let maybe_seeds_plus_comma = (!seeds.is_empty()).then(|| {
                quote! { #seeds, }
            });

            let validate_pda = {
                // If the bump is provided with init *and target*, then force it to be the
                // canonical bump.
                //
                // Note that for `#[account(init, seeds)]`, find_program_address has already
                // been run in the init constraint find_pda variable.
                if c.bump.is_some() {
                    let b = c.bump.as_ref().unwrap();
                    quote! {
                        if #field.key() != __pda_address {
                            return Err(anchor_lang::error::Error::from(anchor_lang::error::ErrorCode::ConstraintSeeds).with_account_name(#name_str).with_pubkeys((#field.key(), __pda_address)));
                        }
                        if __bump != #b {
                            return Err(anchor_lang::error::Error::from(anchor_lang::error::ErrorCode::ConstraintSeeds).with_account_name(#name_str).with_values((__bump, #b)));
                        }
                    }
                } else {
                    // Init seeds but no bump. We already used the canonical to create bump so
                    // just check the address.
                    //
                    // Note that for `#[account(init, seeds)]`, find_program_address has already
                    // been run in the init constraint find_pda variable.
                    quote! {
                        if #field.key() != __pda_address {
                            return Err(anchor_lang::error::Error::from(anchor_lang::error::ErrorCode::ConstraintSeeds).with_account_name(#name_str).with_pubkeys((#field.key(), __pda_address)));
                        }
                    }
                }
            };

            (
                quote! {
                    let (__pda_address, __bump) = Pubkey::find_program_address(
                        &[#maybe_seeds_plus_comma],
                        __program_id,
                    );
                    __bumps.insert(#name_str.to_string(), __bump);
                    #validate_pda
                },
                quote! {
                    &[
                        #maybe_seeds_plus_comma
                        &[__bump][..]
                    ][..]
                },
            )
        }
    };

    // Optional check idents
    let system_program = &quote! {system_program};
    let associated_token_program = &quote! {associated_token_program};
    let rent = &quote! {rent};

    let mut check_scope = OptionalCheckScope::new_with_field(accs, field);
    match &c.kind {
        InitKind::Token {
            owner,
            mint,
            token_program,
        } => {
            let token_program = match token_program {
                Some(t) => t.to_token_stream(),
                None => quote! {token_program},
            };

            let owner_optional_check = check_scope.generate_check(owner);
            let mint_optional_check = check_scope.generate_check(mint);

            let system_program_optional_check = check_scope.generate_check(system_program);
            let token_program_optional_check = check_scope.generate_check(&token_program);
            let rent_optional_check = check_scope.generate_check(rent);

            let optional_checks = quote! {
                #system_program_optional_check
                #token_program_optional_check
                #rent_optional_check
                #owner_optional_check
                #mint_optional_check
            };

            let payer_optional_check = check_scope.generate_check(payer);

            let token_account_space = generate_get_token_account_space(mint);

            let create_account = generate_create_account(
                field,
                quote! {#token_account_space},
                quote! {&#token_program.key()},
                quote! {#payer},
                seeds_with_bump,
            );

            quote! {
                // Define the bump and pda variable.
                #find_pda

                let #field: #ty_decl = {
                    // Checks that all the required accounts for this operation are present.
                    #optional_checks

<<<<<<< HEAD
                    if !#if_needed || #account_ref.owner == &anchor_lang::solana_program::system_program::ID {
=======
                    let owner_program = AsRef::<AccountInfo>::as_ref(&#field).owner;
                    if !#if_needed || owner_program == &anchor_lang::solana_program::system_program::ID {
>>>>>>> 5910dd3e
                        #payer_optional_check

                        // Create the account with the system program.
                        #create_account

                        // Initialize the token account.
                        let cpi_program = #token_program.to_account_info();
                        let accounts = ::anchor_spl::token_interface::InitializeAccount3 {
                            account: #field.to_account_info(),
                            mint: #mint.to_account_info(),
                            authority: #owner.to_account_info(),
                        };
                        let cpi_ctx = anchor_lang::context::CpiContext::new(cpi_program, accounts);
                        ::anchor_spl::token_interface::initialize_account3(cpi_ctx)?;
                    }

                    let pa: #ty_decl = #from_account_info_unchecked;
                    if #if_needed {
                        if pa.mint != #mint.key() {
                            return Err(anchor_lang::error::Error::from(anchor_lang::error::ErrorCode::ConstraintTokenMint).with_account_name(#name_str).with_pubkeys((pa.mint, #mint.key())));
                        }
                        if pa.owner != #owner.key() {
                            return Err(anchor_lang::error::Error::from(anchor_lang::error::ErrorCode::ConstraintTokenOwner).with_account_name(#name_str).with_pubkeys((pa.owner, #owner.key())));
                        }
                        if owner_program != &#token_program.key() {
                            return Err(anchor_lang::error::Error::from(anchor_lang::error::ErrorCode::ConstraintTokenTokenProgram).with_account_name(#name_str).with_pubkeys((*owner_program, #token_program.key())));
                        }
                    }
                    pa
                };
            }
        }
        InitKind::AssociatedToken {
            owner,
            mint,
            token_program,
        } => {
            let token_program = match token_program {
                Some(t) => t.to_token_stream(),
                None => quote! {token_program},
            };
            let owner_optional_check = check_scope.generate_check(owner);
            let mint_optional_check = check_scope.generate_check(mint);

            let system_program_optional_check = check_scope.generate_check(system_program);
            let token_program_optional_check = check_scope.generate_check(&token_program);
            let associated_token_program_optional_check =
                check_scope.generate_check(associated_token_program);
            let rent_optional_check = check_scope.generate_check(rent);

            let optional_checks = quote! {
                #system_program_optional_check
                #token_program_optional_check
                #associated_token_program_optional_check
                #rent_optional_check
                #owner_optional_check
                #mint_optional_check
            };

            let payer_optional_check = check_scope.generate_check(payer);

            quote! {
                // Define the bump and pda variable.
                #find_pda

                let #field: #ty_decl = {
                    // Checks that all the required accounts for this operation are present.
                    #optional_checks

<<<<<<< HEAD
                    if !#if_needed || #account_ref.owner == &anchor_lang::solana_program::system_program::ID {
=======
                    let owner_program = AsRef::<AccountInfo>::as_ref(&#field).owner;
                    if !#if_needed || owner_program == &anchor_lang::solana_program::system_program::ID {
>>>>>>> 5910dd3e
                        #payer_optional_check

                        let cpi_program = associated_token_program.to_account_info();
                        let cpi_accounts = ::anchor_spl::associated_token::Create {
                            payer: #payer.to_account_info(),
                            associated_token: #field.to_account_info(),
                            authority: #owner.to_account_info(),
                            mint: #mint.to_account_info(),
                            system_program: system_program.to_account_info(),
                            token_program: #token_program.to_account_info(),
                        };
                        let cpi_ctx = anchor_lang::context::CpiContext::new(cpi_program, cpi_accounts);
                        ::anchor_spl::associated_token::create(cpi_ctx)?;
                    }
                    let pa: #ty_decl = #from_account_info_unchecked;
                    if #if_needed {
                        if pa.mint != #mint.key() {
                            return Err(anchor_lang::error::Error::from(anchor_lang::error::ErrorCode::ConstraintTokenMint).with_account_name(#name_str).with_pubkeys((pa.mint, #mint.key())));
                        }
                        if pa.owner != #owner.key() {
                            return Err(anchor_lang::error::Error::from(anchor_lang::error::ErrorCode::ConstraintTokenOwner).with_account_name(#name_str).with_pubkeys((pa.owner, #owner.key())));
                        }
                        if owner_program != &#token_program.key() {
                            return Err(anchor_lang::error::Error::from(anchor_lang::error::ErrorCode::ConstraintAssociatedTokenTokenProgram).with_account_name(#name_str).with_pubkeys((*owner_program, #token_program.key())));
                        }

                        if pa.key() != ::anchor_spl::associated_token::get_associated_token_address(&#owner.key(), &#mint.key()) {
                            return Err(anchor_lang::error::Error::from(anchor_lang::error::ErrorCode::AccountNotAssociatedTokenAccount).with_account_name(#name_str));
                        }
                    }
                    pa
                };
            }
        }
        InitKind::Mint {
            owner,
            decimals,
            freeze_authority,
            token_program,
        } => {
            let token_program = match token_program {
                Some(t) => t.to_token_stream(),
                None => quote! {token_program},
            };
            let owner_optional_check = check_scope.generate_check(owner);
            let freeze_authority_optional_check = match freeze_authority {
                Some(fa) => check_scope.generate_check(fa),
                None => quote! {},
            };

            let system_program_optional_check = check_scope.generate_check(system_program);
            let token_program_optional_check = check_scope.generate_check(&token_program);
            let rent_optional_check = check_scope.generate_check(rent);

            let optional_checks = quote! {
                #system_program_optional_check
                #token_program_optional_check
                #rent_optional_check
                #owner_optional_check
                #freeze_authority_optional_check
            };

            let payer_optional_check = check_scope.generate_check(payer);

            let create_account = generate_create_account(
                field,
                quote! {::anchor_spl::token::Mint::LEN},
                quote! {&#token_program.key()},
                quote! {#payer},
                seeds_with_bump,
            );

            let freeze_authority = match freeze_authority {
                Some(fa) => quote! { Option::<&anchor_lang::prelude::Pubkey>::Some(&#fa.key()) },
                None => quote! { Option::<&anchor_lang::prelude::Pubkey>::None },
            };

            quote! {
                // Define the bump and pda variable.
                #find_pda

                let #field: #ty_decl = {
                    // Checks that all the required accounts for this operation are present.
                    #optional_checks

<<<<<<< HEAD
                    if !#if_needed || #account_ref.owner == &anchor_lang::solana_program::system_program::ID {
=======
                    let owner_program = AsRef::<AccountInfo>::as_ref(&#field).owner;
                    if !#if_needed || owner_program == &anchor_lang::solana_program::system_program::ID {
>>>>>>> 5910dd3e
                        // Define payer variable.
                        #payer_optional_check

                        // Create the account with the system program.
                        #create_account

                        // Initialize the mint account.
                        let cpi_program = #token_program.to_account_info();
                        let accounts = ::anchor_spl::token_interface::InitializeMint2 {
                            mint: #field.to_account_info(),
                        };
                        let cpi_ctx = anchor_lang::context::CpiContext::new(cpi_program, accounts);
                        ::anchor_spl::token_interface::initialize_mint2(cpi_ctx, #decimals, &#owner.key(), #freeze_authority)?;
                    }
                    let pa: #ty_decl = #from_account_info_unchecked;
                    if #if_needed {
                        if pa.mint_authority != anchor_lang::solana_program::program_option::COption::Some(#owner.key()) {
                            return Err(anchor_lang::error::Error::from(anchor_lang::error::ErrorCode::ConstraintMintMintAuthority).with_account_name(#name_str));
                        }
                        if pa.freeze_authority
                            .as_ref()
                            .map(|fa| #freeze_authority.as_ref().map(|expected_fa| fa != *expected_fa).unwrap_or(true))
                            .unwrap_or(#freeze_authority.is_some()) {
                            return Err(anchor_lang::error::Error::from(anchor_lang::error::ErrorCode::ConstraintMintFreezeAuthority).with_account_name(#name_str));
                        }
                        if pa.decimals != #decimals {
                            return Err(anchor_lang::error::Error::from(anchor_lang::error::ErrorCode::ConstraintMintDecimals).with_account_name(#name_str).with_values((pa.decimals, #decimals)));
                        }
                        if owner_program != &#token_program.key() {
                            return Err(anchor_lang::error::Error::from(anchor_lang::error::ErrorCode::ConstraintMintTokenProgram).with_account_name(#name_str).with_pubkeys((*owner_program, #token_program.key())));
                        }
                    }
                    pa
                };
            }
        }
        InitKind::Program { owner } | InitKind::Interface { owner } => {
            // Define the space variable.
            let space = quote! {let space = #space;};

            let system_program_optional_check = check_scope.generate_check(system_program);

            // Define the owner of the account being created. If not specified,
            // default to the currently executing program.
            let (owner, owner_optional_check) = match owner {
                None => (
                    quote! {
                        __program_id
                    },
                    quote! {},
                ),

                Some(o) => {
                    // We clone the `check_scope` here to avoid collisions with the
                    // `payer_optional_check`, which is in a separate scope
                    let owner_optional_check = check_scope.clone().generate_check(o);
                    (
                        quote! {
                            &#o
                        },
                        owner_optional_check,
                    )
                }
            };

            let payer_optional_check = check_scope.generate_check(payer);

            let optional_checks = quote! {
                #system_program_optional_check
            };

            // CPI to the system program to create the account.
            let create_account = generate_create_account(
                field,
                quote! {space},
                owner.clone(),
                quote! {#payer},
                seeds_with_bump,
            );

            // Put it all together.
            quote! {
                // Define the bump variable.
                #find_pda

                let #field = {
                    // Checks that all the required accounts for this operation are present.
                    #optional_checks

                    let actual_field = #account_ref;
                    let actual_owner = actual_field.owner;

                    // Define the account space variable.
                    #space

                    // Create the account. Always do this in the event
                    // if needed is not specified or the system program is the owner.
                    let pa: #ty_decl = if !#if_needed || actual_owner == &anchor_lang::solana_program::system_program::ID {
                        #payer_optional_check

                        // CPI to the system program to create.
                        #create_account

                        // Convert from account info to account context wrapper type.
                        #from_account_info_unchecked
                    } else {
                        // Convert from account info to account context wrapper type.
                        #from_account_info
                    };

                    // Assert the account was created correctly.
                    if #if_needed {
                        #owner_optional_check
                        if space != actual_field.data_len() {
                            return Err(anchor_lang::error::Error::from(anchor_lang::error::ErrorCode::ConstraintSpace).with_account_name(#name_str).with_values((space, actual_field.data_len())));
                        }

                        if actual_owner != #owner {
                            return Err(anchor_lang::error::Error::from(anchor_lang::error::ErrorCode::ConstraintOwner).with_account_name(#name_str).with_pubkeys((*actual_owner, *#owner)));
                        }

                        {
                            let required_lamports = __anchor_rent.minimum_balance(space);
                            if pa.to_account_info().lamports() < required_lamports {
                                return Err(anchor_lang::error::Error::from(anchor_lang::error::ErrorCode::ConstraintRentExempt).with_account_name(#name_str));
                            }
                        }
                    }

                    // Done.
                    pa
                };
            }
        }
    }
}

fn generate_constraint_seeds(f: &Field, c: &ConstraintSeedsGroup) -> proc_macro2::TokenStream {
    if c.is_init {
        // Note that for `#[account(init, seeds)]`, the seed generation and checks is checked in
        // the init constraint find_pda/validate_pda block, so we don't do anything here and
        // return nothing!
        quote! {}
    } else {
        let name = &f.ident;
        let name_str = name.to_string();

        let s = &mut c.seeds.clone();

        let deriving_program_id = c
            .program_seed
            .clone()
            // If they specified a seeds::program to use when deriving the PDA, use it.
            .map(|program_id| quote! { #program_id.key() })
            // Otherwise fall back to the current program's program_id.
            .unwrap_or(quote! { __program_id });

        // If the seeds came with a trailing comma, we need to chop it off
        // before we interpolate them below.
        if let Some(pair) = s.pop() {
            s.push_value(pair.into_value());
        }

        let maybe_seeds_plus_comma = (!s.is_empty()).then(|| {
            quote! { #s, }
        });

        // Not init here, so do all the checks.
        let define_pda = match c.bump.as_ref() {
            // Bump target not given. Find it.
            None => quote! {
                let (__pda_address, __bump) = Pubkey::find_program_address(
                    &[#maybe_seeds_plus_comma],
                    &#deriving_program_id,
                );
                __bumps.insert(#name_str.to_string(), __bump);
            },
            // Bump target given. Use it.
            Some(b) => quote! {
                let __pda_address = Pubkey::create_program_address(
                    &[#maybe_seeds_plus_comma &[#b][..]],
                    &#deriving_program_id,
                ).map_err(|_| anchor_lang::error::Error::from(anchor_lang::error::ErrorCode::ConstraintSeeds).with_account_name(#name_str))?;
            },
        };
        quote! {
            // Define the PDA.
            #define_pda

            // Check it.
            if #name.key() != __pda_address {
                return Err(anchor_lang::error::Error::from(anchor_lang::error::ErrorCode::ConstraintSeeds).with_account_name(#name_str).with_pubkeys((#name.key(), __pda_address)));
            }
        }
    }
}

fn generate_constraint_associated_token(
    f: &Field,
    c: &ConstraintAssociatedToken,
    accs: &AccountsStruct,
) -> proc_macro2::TokenStream {
    let name = &f.ident;
    let name_str = name.to_string();
    let wallet_address = &c.wallet;
    let spl_token_mint_address = &c.mint;
    let mut optional_check_scope = OptionalCheckScope::new_with_field(accs, name);
    let wallet_address_optional_check = optional_check_scope.generate_check(wallet_address);
    let spl_token_mint_address_optional_check =
        optional_check_scope.generate_check(spl_token_mint_address);
    let optional_checks = quote! {
        #wallet_address_optional_check
        #spl_token_mint_address_optional_check
    };
    let token_program_check = match &c.token_program {
        Some(token_program) => {
            let token_program_optional_check = optional_check_scope.generate_check(token_program);
            quote! {
                #token_program_optional_check
                if #name.to_account_info().owner != &#token_program.key() { return Err(anchor_lang::error::ErrorCode::ConstraintAssociatedTokenTokenProgram.into()); }
            }
        }
        None => quote! {},
    };

    quote! {
        {
            #optional_checks
            #token_program_check

            let my_owner = #name.owner;
            let wallet_address = #wallet_address.key();
            if my_owner != wallet_address {
                return Err(anchor_lang::error::Error::from(anchor_lang::error::ErrorCode::ConstraintTokenOwner).with_account_name(#name_str).with_pubkeys((my_owner, wallet_address)));
            }
            let __associated_token_address = ::anchor_spl::associated_token::get_associated_token_address(&wallet_address, &#spl_token_mint_address.key());
            let my_key = #name.key();
            if my_key != __associated_token_address {
                return Err(anchor_lang::error::Error::from(anchor_lang::error::ErrorCode::ConstraintAssociated).with_account_name(#name_str).with_pubkeys((my_key, __associated_token_address)));
            }
        }
    }
}

fn generate_constraint_token_account(
    f: &Field,
    c: &ConstraintTokenAccountGroup,
    accs: &AccountsStruct,
) -> proc_macro2::TokenStream {
    let name = &f.ident;
    let mut optional_check_scope = OptionalCheckScope::new_with_field(accs, name);
    let authority_check = match &c.authority {
        Some(authority) => {
            let authority_optional_check = optional_check_scope.generate_check(authority);
            quote! {
                #authority_optional_check
                if #name.owner != #authority.key() { return Err(anchor_lang::error::ErrorCode::ConstraintTokenOwner.into()); }
            }
        }
        None => quote! {},
    };
    let mint_check = match &c.mint {
        Some(mint) => {
            let mint_optional_check = optional_check_scope.generate_check(mint);
            quote! {
                #mint_optional_check
                if #name.mint != #mint.key() { return Err(anchor_lang::error::ErrorCode::ConstraintTokenMint.into()); }
            }
        }
        None => quote! {},
    };
    let token_program_check = match &c.token_program {
        Some(token_program) => {
            let token_program_optional_check = optional_check_scope.generate_check(token_program);
            quote! {
                #token_program_optional_check
                if #name.to_account_info().owner != &#token_program.key() { return Err(anchor_lang::error::ErrorCode::ConstraintTokenTokenProgram.into()); }
            }
        }
        None => quote! {},
    };
    quote! {
        {
            #authority_check
            #mint_check
            #token_program_check
        }
    }
}

fn generate_constraint_mint(
    f: &Field,
    c: &ConstraintTokenMintGroup,
    accs: &AccountsStruct,
) -> proc_macro2::TokenStream {
    let name = &f.ident;

    let decimal_check = match &c.decimals {
        Some(decimals) => quote! {
            if #name.decimals != #decimals {
                return Err(anchor_lang::error::ErrorCode::ConstraintMintDecimals.into());
            }
        },
        None => quote! {},
    };
    let mut optional_check_scope = OptionalCheckScope::new_with_field(accs, name);
    let mint_authority_check = match &c.mint_authority {
        Some(mint_authority) => {
            let mint_authority_optional_check = optional_check_scope.generate_check(mint_authority);
            quote! {
                #mint_authority_optional_check
                if #name.mint_authority != anchor_lang::solana_program::program_option::COption::Some(#mint_authority.key()) {
                    return Err(anchor_lang::error::ErrorCode::ConstraintMintMintAuthority.into());
                }
            }
        }
        None => quote! {},
    };
    let freeze_authority_check = match &c.freeze_authority {
        Some(freeze_authority) => {
            let freeze_authority_optional_check =
                optional_check_scope.generate_check(freeze_authority);
            quote! {
                #freeze_authority_optional_check
                if #name.freeze_authority != anchor_lang::solana_program::program_option::COption::Some(#freeze_authority.key()) {
                    return Err(anchor_lang::error::ErrorCode::ConstraintMintFreezeAuthority.into());
                }
            }
        }
        None => quote! {},
    };
    let token_program_check = match &c.token_program {
        Some(token_program) => {
            let token_program_optional_check = optional_check_scope.generate_check(token_program);
            quote! {
                #token_program_optional_check
                if #name.to_account_info().owner != &#token_program.key() { return Err(anchor_lang::error::ErrorCode::ConstraintMintTokenProgram.into()); }
            }
        }
        None => quote! {},
    };
    quote! {
        {
            #decimal_check
            #mint_authority_check
            #freeze_authority_check
            #token_program_check
        }
    }
}

#[derive(Clone, Debug)]
pub struct OptionalCheckScope<'a> {
    seen: HashSet<String>,
    accounts: &'a AccountsStruct,
}

impl<'a> OptionalCheckScope<'a> {
    pub fn new(accounts: &'a AccountsStruct) -> Self {
        Self {
            seen: HashSet::new(),
            accounts,
        }
    }
    pub fn new_with_field(accounts: &'a AccountsStruct, field: impl ToString) -> Self {
        let mut check_scope = Self::new(accounts);
        check_scope.seen.insert(field.to_string());
        check_scope
    }
    pub fn generate_check(&mut self, field: impl ToTokens) -> TokenStream {
        let field_name = tts_to_string(&field);
        if self.seen.contains(&field_name) {
            quote! {}
        } else {
            self.seen.insert(field_name.clone());
            if self.accounts.is_field_optional(&field) {
                quote! {
                    let #field = if let Some(ref account) = #field {
                        account
                    } else {
                        return Err(anchor_lang::error::Error::from(anchor_lang::error::ErrorCode::ConstraintAccountIsNone).with_account_name(#field_name));
                    };
                }
            } else {
                quote! {}
            }
        }
    }
}

fn generate_get_token_account_space(mint: &Expr) -> proc_macro2::TokenStream {
    quote! {
        {
            let mint_info = #mint.to_account_info();
            if *mint_info.owner == ::anchor_spl::token_2022::Token2022::id() {
                use ::anchor_spl::token_2022::spl_token_2022::extension::{BaseStateWithExtensions, ExtensionType, StateWithExtensions};
                use ::anchor_spl::token_2022::spl_token_2022::state::{Account, Mint};
                let mint_data = mint_info.try_borrow_data()?;
                let mint_state = StateWithExtensions::<Mint>::unpack(&mint_data)?;
                let mint_extensions = mint_state.get_extension_types()?;
                let required_extensions = ExtensionType::get_required_init_account_extensions(&mint_extensions);
                ExtensionType::get_account_len::<Account>(&required_extensions)
            } else {
                ::anchor_spl::token::TokenAccount::LEN
            }
        }
    }
}

// Generated code to create an account with with system program with the
// given `space` amount of data, owned by `owner`.
//
// `seeds_with_nonce` should be given for creating PDAs. Otherwise it's an
// empty stream.
//
// This should only be run within scopes where `system_program` is not Optional
fn generate_create_account(
    field: &Ident,
    space: proc_macro2::TokenStream,
    owner: proc_macro2::TokenStream,
    payer: proc_macro2::TokenStream,
    seeds_with_nonce: proc_macro2::TokenStream,
) -> proc_macro2::TokenStream {
    // Field, payer, and system program are already validated to not be an Option at this point
    quote! {
        // If the account being initialized already has lamports, then
        // return them all back to the payer so that the account has
        // zero lamports when the system program's create instruction
        // is eventually called.
        let __current_lamports = #field.lamports();
        if __current_lamports == 0 {
            // Create the token account with right amount of lamports and space, and the correct owner.
            let space = #space;
            let lamports = __anchor_rent.minimum_balance(space);
            let cpi_accounts = anchor_lang::system_program::CreateAccount {
                from: #payer.to_account_info(),
                to: #field.to_account_info()
            };
            let cpi_context = anchor_lang::context::CpiContext::new(system_program.to_account_info(), cpi_accounts);
            anchor_lang::system_program::create_account(cpi_context.with_signer(&[#seeds_with_nonce]), lamports, space as u64, #owner)?;
        } else {
            require_keys_neq!(#payer.key(), #field.key(), anchor_lang::error::ErrorCode::TryingToInitPayerAsProgramAccount);
            // Fund the account for rent exemption.
            let required_lamports = __anchor_rent
                .minimum_balance(#space)
                .max(1)
                .saturating_sub(__current_lamports);
            if required_lamports > 0 {
                let cpi_accounts = anchor_lang::system_program::Transfer {
                    from: #payer.to_account_info(),
                    to: #field.to_account_info(),
                };
                let cpi_context = anchor_lang::context::CpiContext::new(system_program.to_account_info(), cpi_accounts);
                anchor_lang::system_program::transfer(cpi_context, required_lamports)?;
            }
            // Allocate space.
            let cpi_accounts = anchor_lang::system_program::Allocate {
                account_to_allocate: #field.to_account_info()
            };
            let cpi_context = anchor_lang::context::CpiContext::new(system_program.to_account_info(), cpi_accounts);
            anchor_lang::system_program::allocate(cpi_context.with_signer(&[#seeds_with_nonce]), #space as u64)?;
            // Assign to the spl token program.
            let cpi_accounts = anchor_lang::system_program::Assign {
                account_to_assign: #field.to_account_info()
            };
            let cpi_context = anchor_lang::context::CpiContext::new(system_program.to_account_info(), cpi_accounts);
            anchor_lang::system_program::assign(cpi_context.with_signer(&[#seeds_with_nonce]), #owner)?;
        }
    }
}

pub fn generate_constraint_executable(
    f: &Field,
    _c: &ConstraintExecutable,
) -> proc_macro2::TokenStream {
    let name = &f.ident;
    let name_str = name.to_string();
    let account_ref = generate_account_ref(f);

    // because we are only acting on the field, we know it isnt optional at this point
    // as it was unwrapped in `generate_constraint`
    quote! {
        if !#account_ref.executable {
            return Err(anchor_lang::error::Error::from(anchor_lang::error::ErrorCode::ConstraintExecutable).with_account_name(#name_str));
        }
    }
}

fn generate_custom_error(
    account_name: &Ident,
    custom_error: &Option<Expr>,
    error: proc_macro2::TokenStream,
    compared_values: &Option<&(proc_macro2::TokenStream, proc_macro2::TokenStream)>,
) -> proc_macro2::TokenStream {
    let account_name = account_name.to_string();
    let mut error = match custom_error {
        Some(error) => {
            quote! { anchor_lang::error::Error::from(#error).with_account_name(#account_name) }
        }
        None => {
            quote! { anchor_lang::error::Error::from(anchor_lang::error::ErrorCode::#error).with_account_name(#account_name) }
        }
    };

    let compared_values = match compared_values {
        Some((left, right)) => quote! { .with_pubkeys((#left, #right)) },
        None => quote! {},
    };

    error.extend(compared_values);

    quote! {
        Err(#error)
    }
}

fn generate_account_ref(field: &Field) -> proc_macro2::TokenStream {
    let name = &field.ident;

    match &field.ty {
        Ty::AccountInfo => quote!(#name),
        Ty::Account(acc) if acc.boxed => quote!(AsRef::<AccountInfo>::as_ref(#name.as_ref())),
        Ty::InterfaceAccount(acc) if acc.boxed => {
            quote!(AsRef::<AccountInfo>::as_ref(#name.as_ref()))
        }
        _ => quote!(AsRef::<AccountInfo>::as_ref(&#name)),
    }
}<|MERGE_RESOLUTION|>--- conflicted
+++ resolved
@@ -547,12 +547,7 @@
                     // Checks that all the required accounts for this operation are present.
                     #optional_checks
 
-<<<<<<< HEAD
                     if !#if_needed || #account_ref.owner == &anchor_lang::solana_program::system_program::ID {
-=======
-                    let owner_program = AsRef::<AccountInfo>::as_ref(&#field).owner;
-                    if !#if_needed || owner_program == &anchor_lang::solana_program::system_program::ID {
->>>>>>> 5910dd3e
                         #payer_optional_check
 
                         // Create the account with the system program.
@@ -622,12 +617,7 @@
                     // Checks that all the required accounts for this operation are present.
                     #optional_checks
 
-<<<<<<< HEAD
                     if !#if_needed || #account_ref.owner == &anchor_lang::solana_program::system_program::ID {
-=======
-                    let owner_program = AsRef::<AccountInfo>::as_ref(&#field).owner;
-                    if !#if_needed || owner_program == &anchor_lang::solana_program::system_program::ID {
->>>>>>> 5910dd3e
                         #payer_optional_check
 
                         let cpi_program = associated_token_program.to_account_info();
@@ -713,12 +703,7 @@
                     // Checks that all the required accounts for this operation are present.
                     #optional_checks
 
-<<<<<<< HEAD
                     if !#if_needed || #account_ref.owner == &anchor_lang::solana_program::system_program::ID {
-=======
-                    let owner_program = AsRef::<AccountInfo>::as_ref(&#field).owner;
-                    if !#if_needed || owner_program == &anchor_lang::solana_program::system_program::ID {
->>>>>>> 5910dd3e
                         // Define payer variable.
                         #payer_optional_check
 
