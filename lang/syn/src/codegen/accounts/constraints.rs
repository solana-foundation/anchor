--- conflicted
+++ resolved
@@ -735,11 +735,7 @@
     quote! {
         // Checks the given state account is the canonical state account for
         // the target program.
-<<<<<<< HEAD
-        if #ident.to_account_info().key != &anchor_lang::accounts::cpi_state::CpiState::<#account_ty>::address(#program_target.to_account_info().key) {
-=======
-        if #ident.key() != anchor_lang::CpiState::<#account_ty>::address(&#program_target.key()) {
->>>>>>> e026e9e8
+        if #ident.key() != &anchor_lang::accounts::cpi_state::CpiState::<#account_ty>::address(#program_target.key()) {
             return Err(anchor_lang::__private::ErrorCode::ConstraintState.into());
         }
         if #ident.to_account_info().owner != &#program_target.key() {
