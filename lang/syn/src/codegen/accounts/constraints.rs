--- conflicted
+++ resolved
@@ -213,13 +213,8 @@
     };
     let error = generate_custom_error(&c.error, quote! { ConstraintSigner });
     quote! {
-<<<<<<< HEAD
-        if !#info.to_account_info().is_signer {
+        if !#info.is_signer {
             return Err(#error);
-=======
-        if !#info.is_signer {
-            return Err(anchor_lang::__private::ErrorCode::ConstraintSigner.into());
->>>>>>> 6a19cc48
         }
     }
 }
