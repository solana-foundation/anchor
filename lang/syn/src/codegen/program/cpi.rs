--- conflicted
+++ resolved
@@ -71,16 +71,6 @@
                 let sighash_tts: proc_macro2::TokenStream =
                     format!("{:?}", sighash_arr).parse().unwrap();
                 let ret_type = &ix.returns.ty.to_token_stream();
-<<<<<<< HEAD
-                let maybe_get_return_data = match ret_type.to_string().as_str() {
-                    "()" => quote! { Ok(()) },
-                    _ =>  quote! {
-                        let (_key, data) = anchor_lang::solana_program::program::get_return_data().unwrap();
-                        let data = <#ret_type>::try_from_slice(&data)?;
-                        Ok(data)
-                    }
-                };
-=======
                 let (method_ret, maybe_return) = match ret_type.to_string().as_str() {
                     "()" => (quote! {anchor_lang::Result<()> }, quote! { Ok(()) }),
                     _ => (
@@ -89,16 +79,11 @@
                     )
                 };
 
->>>>>>> 1cb7429f
                 quote! {
                     pub fn #method_name<'a, 'b, 'c, 'info>(
                         ctx: anchor_lang::context::CpiContext<'a, 'b, 'c, 'info, #accounts_ident<'info>>,
                         #(#args),*
-<<<<<<< HEAD
-                    ) -> anchor_lang::Result<#ret_type> {
-=======
                     ) -> #method_ret {
->>>>>>> 1cb7429f
                         let ix = {
                             let ix = instruction::#ix_variant;
                             let mut ix_data = AnchorSerialize::try_to_vec(&ix)
@@ -120,11 +105,7 @@
                         ).map_or_else(
                             |e| Err(Into::into(e)),
                             // Maybe handle Solana return data.
-<<<<<<< HEAD
-                            |_| { #maybe_get_return_data }
-=======
                             |_| { #maybe_return }
->>>>>>> 1cb7429f
                         )
                     }
                 }
