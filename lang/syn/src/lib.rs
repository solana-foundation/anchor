--- conflicted
+++ resolved
@@ -26,10 +26,7 @@
 use syn::spanned::Spanned;
 use syn::token::Comma;
 use syn::Attribute;
-<<<<<<< HEAD
-=======
 use syn::Lit;
->>>>>>> b43c6b9e
 use syn::{
     Expr, Generics, Ident, ItemEnum, ItemFn, ItemMod, ItemStruct, LitInt, PatType, Token, Type,
     TypePath,
