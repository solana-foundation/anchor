[package]
name = "anchor-lang"
version = "0.29.0"
authors = ["Anchor Maintainers <accounts@200ms.io>"]
repository = "https://github.com/coral-xyz/anchor"
rust-version = "1.60"
edition = "2021"
license = "Apache-2.0"
description = "Solana Sealevel eDSL"

[package.metadata.docs.rs]
all-features = true
rustdoc-args = ["--cfg", "docsrs"]

[features]
allow-missing-optionals = ["anchor-derive-accounts/allow-missing-optionals"]
anchor-debug = [
    "anchor-attribute-access-control/anchor-debug",
    "anchor-attribute-account/anchor-debug",
    "anchor-attribute-constant/anchor-debug",
    "anchor-attribute-error/anchor-debug",
    "anchor-attribute-event/anchor-debug",
    "anchor-attribute-program/anchor-debug",
    "anchor-derive-accounts/anchor-debug"
]
derive = []
event-cpi = ["anchor-attribute-event/event-cpi"]
idl-build = [
    "anchor-attribute-account/idl-build",
    "anchor-attribute-constant/idl-build",
    "anchor-attribute-event/idl-build",
    "anchor-attribute-error/idl-build",
    "anchor-attribute-program/idl-build",
    "anchor-derive-accounts/idl-build",
    "anchor-derive-serde/idl-build",
    "anchor-syn/idl-build",
]
init-if-needed = ["anchor-derive-accounts/init-if-needed"]
interface-instructions = ["anchor-attribute-program/interface-instructions"]

[dependencies]
anchor-attribute-access-control = { path = "./attribute/access-control", version = "0.29.0" }
anchor-attribute-account = { path = "./attribute/account", version = "0.29.0" }
anchor-attribute-constant = { path = "./attribute/constant", version = "0.29.0" }
anchor-attribute-error = { path = "./attribute/error", version = "0.29.0" }
anchor-attribute-event = { path = "./attribute/event", version = "0.29.0" }
anchor-attribute-program = { path = "./attribute/program", version = "0.29.0" }
anchor-derive-accounts = { path = "./derive/accounts", version = "0.29.0" }
anchor-derive-serde = { path = "./derive/serde", version = "0.29.0" }
anchor-derive-space = { path = "./derive/space", version = "0.29.0" }

# `anchor-syn` should only be included with `idl-build` feature
anchor-syn = { path = "./syn", version = "0.29.0", optional = true }

arrayref = "0.3"
base64 = "0.21"
bincode = "1"
borsh = ">=0.9, <0.11"
bytemuck = "1"
solana-program = "1.16"
thiserror = "1"

# TODO: Remove. This crate has been added to fix a build error with the 1.16.0 release.
<<<<<<< HEAD
getrandom = { version = "0.2", features = ["custom"] }

# TODO: Remove once https://github.com/solana-labs/solana/issues/33504 is resolved.
ahash = "0.8.4"
=======
getrandom = { version = "0.2", features = ["custom"] }
>>>>>>> 475c6943
<|MERGE_RESOLUTION|>--- conflicted
+++ resolved
@@ -59,13 +59,5 @@
 bytemuck = "1"
 solana-program = "1.16"
 thiserror = "1"
-
-# TODO: Remove. This crate has been added to fix a build error with the 1.16.0 release.
-<<<<<<< HEAD
-getrandom = { version = "0.2", features = ["custom"] }
-
 # TODO: Remove once https://github.com/solana-labs/solana/issues/33504 is resolved.
-ahash = "0.8.4"
-=======
-getrandom = { version = "0.2", features = ["custom"] }
->>>>>>> 475c6943
+ahash = "0.8.4"