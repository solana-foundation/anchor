//! Type validating that the account is owned by the system program

use crate::error::ErrorCode;
use crate::*;
use solana_program::account_info::AccountInfo;
use solana_program::instruction::AccountMeta;
use solana_program::pubkey::Pubkey;
use solana_program::system_program;
use std::collections::{BTreeMap, BTreeSet};
use std::ops::Deref;

/// Type validating that the account is owned by the system program
///
/// Checks:
///
/// - `SystemAccount.info.owner == SystemProgram`
#[derive(Debug, Clone)]
pub struct SystemAccount<'info> {
    info: AccountInfo<'info>,
}

impl<'info> SystemAccount<'info> {
    fn new(info: AccountInfo<'info>) -> SystemAccount<'info> {
        Self { info }
    }

    #[inline(never)]
    pub fn try_from(info: &AccountInfo<'info>) -> Result<SystemAccount<'info>> {
        if *info.owner != system_program::ID {
            return Err(ErrorCode::AccountNotSystemOwned.into());
        }
        Ok(SystemAccount::new(info.clone()))
    }
}

impl<'info> Accounts<'info> for SystemAccount<'info> {
    #[inline(never)]
    fn try_accounts(
        _program_id: &Pubkey,
        accounts: &mut &[AccountInfo<'info>],
        _ix_data: &[u8],
        _bumps: &mut BTreeMap<String, u8>,
        _reallocs: &mut BTreeSet<Pubkey>,
    ) -> Result<Self> {
        if accounts.is_empty() {
            return Err(ErrorCode::AccountNotEnoughKeys.into());
        }
        let account = &accounts[0];
        *accounts = &accounts[1..];
        SystemAccount::try_from(account)
    }
}

impl<'info> AccountsExit<'info> for SystemAccount<'info> {}

impl<'info> ToAccountMetas for SystemAccount<'info> {
    fn to_account_metas(&self, is_signer: Option<bool>) -> Vec<AccountMeta> {
        let is_signer = is_signer.unwrap_or(self.info.is_signer);
        let meta = match self.info.is_writable {
            false => AccountMeta::new_readonly(*self.info.key, is_signer),
            true => AccountMeta::new(*self.info.key, is_signer),
        };
        vec![meta]
    }
}

impl<'info> ToAccountInfos<'info> for SystemAccount<'info> {
    fn to_account_infos(&self) -> Vec<AccountInfo<'info>> {
        vec![self.info.clone()]
    }
}

<<<<<<< HEAD
impl<'info> TryToAccountInfos<'info> for SystemAccount<'info> {
    fn try_to_account_infos(&self, _program: &AccountInfo<'info>) -> Vec<AccountInfo<'info>> {
        self.to_account_infos()
=======
impl<'info> TryToAccountInfo<'info> for SystemAccount<'info> {
    fn try_to_account_info(&self) -> Result<AccountInfo<'info>> {
        Ok(self.to_account_info())
>>>>>>> 3c69fc71
    }
}

impl<'info> AsRef<AccountInfo<'info>> for SystemAccount<'info> {
    fn as_ref(&self) -> &AccountInfo<'info> {
        &self.info
    }
}

impl<'info> Deref for SystemAccount<'info> {
    type Target = AccountInfo<'info>;

    fn deref(&self) -> &Self::Target {
        &self.info
    }
}

impl<'info> Key for SystemAccount<'info> {
    fn key(&self) -> Pubkey {
        *self.info.key
    }
}<|MERGE_RESOLUTION|>--- conflicted
+++ resolved
@@ -70,15 +70,15 @@
     }
 }
 
-<<<<<<< HEAD
 impl<'info> TryToAccountInfos<'info> for SystemAccount<'info> {
     fn try_to_account_infos(&self, _program: &AccountInfo<'info>) -> Vec<AccountInfo<'info>> {
         self.to_account_infos()
-=======
+    }
+}
+
 impl<'info> TryToAccountInfo<'info> for SystemAccount<'info> {
     fn try_to_account_info(&self) -> Result<AccountInfo<'info>> {
         Ok(self.to_account_info())
->>>>>>> 3c69fc71
     }
 }
 
