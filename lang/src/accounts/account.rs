--- conflicted
+++ resolved
@@ -4,11 +4,7 @@
 use crate::error::{Error, ErrorCode};
 use crate::{
     AccountDeserialize, AccountSerialize, Accounts, AccountsClose, AccountsExit, Key, Owner,
-<<<<<<< HEAD
-    Result, ToAccountInfo, ToAccountInfos, ToAccountMetas, TryToAccountInfos,
-=======
-    Result, ToAccountInfo, ToAccountInfos, ToAccountMetas, TryToAccountInfo,
->>>>>>> 3c69fc71
+    Result, ToAccountInfo, ToAccountInfos, ToAccountMetas, TryToAccountInfo, TryToAccountInfos,
 };
 use solana_program::account_info::AccountInfo;
 use solana_program::instruction::AccountMeta;
