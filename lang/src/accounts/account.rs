--- conflicted
+++ resolved
@@ -1,11 +1,7 @@
 //! Account container that checks ownership on deserialization.
 
-<<<<<<< HEAD
-use crate::error::Error;
-=======
 use crate::bpf_writer::BpfWriter;
->>>>>>> 905968d5
-use crate::error::ErrorCode;
+use crate::error::{Error, ErrorCode};
 use crate::{
     AccountDeserialize, AccountSerialize, Accounts, AccountsClose, AccountsExit, Key, Owner,
     Result, ToAccountInfo, ToAccountInfos, ToAccountMetas,
