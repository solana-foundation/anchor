--- conflicted
+++ resolved
@@ -14,13 +14,8 @@
 //! ```
 
 use crate::{
-<<<<<<< HEAD
-    Accounts, AccountsClose, AccountsExit, Result, ToAccountInfos, ToAccountMetas,
-    TryToAccountInfos,
-=======
     Accounts, AccountsClose, AccountsExit, Result, ToAccountInfo, ToAccountInfos, ToAccountMetas,
-    TryToAccountInfo,
->>>>>>> 3c69fc71
+    TryToAccountInfo, TryToAccountInfos,
 };
 use solana_program::account_info::AccountInfo;
 use solana_program::instruction::AccountMeta;
