//! Type facilitating on demand zero copy deserialization.

<<<<<<< HEAD
use crate::error::{Error, ErrorCode};
=======
use crate::bpf_writer::BpfWriter;
use crate::error::ErrorCode;
>>>>>>> 905968d5
use crate::{
    Accounts, AccountsClose, AccountsExit, Key, Owner, Result, ToAccountInfo, ToAccountInfos,
    ToAccountMetas, ZeroCopy,
};
use arrayref::array_ref;
use solana_program::account_info::AccountInfo;
use solana_program::instruction::AccountMeta;
use solana_program::pubkey::Pubkey;
use std::cell::{Ref, RefMut};
use std::collections::BTreeMap;
use std::fmt;
use std::io::Write;
use std::marker::PhantomData;
use std::mem;
use std::ops::DerefMut;

/// Type facilitating on demand zero copy deserialization.
///
/// Note that using accounts in this way is distinctly different from using,
/// for example, the [`Account`](./struct.Account.html). Namely,
/// one must call
/// - `load_init` after initializing an account (this will ignore the missing
/// account discriminator that gets added only after the user's instruction code)
/// - `load` when the account is not mutable
/// - `load_mut` when the account is mutable
///
/// For more details on zero-copy-deserialization, see the
/// [`account`](./attr.account.html) attribute.
/// <p style=";padding:0.75em;border: 1px solid #ee6868">
/// <strong>⚠️ </strong> When using this type it's important to be mindful
/// of any calls to the <code>load</code> functions so as not to
/// induce a <code>RefCell</code> panic, especially when sharing accounts across CPI
/// boundaries. When in doubt, one should make sure all refs resulting from
/// a call to a <code>load</code> function are dropped before CPI.
/// This can be done explicitly by calling <code>drop(my_var)</code> or implicitly
/// by wrapping the code using the <code>Ref</code> in braces <code>{..}</code> or
/// moving it into its own function.
/// </p>
///
/// # Example
/// ```ignore
/// use anchor_lang::prelude::*;
///
/// declare_id!("Fg6PaFpoGXkYsidMpWTK6W2BeZ7FEfcYkg476zPFsLnS");
///
/// #[program]
/// pub mod bar {
///     use super::*;
///
///     pub fn create_bar(ctx: Context<CreateBar>, data: u64) -> Result<()> {
///         let bar = &mut ctx.accounts.bar.load_init()?;
///         bar.authority = ctx.accounts.authority.key();
///         bar.data = data;
///         Ok(())
///     }
///
///     pub fn update_bar(ctx: Context<UpdateBar>, data: u64) -> Result<()> {
///         (*ctx.accounts.bar.load_mut()?).data = data;
///         Ok(())
///     }
/// }
///
/// #[account(zero_copy)]
/// #[derive(Default)]
/// pub struct Bar {
///     authority: Pubkey,
///     data: u64
/// }
///
/// #[derive(Accounts)]
/// pub struct CreateBar<'info> {
///     #[account(
///         init,
///         payer = authority
///     )]
///     bar: AccountLoader<'info, Bar>,
///     #[account(mut)]
///     authority: Signer<'info>,
///     system_program: AccountInfo<'info>,
/// }
///
/// #[derive(Accounts)]
/// pub struct UpdateBar<'info> {
///     #[account(
///         mut,
///         has_one = authority,
///     )]
///     pub bar: AccountLoader<'info, Bar>,
///     pub authority: Signer<'info>,
/// }
/// ```
#[derive(Clone)]
pub struct AccountLoader<'info, T: ZeroCopy + Owner> {
    acc_info: AccountInfo<'info>,
    phantom: PhantomData<&'info T>,
}

impl<'info, T: ZeroCopy + Owner + fmt::Debug> fmt::Debug for AccountLoader<'info, T> {
    fn fmt(&self, f: &mut fmt::Formatter<'_>) -> fmt::Result {
        f.debug_struct("AccountLoader")
            .field("acc_info", &self.acc_info)
            .field("phantom", &self.phantom)
            .finish()
    }
}

impl<'info, T: ZeroCopy + Owner> AccountLoader<'info, T> {
    fn new(acc_info: AccountInfo<'info>) -> AccountLoader<'info, T> {
        Self {
            acc_info,
            phantom: PhantomData,
        }
    }

    /// Constructs a new `Loader` from a previously initialized account.
    #[inline(never)]
    pub fn try_from(acc_info: &AccountInfo<'info>) -> Result<AccountLoader<'info, T>> {
        if acc_info.owner != &T::owner() {
            return Err(Error::from(ErrorCode::AccountOwnedByWrongProgram)
                .with_pubkeys((*acc_info.owner, T::owner())));
        }
        let data: &[u8] = &acc_info.try_borrow_data()?;
        // Discriminator must match.
        let disc_bytes = array_ref![data, 0, 8];
        if disc_bytes != &T::discriminator() {
            return Err(ErrorCode::AccountDiscriminatorMismatch.into());
        }

        Ok(AccountLoader::new(acc_info.clone()))
    }

    /// Constructs a new `Loader` from an uninitialized account.
    #[inline(never)]
    pub fn try_from_unchecked(
        _program_id: &Pubkey,
        acc_info: &AccountInfo<'info>,
    ) -> Result<AccountLoader<'info, T>> {
        if acc_info.owner != &T::owner() {
            return Err(Error::from(ErrorCode::AccountOwnedByWrongProgram)
                .with_pubkeys((*acc_info.owner, T::owner())));
        }
        Ok(AccountLoader::new(acc_info.clone()))
    }

    /// Returns a Ref to the account data structure for reading.
    pub fn load(&self) -> Result<Ref<T>> {
        let data = self.acc_info.try_borrow_data()?;

        let disc_bytes = array_ref![data, 0, 8];
        if disc_bytes != &T::discriminator() {
            return Err(ErrorCode::AccountDiscriminatorMismatch.into());
        }

        Ok(Ref::map(data, |data| {
            bytemuck::from_bytes(&data[8..mem::size_of::<T>() + 8])
        }))
    }

    /// Returns a `RefMut` to the account data structure for reading or writing.
    pub fn load_mut(&self) -> Result<RefMut<T>> {
        // AccountInfo api allows you to borrow mut even if the account isn't
        // writable, so add this check for a better dev experience.
        if !self.acc_info.is_writable {
            return Err(ErrorCode::AccountNotMutable.into());
        }

        let data = self.acc_info.try_borrow_mut_data()?;

        let disc_bytes = array_ref![data, 0, 8];
        if disc_bytes != &T::discriminator() {
            return Err(ErrorCode::AccountDiscriminatorMismatch.into());
        }

        Ok(RefMut::map(data, |data| {
            bytemuck::from_bytes_mut(&mut data.deref_mut()[8..mem::size_of::<T>() + 8])
        }))
    }

    /// Returns a `RefMut` to the account data structure for reading or writing.
    /// Should only be called once, when the account is being initialized.
    pub fn load_init(&self) -> Result<RefMut<T>> {
        // AccountInfo api allows you to borrow mut even if the account isn't
        // writable, so add this check for a better dev experience.
        if !self.acc_info.is_writable {
            return Err(ErrorCode::AccountNotMutable.into());
        }

        let data = self.acc_info.try_borrow_mut_data()?;

        // The discriminator should be zero, since we're initializing.
        let mut disc_bytes = [0u8; 8];
        disc_bytes.copy_from_slice(&data[..8]);
        let discriminator = u64::from_le_bytes(disc_bytes);
        if discriminator != 0 {
            return Err(ErrorCode::AccountDiscriminatorAlreadySet.into());
        }

        Ok(RefMut::map(data, |data| {
            bytemuck::from_bytes_mut(&mut data.deref_mut()[8..mem::size_of::<T>() + 8])
        }))
    }
}

impl<'info, T: ZeroCopy + Owner> Accounts<'info> for AccountLoader<'info, T> {
    #[inline(never)]
    fn try_accounts(
        _program_id: &Pubkey,
        accounts: &mut &[AccountInfo<'info>],
        _ix_data: &[u8],
        _bumps: &mut BTreeMap<String, u8>,
    ) -> Result<Self> {
        if accounts.is_empty() {
            return Err(ErrorCode::AccountNotEnoughKeys.into());
        }
        let account = &accounts[0];
        *accounts = &accounts[1..];
        let l = AccountLoader::try_from(account)?;
        Ok(l)
    }
}

impl<'info, T: ZeroCopy + Owner> AccountsExit<'info> for AccountLoader<'info, T> {
    // The account *cannot* be loaded when this is called.
    fn exit(&self, _program_id: &Pubkey) -> Result<()> {
        let mut data = self.acc_info.try_borrow_mut_data()?;
        let dst: &mut [u8] = &mut data;
        let mut writer = BpfWriter::new(dst);
        writer.write_all(&T::discriminator()).unwrap();
        Ok(())
    }
}

/// This function is for INTERNAL USE ONLY.
/// Do NOT use this function in a program.
/// Manual closing of `AccountLoader<'info, T>` types is NOT supported.
///
/// Details: Using `close` with `AccountLoader<'info, T>` is not safe because
/// it requires the `mut` constraint but for that type the constraint
/// overwrites the "closed account" discriminator at the end of the instruction.
impl<'info, T: ZeroCopy + Owner> AccountsClose<'info> for AccountLoader<'info, T> {
    fn close(&self, sol_destination: AccountInfo<'info>) -> Result<()> {
        crate::common::close(self.to_account_info(), sol_destination)
    }
}

impl<'info, T: ZeroCopy + Owner> ToAccountMetas for AccountLoader<'info, T> {
    fn to_account_metas(&self, is_signer: Option<bool>) -> Vec<AccountMeta> {
        let is_signer = is_signer.unwrap_or(self.acc_info.is_signer);
        let meta = match self.acc_info.is_writable {
            false => AccountMeta::new_readonly(*self.acc_info.key, is_signer),
            true => AccountMeta::new(*self.acc_info.key, is_signer),
        };
        vec![meta]
    }
}

impl<'info, T: ZeroCopy + Owner> AsRef<AccountInfo<'info>> for AccountLoader<'info, T> {
    fn as_ref(&self) -> &AccountInfo<'info> {
        &self.acc_info
    }
}

impl<'info, T: ZeroCopy + Owner> ToAccountInfos<'info> for AccountLoader<'info, T> {
    fn to_account_infos(&self) -> Vec<AccountInfo<'info>> {
        vec![self.acc_info.clone()]
    }
}

impl<'info, T: ZeroCopy + Owner> Key for AccountLoader<'info, T> {
    fn key(&self) -> Pubkey {
        *self.acc_info.key
    }
}<|MERGE_RESOLUTION|>--- conflicted
+++ resolved
@@ -1,11 +1,7 @@
 //! Type facilitating on demand zero copy deserialization.
 
-<<<<<<< HEAD
+use crate::bpf_writer::BpfWriter;
 use crate::error::{Error, ErrorCode};
-=======
-use crate::bpf_writer::BpfWriter;
-use crate::error::ErrorCode;
->>>>>>> 905968d5
 use crate::{
     Accounts, AccountsClose, AccountsExit, Key, Owner, Result, ToAccountInfo, ToAccountInfos,
     ToAccountMetas, ZeroCopy,
