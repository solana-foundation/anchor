--- conflicted
+++ resolved
@@ -1,9 +1,5 @@
-<<<<<<< HEAD
+use crate::bpf_writer::BpfWriter;
 use crate::error::{Error, ErrorCode};
-=======
-use crate::bpf_writer::BpfWriter;
-use crate::error::ErrorCode;
->>>>>>> 905968d5
 use crate::{
     Accounts, AccountsClose, AccountsExit, Key, Result, ToAccountInfo, ToAccountInfos,
     ToAccountMetas, ZeroCopy,
