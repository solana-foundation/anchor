--- conflicted
+++ resolved
@@ -35,15 +35,10 @@
 spl-associated-token-account = { version = "2.2", features = ["no-entrypoint"], optional = true }
 spl-memo = { version = "4", features = ["no-entrypoint"], optional = true }
 spl-token = { version = "4", features = ["no-entrypoint"], optional = true }
-<<<<<<< HEAD
-spl-token-2022 = { version = "1.0.0", features = ["no-entrypoint"], optional = true }
+spl-token-2022 = { version = "3", features = ["no-entrypoint"], optional = true }
 spl-token-group-interface = { version = "0.1.0", optional = true }
 spl-token-metadata-interface = { version = "0.2.0", optional = true }
 spl-pod = { version = "0.1.0", optional = true }
-=======
-spl-token-2022 = { version = "3", features = ["no-entrypoint"], optional = true }
-
->>>>>>> 475c6943
 # TODO: Remove after https://github.com/coral-xyz/anchor/pull/2795 is merged.
 # `toml_edit 0.21.1` has MSRV of `1.69.0` which is above `1.68.0` that comes from `solana-cli 1.17`.
 toml_edit = "=0.21.0"