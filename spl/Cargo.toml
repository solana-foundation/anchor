[package]
name = "anchor-spl"
version = "0.30.1"
authors = ["Anchor Maintainers <accounts@200ms.io>"]
edition = "2021"
license = "Apache-2.0"
description = "CPI clients for SPL programs"

[package.metadata.docs.rs]
all-features = true
rustdoc-args = ["--cfg", "docsrs"]

[features]
default = ["associated_token", "mint", "token", "token_2022", "token_2022_extensions"]
associated_token = ["spl-associated-token-account"]
devnet = []
governance = []
idl-build = ["anchor-lang/idl-build"]
memo = ["spl-memo"]
metadata = ["mpl-token-metadata"]
mint = []
stake = ["borsh"]
token = ["spl-token"]
token_2022 = ["spl-token-2022"]
token_2022_extensions = ["spl-token-2022", "spl-token-group-interface", "spl-token-metadata-interface", "spl-pod"]

[dependencies]
anchor-lang = { path = "../lang", version = "0.30.1", features = ["derive"] }
borsh = { version = "0.10.3", optional = true }
<<<<<<< HEAD
mpl-token-metadata = { version = "5.0.0-beta.0", optional = true }
serum_dex = { git = "https://github.com/openbook-dex/program/", rev = "1be91f2", version = "0.4.0", features = ["no-entrypoint"], optional = true }
spl-associated-token-account = { version = "5", features = ["no-entrypoint"], optional = true }
spl-memo = { version = "5", features = ["no-entrypoint"], optional = true }
spl-token = { version = "6", features = ["no-entrypoint"], optional = true }
spl-token-2022 = { version = "5.0.1", features = ["no-entrypoint"], optional = true }
spl-token-group-interface = { version = "0.4.1", optional = true }
spl-token-metadata-interface = { version = "0.5", optional = true }
spl-pod = { version = "0.4", optional = true }
=======
mpl-token-metadata = { version = "4", optional = true }
spl-associated-token-account = { version = "3", features = ["no-entrypoint"], optional = true }
spl-memo = { version = "4", features = ["no-entrypoint"], optional = true }
spl-token = { version = "4", features = ["no-entrypoint"], optional = true }
spl-token-2022 = { version = "3", features = ["no-entrypoint"], optional = true }
spl-token-group-interface = { version = "0.2.3", optional = true }
spl-token-metadata-interface = { version = "0.3.3", optional = true }
spl-pod = { version = "0.2.2", optional = true }
>>>>>>> 8d52c1c2
<|MERGE_RESOLUTION|>--- conflicted
+++ resolved
@@ -27,23 +27,11 @@
 [dependencies]
 anchor-lang = { path = "../lang", version = "0.30.1", features = ["derive"] }
 borsh = { version = "0.10.3", optional = true }
-<<<<<<< HEAD
 mpl-token-metadata = { version = "5.0.0-beta.0", optional = true }
-serum_dex = { git = "https://github.com/openbook-dex/program/", rev = "1be91f2", version = "0.4.0", features = ["no-entrypoint"], optional = true }
 spl-associated-token-account = { version = "5", features = ["no-entrypoint"], optional = true }
 spl-memo = { version = "5", features = ["no-entrypoint"], optional = true }
 spl-token = { version = "6", features = ["no-entrypoint"], optional = true }
 spl-token-2022 = { version = "5.0.1", features = ["no-entrypoint"], optional = true }
 spl-token-group-interface = { version = "0.4.1", optional = true }
 spl-token-metadata-interface = { version = "0.5", optional = true }
-spl-pod = { version = "0.4", optional = true }
-=======
-mpl-token-metadata = { version = "4", optional = true }
-spl-associated-token-account = { version = "3", features = ["no-entrypoint"], optional = true }
-spl-memo = { version = "4", features = ["no-entrypoint"], optional = true }
-spl-token = { version = "4", features = ["no-entrypoint"], optional = true }
-spl-token-2022 = { version = "3", features = ["no-entrypoint"], optional = true }
-spl-token-group-interface = { version = "0.2.3", optional = true }
-spl-token-metadata-interface = { version = "0.3.3", optional = true }
-spl-pod = { version = "0.2.2", optional = true }
->>>>>>> 8d52c1c2
+spl-pod = { version = "0.4", optional = true }