--- conflicted
+++ resolved
@@ -12,10 +12,6 @@
 [dependencies]
 anchor-lang = { path = "../lang", version = "0.11.1", features = ["derive"] }
 lazy_static = "1.4.0"
-<<<<<<< HEAD
 serum_dex = { path = "../../prediction_market/deps/serum-dex/dex", features = ["no-entrypoint"] }
-=======
-serum_dex = { git = "https://github.com/project-serum/serum-dex", branch = "armani/auth", version = "0.3.1", features = ["no-entrypoint"] }
->>>>>>> c4e3dd2b
 solana-program = "1.7.4"
 spl-token = { version = "3.1.1", features = ["no-entrypoint"] }