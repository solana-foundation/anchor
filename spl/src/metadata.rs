use anchor_lang::context::CpiContext;
use anchor_lang::{Accounts, Result, ToAccountInfos};
use mpl_token_metadata::state::{CollectionDetails, DataV2, TokenMetadataAccount};
use mpl_token_metadata::ID;
use solana_program::account_info::AccountInfo;
use solana_program::pubkey::Pubkey;
use std::ops::Deref;

#[derive(Clone)]
pub struct Metadata;

impl anchor_lang::Id for Metadata {
    fn id() -> Pubkey {
        ID
    }
}

pub fn create_metadata_accounts_v2<'info>(
    ctx: CpiContext<'_, '_, '_, 'info, CreateMetadataAccountsV2<'info>>,
    data: DataV2,
    is_mutable: bool,
    update_authority_is_signer: bool,
) -> Result<()> {
    let DataV2 {
        name,
        symbol,
        uri,
        creators,
        seller_fee_basis_points,
        collection,
        uses,
    } = data;
    let ix = mpl_token_metadata::instruction::create_metadata_accounts_v2(
        ID,
        *ctx.accounts.metadata.key,
        *ctx.accounts.mint.key,
        *ctx.accounts.mint_authority.key,
        *ctx.accounts.payer.key,
        *ctx.accounts.update_authority.key,
        name,
        symbol,
        uri,
        creators,
        seller_fee_basis_points,
        update_authority_is_signer,
        is_mutable,
        collection,
        uses,
    );
    solana_program::program::invoke_signed(
        &ix,
        &ToAccountInfos::to_account_infos(&ctx),
        ctx.signer_seeds,
    )
    .map_err(Into::into)
}

pub fn create_metadata_accounts_v3<'info>(
    ctx: CpiContext<'_, '_, '_, 'info, CreateMetadataAccountsV3<'info>>,
    data: DataV2,
    is_mutable: bool,
    update_authority_is_signer: bool,
    details: Option<CollectionDetails>,
) -> Result<()> {
    let DataV2 {
        name,
        symbol,
        uri,
        creators,
        seller_fee_basis_points,
        collection,
        uses,
    } = data;
    let ix = mpl_token_metadata::instruction::create_metadata_accounts_v3(
        ID,
        *ctx.accounts.metadata.key,
        *ctx.accounts.mint.key,
        *ctx.accounts.mint_authority.key,
        *ctx.accounts.payer.key,
        *ctx.accounts.update_authority.key,
        name,
        symbol,
        uri,
        creators,
        seller_fee_basis_points,
        update_authority_is_signer,
        is_mutable,
        collection,
        uses,
        details,
    );
    solana_program::program::invoke_signed(
        &ix,
        &ToAccountInfos::to_account_infos(&ctx),
        ctx.signer_seeds,
    )
    .map_err(Into::into)
}

pub fn update_metadata_accounts_v2<'info>(
    ctx: CpiContext<'_, '_, '_, 'info, UpdateMetadataAccountsV2<'info>>,
    new_update_authority: Option<Pubkey>,
    data: Option<DataV2>,
    primary_sale_happened: Option<bool>,
    is_mutable: Option<bool>,
) -> Result<()> {
    let ix = mpl_token_metadata::instruction::update_metadata_accounts_v2(
        ID,
        *ctx.accounts.metadata.key,
        *ctx.accounts.update_authority.key,
        new_update_authority,
        data,
        primary_sale_happened,
        is_mutable,
    );
    solana_program::program::invoke_signed(
        &ix,
        &ToAccountInfos::to_account_infos(&ctx),
        ctx.signer_seeds,
    )
    .map_err(Into::into)
}

pub fn create_master_edition_v3<'info>(
    ctx: CpiContext<'_, '_, '_, 'info, CreateMasterEditionV3<'info>>,
    max_supply: Option<u64>,
) -> Result<()> {
    let ix = mpl_token_metadata::instruction::create_master_edition_v3(
        ID,
        *ctx.accounts.edition.key,
        *ctx.accounts.mint.key,
        *ctx.accounts.update_authority.key,
        *ctx.accounts.mint_authority.key,
        *ctx.accounts.metadata.key,
        *ctx.accounts.payer.key,
        max_supply,
    );
    solana_program::program::invoke_signed(
        &ix,
        &ToAccountInfos::to_account_infos(&ctx),
        ctx.signer_seeds,
    )
    .map_err(Into::into)
}

pub fn mint_new_edition_from_master_edition_via_token<'info>(
    ctx: CpiContext<'_, '_, '_, 'info, MintNewEditionFromMasterEditionViaToken<'info>>,
    edition: u64,
) -> Result<()> {
    let ix = mpl_token_metadata::instruction::mint_new_edition_from_master_edition_via_token(
        ID,
        *ctx.accounts.new_metadata.key,
        *ctx.accounts.new_edition.key,
        *ctx.accounts.master_edition.key,
        *ctx.accounts.new_mint.key,
        *ctx.accounts.new_mint_authority.key,
        *ctx.accounts.payer.key,
        *ctx.accounts.token_account_owner.key,
        *ctx.accounts.token_account.key,
        *ctx.accounts.new_metadata_update_authority.key,
        *ctx.accounts.metadata.key,
        *ctx.accounts.metadata_mint.key,
        edition,
    );
    solana_program::program::invoke_signed(
        &ix,
        &ToAccountInfos::to_account_infos(&ctx),
        ctx.signer_seeds,
    )
    .map_err(Into::into)
}

pub fn set_collection_size<'info>(
    ctx: CpiContext<'_, '_, '_, 'info, SetCollectionSize<'info>>,
    collection_authority_record: Option<Pubkey>,
    size: u64,
) -> Result<()> {
    let ix = mpl_token_metadata::instruction::set_collection_size(
        ID,
        *ctx.accounts.metadata.key,
        *ctx.accounts.update_authority.key,
        *ctx.accounts.mint.key,
        collection_authority_record,
        size,
    );
    solana_program::program::invoke_signed(
        &ix,
        &ToAccountInfos::to_account_infos(&ctx),
        ctx.signer_seeds,
    )
    .map_err(Into::into)
}

pub fn verify_collection<'info>(
    ctx: CpiContext<'_, '_, '_, 'info, VerifyCollection<'info>>,
    collection_authority_record: Option<Pubkey>,
) -> Result<()> {
    let ix = mpl_token_metadata::instruction::verify_collection(
        ID,
        *ctx.accounts.metadata.key,
        *ctx.accounts.collection_authority.key,
        *ctx.accounts.payer.key,
        *ctx.accounts.collection_mint.key,
        *ctx.accounts.collection_metadata.key,
        *ctx.accounts.collection_edition.key,
        collection_authority_record,
    );
    solana_program::program::invoke_signed(
        &ix,
        &ToAccountInfos::to_account_infos(&ctx),
        ctx.signer_seeds,
    )
    .map_err(Into::into)
}

pub fn freeze_delegated_account<'info>(
    ctx: CpiContext<'_, '_, '_, 'info, FreezeDelegatedAccount<'info>>,
) -> Result<()> {
    let ix = mpl_token_metadata::instruction::freeze_delegated_account(
        ID,
        *ctx.accounts.delegate.key,
        *ctx.accounts.token_account.key,
        *ctx.accounts.edition.key,
        *ctx.accounts.mint.key,
    );

    solana_program::program::invoke_signed(
        &ix,
        &ToAccountInfos::to_account_infos(&ctx),
        ctx.signer_seeds,
    )?;

    Ok(())
}

pub fn thaw_delegated_account<'info>(
    ctx: CpiContext<'_, '_, '_, 'info, ThawDelegatedAccount<'info>>,
) -> Result<()> {
    let ix = mpl_token_metadata::instruction::thaw_delegated_account(
        ID,
        *ctx.accounts.delegate.key,
        *ctx.accounts.token_account.key,
        *ctx.accounts.edition.key,
        *ctx.accounts.mint.key,
    );

    solana_program::program::invoke_signed(
        &ix,
        &ToAccountInfos::to_account_infos(&ctx),
        ctx.signer_seeds,
    )?;

    Ok(())
}

#[derive(Accounts)]
pub struct CreateMetadataAccountsV2<'info> {
    pub metadata: AccountInfo<'info>,
    pub mint: AccountInfo<'info>,
    pub mint_authority: AccountInfo<'info>,
    pub payer: AccountInfo<'info>,
    pub update_authority: AccountInfo<'info>,
    pub system_program: AccountInfo<'info>,
    pub rent: AccountInfo<'info>,
}

#[derive(Accounts)]
pub struct CreateMetadataAccountsV3<'info> {
    pub metadata: AccountInfo<'info>,
    pub mint: AccountInfo<'info>,
    pub mint_authority: AccountInfo<'info>,
    pub payer: AccountInfo<'info>,
    pub update_authority: AccountInfo<'info>,
    pub system_program: AccountInfo<'info>,
    pub rent: AccountInfo<'info>,
}

#[derive(Accounts)]
pub struct UpdateMetadataAccountsV2<'info> {
    pub metadata: AccountInfo<'info>,
    pub update_authority: AccountInfo<'info>,
}

#[derive(Accounts)]
pub struct CreateMasterEditionV3<'info> {
    pub edition: AccountInfo<'info>,
    pub mint: AccountInfo<'info>,
    pub update_authority: AccountInfo<'info>,
    pub mint_authority: AccountInfo<'info>,
    pub payer: AccountInfo<'info>,
    pub metadata: AccountInfo<'info>,
    pub token_program: AccountInfo<'info>,
    pub system_program: AccountInfo<'info>,
    pub rent: AccountInfo<'info>,
}

#[derive(Accounts)]
pub struct MintNewEditionFromMasterEditionViaToken<'info> {
    pub new_metadata: AccountInfo<'info>,
    pub new_edition: AccountInfo<'info>,
    pub master_edition: AccountInfo<'info>,
    pub new_mint: AccountInfo<'info>,
    pub edition_mark_pda: AccountInfo<'info>,
    pub new_mint_authority: AccountInfo<'info>,
    pub payer: AccountInfo<'info>,
    pub token_account_owner: AccountInfo<'info>,
    pub token_account: AccountInfo<'info>,
    pub new_metadata_update_authority: AccountInfo<'info>,
    pub metadata: AccountInfo<'info>,
    pub token_program: AccountInfo<'info>,
    pub system_program: AccountInfo<'info>,
    pub rent: AccountInfo<'info>,
    //
    // Not actually used by the program but still needed because it's needed
    // for the pda calculation in the helper. :/
    //
    // The better thing to do would be to remove this and have the instruction
    // helper pass in the `edition_mark_pda` directly.
    //
    pub metadata_mint: AccountInfo<'info>,
}

#[derive(Accounts)]
pub struct SetCollectionSize<'info> {
    pub metadata: AccountInfo<'info>,
    pub mint: AccountInfo<'info>,
    pub update_authority: AccountInfo<'info>,
    pub system_program: AccountInfo<'info>,
}

#[derive(Accounts)]
<<<<<<< HEAD
pub struct VerifyCollection<'info> {
    pub payer: AccountInfo<'info>,
    pub metadata: AccountInfo<'info>,
    pub collection_authority: AccountInfo<'info>,
    pub collection_mint: AccountInfo<'info>,
    pub collection_metadata: AccountInfo<'info>,
    pub collection_edition: AccountInfo<'info>,
=======
pub struct FreezeDelegatedAccount<'info> {
    pub metadata: AccountInfo<'info>,
    pub delegate: AccountInfo<'info>,
    pub token_account: AccountInfo<'info>,
    pub edition: AccountInfo<'info>,
    pub mint: AccountInfo<'info>,
    pub token_program: AccountInfo<'info>,
}

#[derive(Accounts)]
pub struct ThawDelegatedAccount<'info> {
    pub metadata: AccountInfo<'info>,
    pub delegate: AccountInfo<'info>,
    pub token_account: AccountInfo<'info>,
    pub edition: AccountInfo<'info>,
    pub mint: AccountInfo<'info>,
    pub token_program: AccountInfo<'info>,
>>>>>>> 0c70d183
}

#[derive(Clone, Debug, PartialEq)]
pub struct MetadataAccount(mpl_token_metadata::state::Metadata);

impl MetadataAccount {
    pub const LEN: usize = mpl_token_metadata::state::MAX_METADATA_LEN;
}

impl anchor_lang::AccountDeserialize for MetadataAccount {
    fn try_deserialize_unchecked(buf: &mut &[u8]) -> anchor_lang::Result<Self> {
        let result = mpl_token_metadata::state::Metadata::safe_deserialize(buf)?;
        Ok(MetadataAccount(result))
    }
}

impl anchor_lang::AccountSerialize for MetadataAccount {}

impl anchor_lang::Owner for MetadataAccount {
    fn owner() -> Pubkey {
        ID
    }
}

impl Deref for MetadataAccount {
    type Target = mpl_token_metadata::state::Metadata;
    fn deref(&self) -> &Self::Target {
        &self.0
    }
}<|MERGE_RESOLUTION|>--- conflicted
+++ resolved
@@ -329,7 +329,6 @@
 }
 
 #[derive(Accounts)]
-<<<<<<< HEAD
 pub struct VerifyCollection<'info> {
     pub payer: AccountInfo<'info>,
     pub metadata: AccountInfo<'info>,
@@ -337,7 +336,9 @@
     pub collection_mint: AccountInfo<'info>,
     pub collection_metadata: AccountInfo<'info>,
     pub collection_edition: AccountInfo<'info>,
-=======
+}
+
+#[derive(Accounts)]
 pub struct FreezeDelegatedAccount<'info> {
     pub metadata: AccountInfo<'info>,
     pub delegate: AccountInfo<'info>,
@@ -355,7 +356,6 @@
     pub edition: AccountInfo<'info>,
     pub mint: AccountInfo<'info>,
     pub token_program: AccountInfo<'info>,
->>>>>>> 0c70d183
 }
 
 #[derive(Clone, Debug, PartialEq)]
