--- conflicted
+++ resolved
@@ -259,7 +259,14 @@
     pub metadata_mint: AccountInfo<'info>,
 }
 
-<<<<<<< HEAD
+#[derive(Accounts)]
+pub struct SetCollectionSize<'info> {
+    pub metadata: AccountInfo<'info>,
+    pub mint: AccountInfo<'info>,
+    pub update_authority: AccountInfo<'info>,
+    pub system_program: AccountInfo<'info>,
+}
+
 #[derive(Clone, Debug, PartialEq)]
 pub struct MetadataAccount(mpl_token_metadata::state::Metadata);
 
@@ -287,12 +294,4 @@
     fn deref(&self) -> &Self::Target {
         &self.0
     }
-=======
-#[derive(Accounts)]
-pub struct SetCollectionSize<'info> {
-    pub metadata: AccountInfo<'info>,
-    pub mint: AccountInfo<'info>,
-    pub update_authority: AccountInfo<'info>,
-    pub system_program: AccountInfo<'info>,
->>>>>>> 000e74ed
 }