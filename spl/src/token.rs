use anchor_lang::solana_program;
use anchor_lang::solana_program::account_info::AccountInfo;
use anchor_lang::solana_program::entrypoint::ProgramResult;
use anchor_lang::solana_program::program_error::ProgramError;
use anchor_lang::solana_program::program_pack::Pack;
use anchor_lang::solana_program::pubkey::Pubkey;
use anchor_lang::{Accounts, CpiContext};
use std::ops::Deref;

pub use spl_token::ID;

pub fn transfer<'a, 'b, 'c, 'info>(
    ctx: CpiContext<'a, 'b, 'c, 'info, Transfer<'info>>,
    amount: u64,
) -> ProgramResult {
    let ix = spl_token::instruction::transfer(
        &spl_token::ID,
        ctx.accounts.from.key,
        ctx.accounts.to.key,
        ctx.accounts.authority.key,
        &[],
        amount,
    )?;
    solana_program::program::invoke_signed(
        &ix,
        &[
            ctx.accounts.from.clone(),
            ctx.accounts.to.clone(),
            ctx.accounts.authority.clone(),
        ],
        ctx.signer_seeds,
    )
}

pub fn mint_to<'a, 'b, 'c, 'info>(
    ctx: CpiContext<'a, 'b, 'c, 'info, MintTo<'info>>,
    amount: u64,
) -> ProgramResult {
    let ix = spl_token::instruction::mint_to(
        &spl_token::ID,
        ctx.accounts.mint.key,
        ctx.accounts.to.key,
        ctx.accounts.authority.key,
        &[],
        amount,
    )?;
    solana_program::program::invoke_signed(
        &ix,
        &[
            ctx.accounts.to.clone(),
            ctx.accounts.mint.clone(),
            ctx.accounts.authority.clone(),
        ],
        ctx.signer_seeds,
    )
}

pub fn burn<'a, 'b, 'c, 'info>(
    ctx: CpiContext<'a, 'b, 'c, 'info, Burn<'info>>,
    amount: u64,
) -> ProgramResult {
    let ix = spl_token::instruction::burn(
        &spl_token::ID,
        ctx.accounts.to.key,
        ctx.accounts.mint.key,
        ctx.accounts.authority.key,
        &[],
        amount,
    )?;
    solana_program::program::invoke_signed(
        &ix,
        &[
            ctx.accounts.to.clone(),
            ctx.accounts.mint.clone(),
            ctx.accounts.authority.clone(),
        ],
        ctx.signer_seeds,
    )
}

pub fn approve<'a, 'b, 'c, 'info>(
    ctx: CpiContext<'a, 'b, 'c, 'info, Approve<'info>>,
    amount: u64,
) -> ProgramResult {
    let ix = spl_token::instruction::approve(
        &spl_token::ID,
        ctx.accounts.to.key,
        ctx.accounts.delegate.key,
        ctx.accounts.authority.key,
        &[],
        amount,
    )?;
    solana_program::program::invoke_signed(
        &ix,
        &[
            ctx.accounts.to.clone(),
            ctx.accounts.delegate.clone(),
            ctx.accounts.authority.clone(),
        ],
        ctx.signer_seeds,
    )
}

pub fn initialize_account<'a, 'b, 'c, 'info>(
    ctx: CpiContext<'a, 'b, 'c, 'info, InitializeAccount<'info>>,
) -> ProgramResult {
    let ix = spl_token::instruction::initialize_account(
        &spl_token::ID,
        ctx.accounts.account.key,
        ctx.accounts.mint.key,
        ctx.accounts.authority.key,
    )?;
    solana_program::program::invoke_signed(
        &ix,
        &[
            ctx.accounts.account.clone(),
            ctx.accounts.mint.clone(),
            ctx.accounts.authority.clone(),
            ctx.accounts.rent.clone(),
        ],
        ctx.signer_seeds,
    )
}

pub fn close_account<'a, 'b, 'c, 'info>(
    ctx: CpiContext<'a, 'b, 'c, 'info, CloseAccount<'info>>,
) -> ProgramResult {
    let ix = spl_token::instruction::close_account(
        &spl_token::ID,
        ctx.accounts.account.key,
        ctx.accounts.destination.key,
        ctx.accounts.authority.key,
        &[], // TODO: support multisig
    )?;
    solana_program::program::invoke_signed(
        &ix,
        &[
            ctx.accounts.account.clone(),
            ctx.accounts.destination.clone(),
            ctx.accounts.authority.clone(),
        ],
        ctx.signer_seeds,
    )
}

pub fn freeze_account<'a, 'b, 'c, 'info>(
    ctx: CpiContext<'a, 'b, 'c, 'info, FreezeAccount<'info>>,
) -> ProgramResult {
    let ix = spl_token::instruction::freeze_account(
        &spl_token::ID,
        ctx.accounts.account.key,
        ctx.accounts.mint.key,
        ctx.accounts.authority.key,
        &[], // TODO: Support multisig signers.
    )?;
    solana_program::program::invoke_signed(
        &ix,
        &[
            ctx.accounts.account.clone(),
            ctx.accounts.mint.clone(),
            ctx.accounts.authority.clone(),
        ],
        ctx.signer_seeds,
    )
}

pub fn thaw_account<'a, 'b, 'c, 'info>(
    ctx: CpiContext<'a, 'b, 'c, 'info, ThawAccount<'info>>,
) -> ProgramResult {
    let ix = spl_token::instruction::thaw_account(
        &spl_token::ID,
        ctx.accounts.account.key,
        ctx.accounts.mint.key,
        ctx.accounts.authority.key,
        &[], // TODO: Support multisig signers.
    )?;
    solana_program::program::invoke_signed(
        &ix,
        &[
            ctx.accounts.account.clone(),
            ctx.accounts.mint.clone(),
            ctx.accounts.authority.clone(),
        ],
        ctx.signer_seeds,
    )
}

pub fn initialize_mint<'a, 'b, 'c, 'info>(
    ctx: CpiContext<'a, 'b, 'c, 'info, InitializeMint<'info>>,
    decimals: u8,
    authority: &Pubkey,
    freeze_authority: Option<&Pubkey>,
) -> ProgramResult {
    let ix = spl_token::instruction::initialize_mint(
        &spl_token::ID,
        ctx.accounts.mint.key,
        authority,
        freeze_authority,
        decimals,
    )?;
    solana_program::program::invoke_signed(
        &ix,
        &[ctx.accounts.mint.clone(), ctx.accounts.rent.clone()],
        ctx.signer_seeds,
    )
}

pub fn set_authority<'a, 'b, 'c, 'info>(
    ctx: CpiContext<'a, 'b, 'c, 'info, SetAuthority<'info>>,
    authority_type: spl_token::instruction::AuthorityType,
    new_authority: Option<Pubkey>,
) -> ProgramResult {
    let mut spl_new_authority: Option<&Pubkey> = None;
    if new_authority.is_some() {
        spl_new_authority = new_authority.as_ref()
    }

    let ix = spl_token::instruction::set_authority(
        &spl_token::ID,
        ctx.accounts.account_or_mint.key,
        spl_new_authority,
        authority_type,
        ctx.accounts.current_authority.key,
        &[], // TODO: Support multisig signers.
    )?;
    solana_program::program::invoke_signed(
        &ix,
        &[
            ctx.accounts.account_or_mint.clone(),
            ctx.accounts.current_authority.clone(),
        ],
        ctx.signer_seeds,
    )
}

#[derive(Accounts)]
pub struct Transfer<'info> {
    pub from: AccountInfo<'info>,
    pub to: AccountInfo<'info>,
    pub authority: AccountInfo<'info>,
}

#[derive(Accounts)]
pub struct MintTo<'info> {
    pub mint: AccountInfo<'info>,
    pub to: AccountInfo<'info>,
    pub authority: AccountInfo<'info>,
}

#[derive(Accounts)]
pub struct Burn<'info> {
    pub mint: AccountInfo<'info>,
    pub to: AccountInfo<'info>,
    pub authority: AccountInfo<'info>,
}

#[derive(Accounts)]
pub struct Approve<'info> {
    pub to: AccountInfo<'info>,
    pub delegate: AccountInfo<'info>,
    pub authority: AccountInfo<'info>,
}

#[derive(Accounts)]
pub struct InitializeAccount<'info> {
    pub account: AccountInfo<'info>,
    pub mint: AccountInfo<'info>,
    pub authority: AccountInfo<'info>,
    pub rent: AccountInfo<'info>,
}

#[derive(Accounts)]
pub struct CloseAccount<'info> {
    pub account: AccountInfo<'info>,
    pub destination: AccountInfo<'info>,
    pub authority: AccountInfo<'info>,
}

#[derive(Accounts)]
pub struct FreezeAccount<'info> {
    pub account: AccountInfo<'info>,
    pub mint: AccountInfo<'info>,
    pub authority: AccountInfo<'info>,
}

#[derive(Accounts)]
pub struct ThawAccount<'info> {
    pub account: AccountInfo<'info>,
    pub mint: AccountInfo<'info>,
    pub authority: AccountInfo<'info>,
}

#[derive(Accounts)]
pub struct InitializeMint<'info> {
    pub mint: AccountInfo<'info>,
    pub rent: AccountInfo<'info>,
}

#[derive(Accounts)]
pub struct SetAuthority<'info> {
    pub current_authority: AccountInfo<'info>,
    pub account_or_mint: AccountInfo<'info>,
}

#[derive(Clone)]
pub struct TokenAccount(spl_token::state::Account);

impl TokenAccount {
    pub const LEN: usize = spl_token::state::Account::LEN;
}

impl anchor_lang::AccountDeserialize for TokenAccount {
    fn try_deserialize_unchecked(buf: &mut &[u8]) -> Result<Self, ProgramError> {
        spl_token::state::Account::unpack(buf).map(TokenAccount)
    }
}

impl anchor_lang::AccountSerialize for TokenAccount {}

impl anchor_lang::Owner for TokenAccount {
    fn owner() -> Pubkey {
        ID
    }
}

impl Deref for TokenAccount {
    type Target = spl_token::state::Account;

    fn deref(&self) -> &Self::Target {
        &self.0
    }
}

#[derive(Clone)]
pub struct Mint(spl_token::state::Mint);

impl Mint {
    pub const LEN: usize = spl_token::state::Mint::LEN;
}

impl anchor_lang::AccountDeserialize for Mint {
    fn try_deserialize_unchecked(buf: &mut &[u8]) -> Result<Self, ProgramError> {
        spl_token::state::Mint::unpack(buf).map(Mint)
    }
}

impl anchor_lang::AccountSerialize for Mint {}

impl anchor_lang::Owner for Mint {
    fn owner() -> Pubkey {
        ID
    }
}

impl Deref for Mint {
    type Target = spl_token::state::Mint;

    fn deref(&self) -> &Self::Target {
        &self.0
    }
}

#[derive(Clone)]
pub struct Token;

<<<<<<< HEAD
=======
impl anchor_lang::AccountDeserialize for Token {
    fn try_deserialize_unchecked(_buf: &mut &[u8]) -> Result<Self, ProgramError> {
        Ok(Token)
    }
}

>>>>>>> 3e475a26
impl anchor_lang::Id for Token {
    fn id() -> Pubkey {
        ID
    }
}

// Field parsers to save compute. All account validation is assumed to be done
// outside of these methods.
pub mod accessor {
    use super::*;

    pub fn amount(account: &AccountInfo) -> Result<u64, ProgramError> {
        let bytes = account.try_borrow_data()?;
        let mut amount_bytes = [0u8; 8];
        amount_bytes.copy_from_slice(&bytes[64..72]);
        Ok(u64::from_le_bytes(amount_bytes))
    }

    pub fn mint(account: &AccountInfo) -> Result<Pubkey, ProgramError> {
        let bytes = account.try_borrow_data()?;
        let mut mint_bytes = [0u8; 32];
        mint_bytes.copy_from_slice(&bytes[..32]);
        Ok(Pubkey::new_from_array(mint_bytes))
    }

    pub fn authority(account: &AccountInfo) -> Result<Pubkey, ProgramError> {
        let bytes = account.try_borrow_data()?;
        let mut owner_bytes = [0u8; 32];
        owner_bytes.copy_from_slice(&bytes[32..64]);
        Ok(Pubkey::new_from_array(owner_bytes))
    }
}<|MERGE_RESOLUTION|>--- conflicted
+++ resolved
@@ -363,15 +363,6 @@
 #[derive(Clone)]
 pub struct Token;
 
-<<<<<<< HEAD
-=======
-impl anchor_lang::AccountDeserialize for Token {
-    fn try_deserialize_unchecked(_buf: &mut &[u8]) -> Result<Self, ProgramError> {
-        Ok(Token)
-    }
-}
-
->>>>>>> 3e475a26
 impl anchor_lang::Id for Token {
     fn id() -> Pubkey {
         ID
