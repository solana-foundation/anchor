use anchor_lang::solana_program::account_info::AccountInfo;
use anchor_lang::solana_program::pubkey::Pubkey;
use anchor_lang::Result;
use anchor_lang::{context::CpiContext, Accounts};

pub use spl_token_2022;
pub use spl_token_2022::ID;

#[deprecated(
    since = "0.28.0",
    note = "please use `transfer_checked` or `transfer_checked_with_fee` instead"
)]
pub fn transfer<'info>(
    ctx: CpiContext<'_, '_, '_, 'info, Transfer<'info>>,
    amount: u64,
) -> Result<()> {
    #[allow(deprecated)]
    let ix = spl_token_2022::instruction::transfer(
        &ctx.program_id.unwrap_or(spl_token_2022::ID),
        ctx.accounts.from.key,
        ctx.accounts.to.key,
        ctx.accounts.authority.key,
        &[],
        amount,
    )?;
    anchor_lang::solana_program::program::invoke_signed(
        &ix,
        &[ctx.accounts.from, ctx.accounts.to, ctx.accounts.authority],
        ctx.signer_seeds,
    )
    .map_err(Into::into)
}

pub fn transfer_checked<'info>(
    ctx: CpiContext<'_, '_, '_, 'info, TransferChecked<'info>>,
    amount: u64,
    decimals: u8,
) -> Result<()> {
    let ix = spl_token_2022::instruction::transfer_checked(
        &ctx.program_id.unwrap_or(spl_token_2022::ID),
        ctx.accounts.from.key,
        ctx.accounts.mint.key,
        ctx.accounts.to.key,
        ctx.accounts.authority.key,
        &[],
        amount,
        decimals,
    )?;
    anchor_lang::solana_program::program::invoke_signed(
        &ix,
        &[
            ctx.accounts.from,
            ctx.accounts.mint,
            ctx.accounts.to,
            ctx.accounts.authority,
        ],
        ctx.signer_seeds,
    )
    .map_err(Into::into)
}

pub fn mint_to<'info>(
    ctx: CpiContext<'_, '_, '_, 'info, MintTo<'info>>,
    amount: u64,
) -> Result<()> {
    let ix = spl_token_2022::instruction::mint_to(
        &ctx.program_id.unwrap_or(spl_token_2022::ID),
        ctx.accounts.mint.key,
        ctx.accounts.to.key,
        ctx.accounts.authority.key,
        &[],
        amount,
    )?;
    anchor_lang::solana_program::program::invoke_signed(
        &ix,
        &[ctx.accounts.to, ctx.accounts.mint, ctx.accounts.authority],
        ctx.signer_seeds,
    )
    .map_err(Into::into)
}

pub fn mint_to_checked<'info>(
    ctx: CpiContext<'_, '_, '_, 'info, MintToChecked<'info>>,
    amount: u64,
    decimals: u8,
) -> Result<()> {
    let ix = spl_token_2022::instruction::mint_to_checked(
        ctx.program.key,
        ctx.accounts.mint.key,
        ctx.accounts.to.key,
        ctx.accounts.authority.key,
        &[],
        amount,
        decimals,
    )?;
    anchor_lang::solana_program::program::invoke_signed(
        &ix,
        &[ctx.accounts.to, ctx.accounts.mint, ctx.accounts.authority],
        ctx.signer_seeds,
    )
    .map_err(Into::into)
}

pub fn burn<'info>(ctx: CpiContext<'_, '_, '_, 'info, Burn<'info>>, amount: u64) -> Result<()> {
    let ix = spl_token_2022::instruction::burn(
        &ctx.program_id.unwrap_or(spl_token_2022::ID),
        ctx.accounts.from.key,
        ctx.accounts.mint.key,
        ctx.accounts.authority.key,
        &[],
        amount,
    )?;
    anchor_lang::solana_program::program::invoke_signed(
        &ix,
        &[ctx.accounts.from, ctx.accounts.mint, ctx.accounts.authority],
        ctx.signer_seeds,
    )
    .map_err(Into::into)
}

pub fn burn_checked<'info>(
    ctx: CpiContext<'_, '_, '_, 'info, BurnChecked<'info>>,
    amount: u64,
    decimals: u8,
) -> Result<()> {
    let ix = spl_token_2022::instruction::burn_checked(
        ctx.program.key,
        ctx.accounts.from.key,
        ctx.accounts.mint.key,
        ctx.accounts.authority.key,
        &[],
        amount,
        decimals,
    )?;
    anchor_lang::solana_program::program::invoke_signed(
        &ix,
        &[ctx.accounts.from, ctx.accounts.mint, ctx.accounts.authority],
        ctx.signer_seeds,
    )
    .map_err(Into::into)
}

pub fn approve<'info>(
    ctx: CpiContext<'_, '_, '_, 'info, Approve<'info>>,
    amount: u64,
) -> Result<()> {
    let ix = spl_token_2022::instruction::approve(
        &ctx.program_id.unwrap_or(spl_token_2022::ID),
        ctx.accounts.to.key,
        ctx.accounts.delegate.key,
        ctx.accounts.authority.key,
        &[],
        amount,
    )?;
    anchor_lang::solana_program::program::invoke_signed(
        &ix,
        &[
            ctx.accounts.to,
            ctx.accounts.delegate,
            ctx.accounts.authority,
        ],
        ctx.signer_seeds,
    )
    .map_err(Into::into)
}

pub fn approve_checked<'info>(
    ctx: CpiContext<'_, '_, '_, 'info, ApproveChecked<'info>>,
    amount: u64,
    decimals: u8,
) -> Result<()> {
    let ix = spl_token_2022::instruction::approve_checked(
        ctx.program.key,
        ctx.accounts.to.key,
        ctx.accounts.mint.key,
        ctx.accounts.delegate.key,
        ctx.accounts.authority.key,
        &[],
        amount,
        decimals,
    )?;
    anchor_lang::solana_program::program::invoke_signed(
        &ix,
        &[
            ctx.accounts.to,
            ctx.accounts.mint,
            ctx.accounts.delegate,
            ctx.accounts.authority,
        ],
        ctx.signer_seeds,
    )
    .map_err(Into::into)
}

pub fn revoke<'info>(ctx: CpiContext<'_, '_, '_, 'info, Revoke<'info>>) -> Result<()> {
    let ix = spl_token_2022::instruction::revoke(
        &ctx.program_id.unwrap_or(spl_token_2022::ID),
        ctx.accounts.source.key,
        ctx.accounts.authority.key,
        &[],
    )?;
    anchor_lang::solana_program::program::invoke_signed(
        &ix,
        &[ctx.accounts.source, ctx.accounts.authority],
        ctx.signer_seeds,
    )
    .map_err(Into::into)
}

pub fn initialize_account<'info>(
    ctx: CpiContext<'_, '_, '_, 'info, InitializeAccount<'info>>,
) -> Result<()> {
    let ix = spl_token_2022::instruction::initialize_account(
        &ctx.program_id.unwrap_or(spl_token_2022::ID),
        ctx.accounts.account.key,
        ctx.accounts.mint.key,
        ctx.accounts.authority.key,
    )?;
    anchor_lang::solana_program::program::invoke(
        &ix,
        &[
            ctx.accounts.account,
            ctx.accounts.mint,
            ctx.accounts.authority,
            ctx.accounts.rent,
        ],
    )
    .map_err(Into::into)
}

pub fn initialize_account3<'info>(
    ctx: CpiContext<'_, '_, '_, 'info, InitializeAccount3<'info>>,
) -> Result<()> {
    let ix = spl_token_2022::instruction::initialize_account3(
        &ctx.program_id.unwrap_or(spl_token_2022::ID),
        ctx.accounts.account.key,
        ctx.accounts.mint.key,
        ctx.accounts.authority.key,
    )?;
    anchor_lang::solana_program::program::invoke(&ix, &[ctx.accounts.account, ctx.accounts.mint])
        .map_err(Into::into)
}

pub fn close_account<'info>(ctx: CpiContext<'_, '_, '_, 'info, CloseAccount<'info>>) -> Result<()> {
    let ix = spl_token_2022::instruction::close_account(
        &ctx.program_id.unwrap_or(spl_token_2022::ID),
        ctx.accounts.account.key,
        ctx.accounts.destination.key,
        ctx.accounts.authority.key,
        &[], // TODO: support multisig
    )?;
    anchor_lang::solana_program::program::invoke_signed(
        &ix,
        &[
            ctx.accounts.account,
            ctx.accounts.destination,
            ctx.accounts.authority,
        ],
        ctx.signer_seeds,
    )
    .map_err(Into::into)
}

pub fn freeze_account<'info>(
    ctx: CpiContext<'_, '_, '_, 'info, FreezeAccount<'info>>,
) -> Result<()> {
    let ix = spl_token_2022::instruction::freeze_account(
        &ctx.program_id.unwrap_or(spl_token_2022::ID),
        ctx.accounts.account.key,
        ctx.accounts.mint.key,
        ctx.accounts.authority.key,
        &[], // TODO: Support multisig signers.
    )?;
    anchor_lang::solana_program::program::invoke_signed(
        &ix,
        &[
            ctx.accounts.account,
            ctx.accounts.mint,
            ctx.accounts.authority,
        ],
        ctx.signer_seeds,
    )
    .map_err(Into::into)
}

pub fn thaw_account<'info>(ctx: CpiContext<'_, '_, '_, 'info, ThawAccount<'info>>) -> Result<()> {
    let ix = spl_token_2022::instruction::thaw_account(
        &ctx.program_id.unwrap_or(spl_token_2022::ID),
        ctx.accounts.account.key,
        ctx.accounts.mint.key,
        ctx.accounts.authority.key,
        &[], // TODO: Support multisig signers.
    )?;
    anchor_lang::solana_program::program::invoke_signed(
        &ix,
        &[
            ctx.accounts.account,
            ctx.accounts.mint,
            ctx.accounts.authority,
        ],
        ctx.signer_seeds,
    )
    .map_err(Into::into)
}

pub fn initialize_mint<'info>(
    ctx: CpiContext<'_, '_, '_, 'info, InitializeMint<'info>>,
    decimals: u8,
    authority: &Pubkey,
    freeze_authority: Option<&Pubkey>,
) -> Result<()> {
    let ix = spl_token_2022::instruction::initialize_mint(
        &ctx.program_id.unwrap_or(spl_token_2022::ID),
        ctx.accounts.mint.key,
        authority,
        freeze_authority,
        decimals,
    )?;
    anchor_lang::solana_program::program::invoke(&ix, &[ctx.accounts.mint, ctx.accounts.rent])
        .map_err(Into::into)
}

pub fn initialize_mint2<'info>(
    ctx: CpiContext<'_, '_, '_, 'info, InitializeMint2<'info>>,
    decimals: u8,
    authority: &Pubkey,
    freeze_authority: Option<&Pubkey>,
) -> Result<()> {
    let ix = spl_token_2022::instruction::initialize_mint2(
        &ctx.program_id.unwrap_or(spl_token_2022::ID),
        ctx.accounts.mint.key,
        authority,
        freeze_authority,
        decimals,
    )?;
    anchor_lang::solana_program::program::invoke(&ix, &[ctx.accounts.mint]).map_err(Into::into)
}

pub fn set_authority<'info>(
    ctx: CpiContext<'_, '_, '_, 'info, SetAuthority<'info>>,
    authority_type: spl_token_2022::instruction::AuthorityType,
    new_authority: Option<Pubkey>,
) -> Result<()> {
    let ix = spl_token_2022::instruction::set_authority(
        &ctx.program_id.unwrap_or(spl_token_2022::ID),
        ctx.accounts.account_or_mint.key,
        new_authority.as_ref(),
        authority_type,
        ctx.accounts.current_authority.key,
        &[], // TODO: Support multisig signers.
    )?;
    anchor_lang::solana_program::program::invoke_signed(
        &ix,
        &[ctx.accounts.account_or_mint, ctx.accounts.current_authority],
        ctx.signer_seeds,
    )
    .map_err(Into::into)
}

pub fn sync_native<'info>(ctx: CpiContext<'_, '_, '_, 'info, SyncNative<'info>>) -> Result<()> {
<<<<<<< HEAD
    let ix = spl_token_2022::instruction::sync_native(
        &ctx.program_id.unwrap_or(spl_token_2022::ID),
        ctx.accounts.account.key,
    )?;
    solana_program::program::invoke(&ix, &[ctx.accounts.account]).map_err(Into::into)
=======
    let ix = spl_token_2022::instruction::sync_native(ctx.program.key, ctx.accounts.account.key)?;
    anchor_lang::solana_program::program::invoke(&ix, &[ctx.accounts.account]).map_err(Into::into)
>>>>>>> 18d0ca0c
}

pub fn get_account_data_size<'info>(
    ctx: CpiContext<'_, '_, '_, 'info, GetAccountDataSize<'info>>,
    extension_types: &[spl_token_2022::extension::ExtensionType],
) -> Result<u64> {
    let ix = spl_token_2022::instruction::get_account_data_size(
        &ctx.program_id.unwrap_or(spl_token_2022::ID),
        ctx.accounts.mint.key,
        extension_types,
    )?;
    anchor_lang::solana_program::program::invoke(&ix, &[ctx.accounts.mint])?;
    anchor_lang::solana_program::program::get_return_data()
        .ok_or(anchor_lang::solana_program::program_error::ProgramError::InvalidInstructionData)
        .and_then(|(key, data)| {
<<<<<<< HEAD
            if key != ctx.program_id.unwrap_or(spl_token_2022::ID) {
                Err(solana_program::program_error::ProgramError::IncorrectProgramId)
=======
            if key != *ctx.program.key {
                Err(anchor_lang::solana_program::program_error::ProgramError::IncorrectProgramId)
>>>>>>> 18d0ca0c
            } else {
                data.try_into().map(u64::from_le_bytes).map_err(|_| {
                    anchor_lang::solana_program::program_error::ProgramError::InvalidInstructionData
                })
            }
        })
        .map_err(Into::into)
}

pub fn initialize_mint_close_authority<'info>(
    ctx: CpiContext<'_, '_, '_, 'info, InitializeMintCloseAuthority<'info>>,
    close_authority: Option<&Pubkey>,
) -> Result<()> {
    let ix = spl_token_2022::instruction::initialize_mint_close_authority(
        &ctx.program_id.unwrap_or(spl_token_2022::ID),
        ctx.accounts.mint.key,
        close_authority,
    )?;
    anchor_lang::solana_program::program::invoke(&ix, &[ctx.accounts.mint]).map_err(Into::into)
}

pub fn initialize_immutable_owner<'info>(
    ctx: CpiContext<'_, '_, '_, 'info, InitializeImmutableOwner<'info>>,
) -> Result<()> {
    let ix = spl_token_2022::instruction::initialize_immutable_owner(
        &ctx.program_id.unwrap_or(spl_token_2022::ID),
        ctx.accounts.account.key,
    )?;
    anchor_lang::solana_program::program::invoke(&ix, &[ctx.accounts.account]).map_err(Into::into)
}

pub fn amount_to_ui_amount<'info>(
    ctx: CpiContext<'_, '_, '_, 'info, AmountToUiAmount<'info>>,
    amount: u64,
) -> Result<String> {
    let ix = spl_token_2022::instruction::amount_to_ui_amount(
        &ctx.program_id.unwrap_or(spl_token_2022::ID),
        ctx.accounts.account.key,
        amount,
    )?;
    anchor_lang::solana_program::program::invoke(&ix, &[ctx.accounts.account])?;
    anchor_lang::solana_program::program::get_return_data()
        .ok_or(anchor_lang::solana_program::program_error::ProgramError::InvalidInstructionData)
        .and_then(|(key, data)| {
<<<<<<< HEAD
            if key != ctx.program_id.unwrap_or(spl_token_2022::ID) {
                Err(solana_program::program_error::ProgramError::IncorrectProgramId)
=======
            if key != *ctx.program.key {
                Err(anchor_lang::solana_program::program_error::ProgramError::IncorrectProgramId)
>>>>>>> 18d0ca0c
            } else {
                String::from_utf8(data).map_err(|_| {
                    anchor_lang::solana_program::program_error::ProgramError::InvalidInstructionData
                })
            }
        })
        .map_err(Into::into)
}

pub fn ui_amount_to_amount<'info>(
    ctx: CpiContext<'_, '_, '_, 'info, UiAmountToAmount<'info>>,
    ui_amount: &str,
) -> Result<u64> {
    let ix = spl_token_2022::instruction::ui_amount_to_amount(
        &ctx.program_id.unwrap_or(spl_token_2022::ID),
        ctx.accounts.account.key,
        ui_amount,
    )?;
    anchor_lang::solana_program::program::invoke(&ix, &[ctx.accounts.account])?;
    anchor_lang::solana_program::program::get_return_data()
        .ok_or(anchor_lang::solana_program::program_error::ProgramError::InvalidInstructionData)
        .and_then(|(key, data)| {
<<<<<<< HEAD
            if key != ctx.program_id.unwrap_or(spl_token_2022::ID) {
                Err(solana_program::program_error::ProgramError::IncorrectProgramId)
=======
            if key != *ctx.program.key {
                Err(anchor_lang::solana_program::program_error::ProgramError::IncorrectProgramId)
>>>>>>> 18d0ca0c
            } else {
                data.try_into().map(u64::from_le_bytes).map_err(|_| {
                    anchor_lang::solana_program::program_error::ProgramError::InvalidInstructionData
                })
            }
        })
        .map_err(Into::into)
}

#[derive(Accounts)]
pub struct Transfer<'info> {
    pub from: AccountInfo<'info>,
    pub to: AccountInfo<'info>,
    pub authority: AccountInfo<'info>,
}

#[derive(Accounts)]
pub struct TransferChecked<'info> {
    pub from: AccountInfo<'info>,
    pub mint: AccountInfo<'info>,
    pub to: AccountInfo<'info>,
    pub authority: AccountInfo<'info>,
}

#[derive(Accounts)]
pub struct MintTo<'info> {
    pub mint: AccountInfo<'info>,
    pub to: AccountInfo<'info>,
    pub authority: AccountInfo<'info>,
}

#[derive(Accounts)]
pub struct MintToChecked<'info> {
    pub mint: AccountInfo<'info>,
    pub to: AccountInfo<'info>,
    pub authority: AccountInfo<'info>,
}

#[derive(Accounts)]
pub struct Burn<'info> {
    pub mint: AccountInfo<'info>,
    pub from: AccountInfo<'info>,
    pub authority: AccountInfo<'info>,
}

#[derive(Accounts)]
pub struct BurnChecked<'info> {
    pub mint: AccountInfo<'info>,
    pub from: AccountInfo<'info>,
    pub authority: AccountInfo<'info>,
}

#[derive(Accounts)]
pub struct Approve<'info> {
    pub to: AccountInfo<'info>,
    pub delegate: AccountInfo<'info>,
    pub authority: AccountInfo<'info>,
}

#[derive(Accounts)]
pub struct ApproveChecked<'info> {
    pub to: AccountInfo<'info>,
    pub mint: AccountInfo<'info>,
    pub delegate: AccountInfo<'info>,
    pub authority: AccountInfo<'info>,
}

#[derive(Accounts)]
pub struct Revoke<'info> {
    pub source: AccountInfo<'info>,
    pub authority: AccountInfo<'info>,
}

#[derive(Accounts)]
pub struct InitializeAccount<'info> {
    pub account: AccountInfo<'info>,
    pub mint: AccountInfo<'info>,
    pub authority: AccountInfo<'info>,
    pub rent: AccountInfo<'info>,
}

#[derive(Accounts)]
pub struct InitializeAccount3<'info> {
    pub account: AccountInfo<'info>,
    pub mint: AccountInfo<'info>,
    pub authority: AccountInfo<'info>,
}

#[derive(Accounts)]
pub struct CloseAccount<'info> {
    pub account: AccountInfo<'info>,
    pub destination: AccountInfo<'info>,
    pub authority: AccountInfo<'info>,
}

#[derive(Accounts)]
pub struct FreezeAccount<'info> {
    pub account: AccountInfo<'info>,
    pub mint: AccountInfo<'info>,
    pub authority: AccountInfo<'info>,
}

#[derive(Accounts)]
pub struct ThawAccount<'info> {
    pub account: AccountInfo<'info>,
    pub mint: AccountInfo<'info>,
    pub authority: AccountInfo<'info>,
}

#[derive(Accounts)]
pub struct InitializeMint<'info> {
    pub mint: AccountInfo<'info>,
    pub rent: AccountInfo<'info>,
}

#[derive(Accounts)]
pub struct InitializeMint2<'info> {
    pub mint: AccountInfo<'info>,
}

#[derive(Accounts)]
pub struct SetAuthority<'info> {
    pub current_authority: AccountInfo<'info>,
    pub account_or_mint: AccountInfo<'info>,
}

#[derive(Accounts)]
pub struct SyncNative<'info> {
    pub account: AccountInfo<'info>,
}

#[derive(Accounts)]
pub struct GetAccountDataSize<'info> {
    pub mint: AccountInfo<'info>,
}

#[derive(Accounts)]
pub struct InitializeMintCloseAuthority<'info> {
    pub mint: AccountInfo<'info>,
}

#[derive(Accounts)]
pub struct InitializeImmutableOwner<'info> {
    pub account: AccountInfo<'info>,
}

#[derive(Accounts)]
pub struct AmountToUiAmount<'info> {
    pub account: AccountInfo<'info>,
}

#[derive(Accounts)]
pub struct UiAmountToAmount<'info> {
    pub account: AccountInfo<'info>,
}

#[derive(Clone)]
pub struct Token2022;

impl anchor_lang::Id for Token2022 {
    fn id() -> Pubkey {
        ID
    }
}<|MERGE_RESOLUTION|>--- conflicted
+++ resolved
@@ -85,7 +85,7 @@
     decimals: u8,
 ) -> Result<()> {
     let ix = spl_token_2022::instruction::mint_to_checked(
-        ctx.program.key,
+        &ctx.program_id.unwrap_or(spl_token_2022::ID),
         ctx.accounts.mint.key,
         ctx.accounts.to.key,
         ctx.accounts.authority.key,
@@ -124,7 +124,7 @@
     decimals: u8,
 ) -> Result<()> {
     let ix = spl_token_2022::instruction::burn_checked(
-        ctx.program.key,
+        &ctx.program_id.unwrap_or(spl_token_2022::ID),
         ctx.accounts.from.key,
         ctx.accounts.mint.key,
         ctx.accounts.authority.key,
@@ -170,7 +170,7 @@
     decimals: u8,
 ) -> Result<()> {
     let ix = spl_token_2022::instruction::approve_checked(
-        ctx.program.key,
+        &ctx.program_id.unwrap_or(spl_token_2022::ID),
         ctx.accounts.to.key,
         ctx.accounts.mint.key,
         ctx.accounts.delegate.key,
@@ -358,16 +358,11 @@
 }
 
 pub fn sync_native<'info>(ctx: CpiContext<'_, '_, '_, 'info, SyncNative<'info>>) -> Result<()> {
-<<<<<<< HEAD
     let ix = spl_token_2022::instruction::sync_native(
         &ctx.program_id.unwrap_or(spl_token_2022::ID),
         ctx.accounts.account.key,
     )?;
-    solana_program::program::invoke(&ix, &[ctx.accounts.account]).map_err(Into::into)
-=======
-    let ix = spl_token_2022::instruction::sync_native(ctx.program.key, ctx.accounts.account.key)?;
     anchor_lang::solana_program::program::invoke(&ix, &[ctx.accounts.account]).map_err(Into::into)
->>>>>>> 18d0ca0c
 }
 
 pub fn get_account_data_size<'info>(
@@ -383,13 +378,8 @@
     anchor_lang::solana_program::program::get_return_data()
         .ok_or(anchor_lang::solana_program::program_error::ProgramError::InvalidInstructionData)
         .and_then(|(key, data)| {
-<<<<<<< HEAD
             if key != ctx.program_id.unwrap_or(spl_token_2022::ID) {
-                Err(solana_program::program_error::ProgramError::IncorrectProgramId)
-=======
-            if key != *ctx.program.key {
                 Err(anchor_lang::solana_program::program_error::ProgramError::IncorrectProgramId)
->>>>>>> 18d0ca0c
             } else {
                 data.try_into().map(u64::from_le_bytes).map_err(|_| {
                     anchor_lang::solana_program::program_error::ProgramError::InvalidInstructionData
@@ -434,13 +424,8 @@
     anchor_lang::solana_program::program::get_return_data()
         .ok_or(anchor_lang::solana_program::program_error::ProgramError::InvalidInstructionData)
         .and_then(|(key, data)| {
-<<<<<<< HEAD
             if key != ctx.program_id.unwrap_or(spl_token_2022::ID) {
-                Err(solana_program::program_error::ProgramError::IncorrectProgramId)
-=======
-            if key != *ctx.program.key {
                 Err(anchor_lang::solana_program::program_error::ProgramError::IncorrectProgramId)
->>>>>>> 18d0ca0c
             } else {
                 String::from_utf8(data).map_err(|_| {
                     anchor_lang::solana_program::program_error::ProgramError::InvalidInstructionData
@@ -463,13 +448,8 @@
     anchor_lang::solana_program::program::get_return_data()
         .ok_or(anchor_lang::solana_program::program_error::ProgramError::InvalidInstructionData)
         .and_then(|(key, data)| {
-<<<<<<< HEAD
             if key != ctx.program_id.unwrap_or(spl_token_2022::ID) {
-                Err(solana_program::program_error::ProgramError::IncorrectProgramId)
-=======
-            if key != *ctx.program.key {
                 Err(anchor_lang::solana_program::program_error::ProgramError::IncorrectProgramId)
->>>>>>> 18d0ca0c
             } else {
                 data.try_into().map(u64::from_le_bytes).map_err(|_| {
                     anchor_lang::solana_program::program_error::ProgramError::InvalidInstructionData
