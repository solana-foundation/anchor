//! `anchor_client` provides an RPC client to send transactions and fetch
//! deserialized accounts from Solana programs written in `anchor_lang`.

use anchor_lang::solana_program::instruction::{AccountMeta, Instruction};
use anchor_lang::solana_program::program_error::ProgramError;
use anchor_lang::solana_program::pubkey::Pubkey;
use anchor_lang::solana_program::system_program;
use anchor_lang::{AccountDeserialize, InstructionData, ToAccountMetas};
use regex::Regex;
use solana_client::client_error::ClientError as SolanaClientError;
use solana_client::pubsub_client::{PubsubClient, PubsubClientError, PubsubClientSubscription};
use solana_client::rpc_client::RpcClient;
use solana_client::rpc_config::{RpcTransactionLogsConfig, RpcTransactionLogsFilter};
use solana_client::rpc_response::{Response as RpcResponse, RpcLogsResponse};
use solana_sdk::commitment_config::CommitmentConfig;
use solana_sdk::signature::{Signature, Signer};
use solana_sdk::transaction::Transaction;
use std::convert::Into;
use std::rc::Rc;
use thiserror::Error;

pub use anchor_lang;
pub use cluster::Cluster;
pub use solana_client;
pub use solana_sdk;

mod cluster;

/// EventHandle unsubscribes from a program event stream on drop.
pub type EventHandle = PubsubClientSubscription<RpcResponse<RpcLogsResponse>>;

/// Client defines the base configuration for building RPC clients to
/// communitcate with Anchor programs running on a Solana cluster. It's
/// primary use is to build a `Program` client via the `program` method.
pub struct Client {
    cfg: Config,
}

impl Client {
    pub fn new(cluster: Cluster, payer: Rc<dyn Signer>) -> Self {
        Self {
            cfg: Config {
                cluster,
                payer,
                options: None,
            },
        }
    }

    pub fn new_with_options(
        cluster: Cluster,
        payer: Rc<dyn Signer>,
        options: CommitmentConfig,
    ) -> Self {
        Self {
            cfg: Config {
                cluster,
                payer,
                options: Some(options),
            },
        }
    }

    pub fn program(&self, program_id: Pubkey) -> Program {
        Program {
            program_id,
            cfg: Config {
                cluster: self.cfg.cluster.clone(),
                options: self.cfg.options,
                payer: self.cfg.payer.clone(),
            },
        }
    }
}

// Internal configuration for a client.
#[derive(Debug)]
struct Config {
    cluster: Cluster,
    payer: Rc<dyn Signer>,
    options: Option<CommitmentConfig>,
}

/// Program is the primary client handle to be used to build and send requests.
#[derive(Debug)]
pub struct Program {
    program_id: Pubkey,
    cfg: Config,
}

impl Program {
    pub fn payer(&self) -> Pubkey {
        self.cfg.payer.pubkey()
    }

    /// Returns a request builder.
    pub fn request(&self) -> RequestBuilder {
        RequestBuilder::from(
            self.program_id,
            self.cfg.cluster.url(),
            self.cfg.payer.clone(),
            self.cfg.options,
            RequestNamespace::Global,
        )
    }

    /// Returns a request builder for program state.
    pub fn state_request(&self) -> RequestBuilder {
        RequestBuilder::from(
            self.program_id,
            self.cfg.cluster.url(),
            self.cfg.payer.clone(),
            self.cfg.options,
            RequestNamespace::State { new: false },
        )
    }

    /// Returns the account at the given address.
    pub fn account<T: AccountDeserialize>(&self, address: Pubkey) -> Result<T, ClientError> {
        let rpc_client = RpcClient::new_with_commitment(
            self.cfg.cluster.url().to_string(),
            self.cfg.options.unwrap_or_default(),
        );
        let account = rpc_client
            .get_account_with_commitment(&address, CommitmentConfig::processed())?
            .value
            .ok_or(ClientError::AccountNotFound)?;
        let mut data: &[u8] = &account.data;
        T::try_deserialize(&mut data).map_err(Into::into)
    }

    pub fn state<T: AccountDeserialize>(&self) -> Result<T, ClientError> {
        self.account(anchor_lang::__private::state::address(&self.program_id))
    }

    pub fn rpc(&self) -> RpcClient {
        RpcClient::new_with_commitment(
            self.cfg.cluster.url().to_string(),
            self.cfg.options.unwrap_or_default(),
        )
    }

    pub fn id(&self) -> Pubkey {
        self.program_id
    }

    pub fn on<T: anchor_lang::Event + anchor_lang::AnchorDeserialize>(
        &self,
        f: impl Fn(&EventContext, T) + Send + 'static,
    ) -> Result<EventHandle, ClientError> {
        let addresses = vec![self.program_id.to_string()];
        let filter = RpcTransactionLogsFilter::Mentions(addresses);
        let ws_url = self.cfg.cluster.ws_url().to_string();
        let cfg = RpcTransactionLogsConfig {
            commitment: self.cfg.options,
        };
        let self_program_str = self.program_id.to_string();
        let (client, receiver) = PubsubClient::logs_subscribe(&ws_url, filter, cfg)?;
        std::thread::spawn(move || {
            loop {
                match receiver.recv() {
                    Ok(logs) => {
                        let ctx = EventContext {
                            signature: logs.value.signature.parse().unwrap(),
                            slot: logs.context.slot,
                        };
                        let mut logs = &logs.value.logs[..];
                        if !logs.is_empty() {
                            if let Ok(mut execution) = Execution::new(&mut logs) {
                                for l in logs {
                                    // Parse the log.
                                    let (event, new_program, did_pop) = {
                                        if self_program_str == execution.program() {
                                            handle_program_log(&self_program_str, l).unwrap_or_else(
                                                |e| {
                                                    println!("Unable to parse log: {}", e);
                                                    std::process::exit(1);
                                                },
                                            )
                                        } else {
                                            let (program, did_pop) =
                                                handle_system_log(&self_program_str, l);
                                            (None, program, did_pop)
                                        }
                                    };
                                    // Emit the event.
                                    if let Some(e) = event {
                                        f(&ctx, e);
                                    }
                                    // Switch program context on CPI.
                                    if let Some(new_program) = new_program {
                                        execution.push(new_program);
                                    }
                                    // Program returned.
                                    if did_pop {
                                        execution.pop();
                                    }
                                }
                            }
                        }
                    }
                    Err(_err) => {
                        return;
                    }
                }
            }
        });
        Ok(client)
    }
}

fn handle_program_log<T: anchor_lang::Event + anchor_lang::AnchorDeserialize>(
    self_program_str: &str,
    l: &str,
) -> Result<(Option<T>, Option<String>, bool), ClientError> {
    // Log emitted from the current program.
    if l.starts_with("Program log:") {
        let log = l.to_string().split_off("Program log: ".len());
        let borsh_bytes = match anchor_lang::__private::base64::decode(&log) {
            Ok(borsh_bytes) => borsh_bytes,
            _ => {
                #[cfg(feature = "debug")]
                println!("Could not base64 decode log: {}", log);
                return Ok((None, None, false));
            }
        };

        let mut slice: &[u8] = &borsh_bytes[..];
        let disc: [u8; 8] = {
            let mut disc = [0; 8];
            disc.copy_from_slice(&borsh_bytes[..8]);
            slice = &slice[8..];
            disc
        };
        let mut event = None;
        if disc == T::discriminator() {
            let e: T = anchor_lang::AnchorDeserialize::deserialize(&mut slice)
                .map_err(|e| ClientError::LogParseError(e.to_string()))?;
            event = Some(e);
        }
        Ok((event, None, false))
    }
    // System log.
    else {
        let (program, did_pop) = handle_system_log(self_program_str, l);
        Ok((None, program, did_pop))
    }
}

fn handle_system_log(this_program_str: &str, log: &str) -> (Option<String>, bool) {
    if log.starts_with(&format!("Program {} log:", this_program_str)) {
        (Some(this_program_str.to_string()), false)
    } else if log.contains("invoke") {
        (Some("cpi".to_string()), false) // Any string will do.
    } else {
        let re = Regex::new(r"^Program (.*) success*$").unwrap();
        if re.is_match(log) {
            (None, true)
        } else {
            (None, false)
        }
    }
}

struct Execution {
    stack: Vec<String>,
}

impl Execution {
    pub fn new(logs: &mut &[String]) -> Result<Self, ClientError> {
        let l = &logs[0];
        *logs = &logs[1..];

        let re = Regex::new(r"^Program (.*) invoke.*$").unwrap();
        let c = re
            .captures(l)
            .ok_or_else(|| ClientError::LogParseError(l.to_string()))?;
        let program = c
            .get(1)
            .ok_or_else(|| ClientError::LogParseError(l.to_string()))?
            .as_str()
            .to_string();
        Ok(Self {
            stack: vec![program],
        })
    }

    pub fn program(&self) -> String {
        assert!(!self.stack.is_empty());
        self.stack[self.stack.len() - 1].clone()
    }

    pub fn push(&mut self, new_program: String) {
        self.stack.push(new_program);
    }

    pub fn pop(&mut self) {
        assert!(!self.stack.is_empty());
        self.stack.pop().unwrap();
    }
}

#[derive(Debug)]
pub struct EventContext {
    pub signature: Signature,
    pub slot: u64,
}

#[derive(Debug, Error)]
pub enum ClientError {
    #[error("Account not found")]
    AccountNotFound,
    #[error("{0}")]
    ProgramError(#[from] ProgramError),
    #[error("{0}")]
    SolanaClientError(#[from] SolanaClientError),
    #[error("{0}")]
    SolanaClientPubsubError(#[from] PubsubClientError),
    #[error("Unable to parse log: {0}")]
    LogParseError(String),
}

/// `RequestBuilder` provides a builder interface to create and send
/// transactions to a cluster.
pub struct RequestBuilder<'a> {
    cluster: String,
    program_id: Pubkey,
    accounts: Vec<AccountMeta>,
    options: CommitmentConfig,
    instructions: Vec<Instruction>,
    payer: Rc<dyn Signer>,
    // Serialized instruction data for the target RPC.
    instruction_data: Option<Vec<u8>>,
    signers: Vec<&'a dyn Signer>,
    // True if the user is sending a state instruction.
    namespace: RequestNamespace,
}

#[derive(PartialEq)]
pub enum RequestNamespace {
    Global,
    State {
        // True if the request is to the state's new ctor.
        new: bool,
    },
    Interface,
}

impl<'a> RequestBuilder<'a> {
    pub fn from(
        program_id: Pubkey,
        cluster: &str,
        payer: Rc<dyn Signer>,
        options: Option<CommitmentConfig>,
        namespace: RequestNamespace,
    ) -> Self {
        Self {
            program_id,
            payer,
            cluster: cluster.to_string(),
            accounts: Vec::new(),
            options: options.unwrap_or_default(),
            instructions: Vec::new(),
            instruction_data: None,
            signers: Vec::new(),
            namespace,
        }
    }

<<<<<<< HEAD
    pub fn payer(mut self, payer: Rc<dyn Signer>) -> Self {
=======
    #[must_use]
    pub fn payer(mut self, payer: Keypair) -> Self {
>>>>>>> 483999e8
        self.payer = payer;
        self
    }

    #[must_use]
    pub fn cluster(mut self, url: &str) -> Self {
        self.cluster = url.to_string();
        self
    }

    #[must_use]
    pub fn instruction(mut self, ix: Instruction) -> Self {
        self.instructions.push(ix);
        self
    }

    #[must_use]
    pub fn program(mut self, program_id: Pubkey) -> Self {
        self.program_id = program_id;
        self
    }

    #[must_use]
    pub fn accounts(mut self, accounts: impl ToAccountMetas) -> Self {
        let mut metas = accounts.to_account_metas(None);
        self.accounts.append(&mut metas);
        self
    }

    #[must_use]
    pub fn options(mut self, options: CommitmentConfig) -> Self {
        self.options = options;
        self
    }

    #[must_use]
    pub fn args(mut self, args: impl InstructionData) -> Self {
        self.instruction_data = Some(args.data());
        self
    }

    /// Invokes the `#[state]`'s `new` constructor.
    #[allow(clippy::wrong_self_convention)]
    #[must_use]
    pub fn new(mut self, args: impl InstructionData) -> Self {
        assert!(self.namespace == RequestNamespace::State { new: false });
        self.namespace = RequestNamespace::State { new: true };
        self.instruction_data = Some(args.data());
        self
    }

    #[must_use]
    pub fn signer(mut self, signer: &'a dyn Signer) -> Self {
        self.signers.push(signer);
        self
    }

    pub fn instructions(&self) -> Result<Vec<Instruction>, ClientError> {
        let mut accounts = match self.namespace {
            RequestNamespace::State { new } => match new {
                false => vec![AccountMeta::new(
                    anchor_lang::__private::state::address(&self.program_id),
                    false,
                )],
                true => vec![
                    AccountMeta::new_readonly(self.payer.pubkey(), true),
                    AccountMeta::new(
                        anchor_lang::__private::state::address(&self.program_id),
                        false,
                    ),
                    AccountMeta::new_readonly(
                        Pubkey::find_program_address(&[], &self.program_id).0,
                        false,
                    ),
                    AccountMeta::new_readonly(system_program::ID, false),
                    AccountMeta::new_readonly(self.program_id, false),
                ],
            },
            _ => Vec::new(),
        };
        accounts.extend_from_slice(&self.accounts);

        let mut instructions = self.instructions.clone();
        if let Some(ix_data) = &self.instruction_data {
            instructions.push(Instruction {
                program_id: self.program_id,
                data: ix_data.clone(),
                accounts,
            });
        }

        Ok(instructions)
    }

    pub fn send(self) -> Result<Signature, ClientError> {
        let instructions = self.instructions()?;

        let mut signers = self.signers;
        signers.push(&*self.payer);

        let rpc_client = RpcClient::new_with_commitment(self.cluster, self.options);

        let tx = {
            let (recent_hash, _fee_calc) = rpc_client.get_recent_blockhash()?;
            Transaction::new_signed_with_payer(
                &instructions,
                Some(&self.payer.pubkey()),
                &signers,
                recent_hash,
            )
        };

        rpc_client
            .send_and_confirm_transaction(&tx)
            .map_err(Into::into)
    }
}

#[cfg(test)]
mod tests {
    use super::*;
    #[test]
    fn new_execution() {
        let mut logs: &[String] =
            &["Program 7Y8VDzehoewALqJfyxZYMgYCnMTCDhWuGfJKUvjYWATw invoke [1]".to_string()];
        let exe = Execution::new(&mut logs).unwrap();
        assert_eq!(
            exe.stack[0],
            "7Y8VDzehoewALqJfyxZYMgYCnMTCDhWuGfJKUvjYWATw".to_string()
        );
    }

    #[test]
    fn handle_system_log_pop() {
        let log = "Program 7Y8VDzehoewALqJfyxZYMgYCnMTCDhWuGfJKUvjYWATw success";
        let (program, did_pop) = handle_system_log("asdf", log);
        assert_eq!(program, None);
        assert!(did_pop);
    }

    #[test]
    fn handle_system_log_no_pop() {
        let log = "Program 7swsTUiQ6KUK4uFYquQKg4epFRsBnvbrTf2fZQCa2sTJ qwer";
        let (program, did_pop) = handle_system_log("asdf", log);
        assert_eq!(program, None);
        assert!(!did_pop);
    }
}<|MERGE_RESOLUTION|>--- conflicted
+++ resolved
@@ -367,12 +367,7 @@
         }
     }
 
-<<<<<<< HEAD
     pub fn payer(mut self, payer: Rc<dyn Signer>) -> Self {
-=======
-    #[must_use]
-    pub fn payer(mut self, payer: Keypair) -> Self {
->>>>>>> 483999e8
         self.payer = payer;
         self
     }
