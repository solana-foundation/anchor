--- conflicted
+++ resolved
@@ -247,23 +247,6 @@
         self.cfg.payer.pubkey()
     }
 
-<<<<<<< HEAD
-    /// Returns a request builder.
-    pub fn request(&self) -> RequestBuilder<C> {
-        RequestBuilder::from(
-            self.program_id,
-            self.cfg.cluster.url(),
-            self.cfg.payer.clone(),
-            self.cfg.options,
-            #[cfg(not(feature = "async"))]
-            self.rt.handle(),
-            #[cfg(feature = "mock")]
-            &self.async_rpc_client,
-        )
-    }
-
-=======
->>>>>>> f677742a
     pub fn id(&self) -> Pubkey {
         self.program_id
     }
@@ -566,12 +549,9 @@
     signers: Vec<S>,
     #[cfg(not(feature = "async"))]
     handle: &'a Handle,
-<<<<<<< HEAD
     #[cfg(feature = "mock")]
     async_rpc_client: &'a AsyncRpcClient,
-=======
     _phantom: PhantomData<&'a ()>,
->>>>>>> f677742a
 }
 
 // Shared implementation for all RequestBuilders
