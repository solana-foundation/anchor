use crate::{
    ClientError, Config, EventContext, EventUnsubscriber, Program, ProgramAccountsIterator,
    RequestBuilder,
};
use anchor_lang::{prelude::Pubkey, AccountDeserialize, Discriminator};
#[cfg(feature = "mock")]
use solana_client::nonblocking::rpc_client::RpcClient as AsyncRpcClient;
use solana_client::{rpc_config::RpcSendTransactionConfig, rpc_filter::RpcFilterType};
use solana_sdk::{
    commitment_config::CommitmentConfig, signature::Signature, signer::Signer,
    transaction::Transaction,
};

use std::{marker::PhantomData, ops::Deref, sync::Arc};
use tokio::{
    runtime::{Builder, Handle},
    sync::RwLock,
};

impl<'a> EventUnsubscriber<'a> {
    /// Unsubscribe gracefully.
    pub fn unsubscribe(self) {
        self.runtime_handle.block_on(self.unsubscribe_internal())
    }
}

impl<C: Deref<Target = impl Signer> + Clone> Program<C> {
    pub fn new(program_id: Pubkey, cfg: Config<C>) -> Result<Self, ClientError> {
        let rt: tokio::runtime::Runtime = Builder::new_multi_thread().enable_all().build()?;

        #[cfg(not(feature = "mock"))]
        return Ok(Self {
            program_id,
            cfg,
            sub_client: Arc::new(RwLock::new(None)),
            rt,
        });

        #[cfg(feature = "mock")]
        {
            let comm_config = cfg.options.unwrap_or_default();
            let cluster_url = cfg.cluster.url().to_string();
            Ok(Self {
                program_id,
                cfg,
                sub_client: Arc::new(RwLock::new(None)),
                rt,
                rpc_client: RpcClient::new_with_commitment(cluster_url.clone(), comm_config),
                async_rpc_client: AsyncRpcClient::new_with_commitment(cluster_url, comm_config),
            })
        }
    }

    #[cfg(feature = "mock")]
    pub fn new_with_rpc(
        program_id: Pubkey,
        cfg: Config<C>,
        rpc_client: RpcClient,
        async_rpc_client: AsyncRpcClient,
    ) -> Result<Self, ClientError> {
        let rt: tokio::runtime::Runtime = Builder::new_multi_thread().enable_all().build()?;

        Ok(Self {
            program_id,
            cfg,
            sub_client: Arc::new(RwLock::new(None)),
            rt,
            rpc_client,
            async_rpc_client,
        })
    }

    /// Returns a request builder.
    pub fn request(&self) -> RequestBuilder<'_, C, Box<dyn Signer + '_>> {
        RequestBuilder::from(
            self.program_id,
            self.cfg.cluster.url(),
            self.cfg.payer.clone(),
            self.cfg.options,
            #[cfg(not(feature = "async"))]
            self.rt.handle(),
        )
    }

    /// Returns the account at the given address.
    pub fn account<T: AccountDeserialize>(&self, address: Pubkey) -> Result<T, ClientError> {
        self.rt.block_on(self.account_internal(address))
    }

    /// Returns all program accounts of the given type matching the given filters
    pub fn accounts<T: AccountDeserialize + Discriminator>(
        &self,
        filters: Vec<RpcFilterType>,
    ) -> Result<Vec<(Pubkey, T)>, ClientError> {
        self.accounts_lazy(filters)?.collect()
    }

    /// Returns all program accounts of the given type matching the given filters as an iterator
    /// Deserialization is executed lazily
    pub fn accounts_lazy<T: AccountDeserialize + Discriminator>(
        &self,
        filters: Vec<RpcFilterType>,
    ) -> Result<ProgramAccountsIterator<T>, ClientError> {
        self.rt.block_on(self.accounts_lazy_internal(filters))
    }

    pub fn on<T: anchor_lang::Event + anchor_lang::AnchorDeserialize>(
        &self,
        f: impl Fn(&EventContext, T) + Send + 'static,
    ) -> Result<EventUnsubscriber, ClientError> {
        let (handle, rx) = self.rt.block_on(self.on_internal(f))?;

        Ok(EventUnsubscriber {
            handle,
            rx,
            runtime_handle: self.rt.handle(),
            _lifetime_marker: PhantomData,
        })
    }
}

impl<'a, C: Deref<Target = impl Signer> + Clone> RequestBuilder<'a, C, Box<dyn Signer + 'a>> {
    pub fn from(
        program_id: Pubkey,
        cluster: &str,
        payer: C,
        options: Option<CommitmentConfig>,
        handle: &'a Handle,
        #[cfg(feature = "mock")] async_rpc_client: &'a AsyncRpcClient,
    ) -> Self {
        Self {
            program_id,
            payer,
            cluster: cluster.to_string(),
            accounts: Vec::new(),
            options: options.unwrap_or_default(),
            instructions: Vec::new(),
            instruction_data: None,
            signers: Vec::new(),
            handle,
<<<<<<< HEAD
            #[cfg(feature = "mock")]
            async_rpc_client,
=======
            _phantom: PhantomData,
>>>>>>> f677742a
        }
    }

    #[must_use]
    pub fn signer<T: Signer + 'a>(mut self, signer: T) -> Self {
        self.signers.push(Box::new(signer));
        self
    }

    pub fn signed_transaction(&self) -> Result<Transaction, ClientError> {
        self.handle.block_on(self.signed_transaction_internal())
    }

    pub fn send(&self) -> Result<Signature, ClientError> {
        self.handle.block_on(self.send_internal())
    }

    pub fn send_with_spinner_and_config(
        &self,
        config: RpcSendTransactionConfig,
    ) -> Result<Signature, ClientError> {
        self.handle
            .block_on(self.send_with_spinner_and_config_internal(config))
    }
}<|MERGE_RESOLUTION|>--- conflicted
+++ resolved
@@ -4,7 +4,7 @@
 };
 use anchor_lang::{prelude::Pubkey, AccountDeserialize, Discriminator};
 #[cfg(feature = "mock")]
-use solana_client::nonblocking::rpc_client::RpcClient as AsyncRpcClient;
+use solana_client::{nonblocking::rpc_client::RpcClient as AsyncRpcClient, rpc_client::RpcClient};
 use solana_client::{rpc_config::RpcSendTransactionConfig, rpc_filter::RpcFilterType};
 use solana_sdk::{
     commitment_config::CommitmentConfig, signature::Signature, signer::Signer,
@@ -79,6 +79,8 @@
             self.cfg.options,
             #[cfg(not(feature = "async"))]
             self.rt.handle(),
+            #[cfg(feature = "mock")]
+            &self.async_rpc_client,
         )
     }
 
@@ -138,12 +140,9 @@
             instruction_data: None,
             signers: Vec::new(),
             handle,
-<<<<<<< HEAD
             #[cfg(feature = "mock")]
             async_rpc_client,
-=======
             _phantom: PhantomData,
->>>>>>> f677742a
         }
     }
 
