[package]
name = "anchor-client"
version = "0.32.1"
authors = ["Anchor Maintainers <accounts@200ms.io>"]
edition = "2021"
license = "Apache-2.0"
description = "An RPC client to interact with Anchor programs"

[package.metadata.docs.rs]
all-features = true
rustdoc-args = ["--cfg", "docsrs"]

[features]
async = []
debug = []
mock = []

[dependencies]
anchor-lang = { path = "../lang", version = "0.32.1" }
anyhow = "1"
futures = "0.3"
regex = "1"
serde = { version = "1", features = ["derive"] }
solana-account = "2"
solana-account-decoder = "2"
solana-pubsub-client = "2"
solana-rpc-client = "2"
solana-rpc-client-api = "2"
solana-sdk = "2"
<<<<<<< HEAD
solana-signer = "2"
=======
solana-signer.workspace = true
>>>>>>> b8f96b34
thiserror = "1"
tokio = { version = "1", features = ["rt", "sync"] }
url = "2"<|MERGE_RESOLUTION|>--- conflicted
+++ resolved
@@ -27,11 +27,7 @@
 solana-rpc-client = "2"
 solana-rpc-client-api = "2"
 solana-sdk = "2"
-<<<<<<< HEAD
-solana-signer = "2"
-=======
 solana-signer.workspace = true
->>>>>>> b8f96b34
 thiserror = "1"
 tokio = { version = "1", features = ["rt", "sync"] }
 url = "2"