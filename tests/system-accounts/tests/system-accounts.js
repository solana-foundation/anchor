const anchor = require("@project-serum/anchor");
<<<<<<< HEAD
const assert = require("assert");
=======
const splToken = require("@solana/spl-token");
const { assert } = require("chai");
>>>>>>> 7803acb9

describe("system_accounts", () => {
  anchor.setProvider(anchor.Provider.local());
  const program = anchor.workspace.SystemAccounts;
  const authority = program.provider.wallet.payer;
  const wallet = anchor.web3.Keypair.generate();

  it("Is initialized!", async () => {
    const tx = await program.rpc.initialize({
      accounts: {
        authority: authority.publicKey,
        wallet: wallet.publicKey,
      },
      signers: [authority],
    });

    console.log("Your transaction signature", tx);
  });

  it("Emits an AccountNotSystemOwned error", async () => {
    const mint = await splToken.Token.createMint(
      program.provider.connection,
      authority,
      authority.publicKey,
      null,
      9,
      anchor.utils.token.TOKEN_PROGRAM_ID
    );

    const tokenAccount = await mint.createAssociatedTokenAccount(
      wallet.publicKey
    );

    await mint.mintTo(
      tokenAccount,
      authority.publicKey,
      [],
      1 * anchor.web3.LAMPORTS_PER_SOL
    );

    try {
      await program.rpc.initialize({
        accounts: {
          authority: authority.publicKey,
          wallet: tokenAccount,
        },
        signers: [authority],
      });
      assert.ok(false);
    } catch (err) {
      const errMsg = "The given account is not owned by the system program";
      assert.strictEqual(err.error.errorMessage, errMsg);
      assert.strictEqual(err.error.errorCode.number, 3011);
    }
  });
});<|MERGE_RESOLUTION|>--- conflicted
+++ resolved
@@ -1,10 +1,6 @@
 const anchor = require("@project-serum/anchor");
-<<<<<<< HEAD
-const assert = require("assert");
-=======
 const splToken = require("@solana/spl-token");
 const { assert } = require("chai");
->>>>>>> 7803acb9
 
 describe("system_accounts", () => {
   anchor.setProvider(anchor.Provider.local());
