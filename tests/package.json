--- conflicted
+++ resolved
@@ -52,11 +52,8 @@
     "multiple-suites",
     "multiple-suites-run-single",
     "bpf-upgradeable-state",
-<<<<<<< HEAD
     "multiple-scripts"
-=======
     "signature-verification"
->>>>>>> ae1c158b
   ],
   "dependencies": {
     "@project-serum/common": "^0.0.1-beta.3",
