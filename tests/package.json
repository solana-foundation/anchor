{
  "name": "anchor-tests",
  "private": true,
  "scripts": {
    "lint:fix": "prettier */*.js \"*/**/*{.js,.ts}\" -w",
    "lint": "prettier */*.js \"*/**/*{.js,.ts}\" --check"
  },
  "workspaces": [
    "anchor-cli-account",
    "anchor-cli-idl",
    "auction-house",
    "bench",
    "cashiers-check",
    "cfo",
    "chat",
    "composite",
    "custom-coder",
    "custom-discriminator",
    "custom-program",
    "declare-id",
    "declare-program",
    "errors",
    "escrow",
    "events",
    "floats",
    "idl",
    "ido-pool",
    "interface",
    "lazy-account",
    "lockup",
    "misc",
    "multisig",
    "optional",
    "permissioned-markets",
    "pda-derivation",
    "relations-derivation",
    "pyth",
    "realloc",
    "spl/metadata",
    "spl/token-extensions",
    "spl/token-proxy",
    "spl/token-wrapper",
    "spl/transfer-hook",
    "swap",
    "system-accounts",
    "sysvars",
    "tictactoe",
    "typescript",
    "validator-clone",
    "zero-copy",
    "cpi-returns",
    "multiple-suites",
    "multiple-suites-run-single",
    "bpf-upgradeable-state",
<<<<<<< HEAD
    "multiple-scripts",
=======
    "duplicate-mutable-accounts",
>>>>>>> b51210be
    "signature-verification"
  ],
  "dependencies": {
    "@project-serum/common": "^0.0.1-beta.3",
    "@project-serum/serum": "^0.13.60",
    "@solana/spl-token": "^0.1.8",
    "@solana/web3.js": "^1.68.0"
  },
  "devDependencies": {
    "@types/bn.js": "^5.1.1",
    "@types/chai": "^4.3.0",
    "@types/mocha": "^9.1.0",
    "@types/node": "^14.14.37",
    "chai": "^4.3.4",
    "mocha": "9.2.2",
    "prettier": "^2.5.1",
    "ts-mocha": "^10.0.0",
    "tsc": "^2.0.4",
    "typescript": "^4.4.4"
  }
}<|MERGE_RESOLUTION|>--- conflicted
+++ resolved
@@ -52,11 +52,8 @@
     "multiple-suites",
     "multiple-suites-run-single",
     "bpf-upgradeable-state",
-<<<<<<< HEAD
     "multiple-scripts",
-=======
     "duplicate-mutable-accounts",
->>>>>>> b51210be
     "signature-verification"
   ],
   "dependencies": {
