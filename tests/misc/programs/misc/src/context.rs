use crate::account::*;
use anchor_lang::prelude::*;
use anchor_spl::associated_token::AssociatedToken;
use anchor_spl::token::{Mint, Token, TokenAccount};
use anchor_spl::token_interface::{Mint as MintInterface, TokenAccount as TokenAccountInterface};

#[derive(Accounts)]
pub struct TestTokenSeedsInit<'info> {
    #[account(
        init,
        seeds = [b"my-mint-seed".as_ref()],
        bump,
        payer = authority,
        mint::decimals = 6,
        mint::authority = authority,
    )]
    pub mint: Account<'info, Mint>,
    #[account(
        init,
        seeds = [b"my-token-seed".as_ref()],
        bump,
        payer = authority,
        token::mint = mint,
        token::authority = authority,
    )]
    pub my_pda: Account<'info, TokenAccount>,
    #[account(mut)]
    /// CHECK:
    pub authority: AccountInfo<'info>,
    pub system_program: Program<'info, System>,
    pub token_program: Program<'info, Token>,
}

#[derive(Accounts)]
pub struct TestInitAssociatedToken<'info> {
    #[account(
        init,
        payer = payer,
        associated_token::mint = mint,
        associated_token::authority = payer,
    )]
    pub token: Account<'info, TokenAccount>,
    pub mint: Account<'info, Mint>,
    #[account(mut)]
    pub payer: Signer<'info>,
    pub system_program: Program<'info, System>,
    pub token_program: Program<'info, Token>,
    pub associated_token_program: Program<'info, AssociatedToken>,
}

#[derive(Accounts)]
pub struct TestInitAssociatedTokenWithTokenProgram<'info> {
    #[account(
        init,
        payer = payer,
        associated_token::mint = mint,
        associated_token::authority = payer,
        associated_token::token_program = associated_token_token_program,
    )]
    pub token: InterfaceAccount<'info, TokenAccountInterface>,
    pub mint: InterfaceAccount<'info, MintInterface>,
    #[account(mut)]
    pub payer: Signer<'info>,
    pub system_program: Program<'info, System>,
    /// CHECK: ignore
    pub associated_token_token_program: AccountInfo<'info>,
    pub associated_token_program: Program<'info, AssociatedToken>,
}

#[derive(Accounts)]
pub struct TestValidateAssociatedToken<'info> {
    #[account(
        associated_token::mint = mint,
        associated_token::authority = wallet,
    )]
    pub token: Account<'info, TokenAccount>,
    pub mint: Account<'info, Mint>,
    /// CHECK:
    pub wallet: AccountInfo<'info>,
}

#[derive(Accounts)]
#[instruction(nonce: u8)]
pub struct TestInstructionConstraint<'info> {
    #[account(
        seeds = [b"my-seed", my_account.key.as_ref()],
        bump = nonce,
    )]
    /// CHECK:
    pub my_pda: AccountInfo<'info>,
    /// CHECK:
    pub my_account: AccountInfo<'info>,
}

#[derive(Accounts)]
#[instruction(domain: String, seed: Vec<u8>, bump: u8)]
pub struct TestPdaInit<'info> {
    #[account(
        init,
        seeds = [b"my-seed", domain.as_bytes(), foo.key.as_ref(), &seed],
        bump,
        payer = my_payer,
        space = DataU16::LEN + 8
    )]
    pub my_pda: Account<'info, DataU16>,
    #[account(mut)]
    pub my_payer: Signer<'info>,
    /// CHECK:
    pub foo: AccountInfo<'info>,
    pub system_program: Program<'info, System>,
}

#[derive(Accounts)]
pub struct TestPdaInitZeroCopy<'info> {
    #[account(
        init,
        seeds = [b"my-seed".as_ref()],
        bump,
        payer = my_payer,
        space = DataZeroCopy::LEN + 8
    )]
    pub my_pda: AccountLoader<'info, DataZeroCopy>,
    #[account(mut)]
    pub my_payer: Signer<'info>,
    pub system_program: Program<'info, System>,
}

#[derive(Accounts)]
pub struct TestPdaMutZeroCopy<'info> {
    #[account(
        mut,
        seeds = [b"my-seed".as_ref()],
        bump = my_pda.load()?.bump,
    )]
    pub my_pda: AccountLoader<'info, DataZeroCopy>,
    /// CHECK:
    pub my_payer: AccountInfo<'info>,
}

#[derive(Accounts)]
pub struct Ctor {}

#[derive(Accounts)]
pub struct RemainingAccounts {}

#[derive(Accounts)]
pub struct Initialize<'info> {
    #[account(zero)]
    pub data: Account<'info, Data>,
}

#[derive(Accounts)]
pub struct InitializeSkipRentExempt<'info> {
    #[account(zero, rent_exempt = skip)]
    pub data: Account<'info, Data>,
}

#[derive(Accounts)]
pub struct InitializeNoRentExempt<'info> {
    /// CHECK:
    pub data: AccountInfo<'info>,
}

#[derive(Accounts)]
pub struct TestOwner<'info> {
    #[account(owner = *misc.key)]
    /// CHECK:
    pub data: AccountInfo<'info>,
    /// CHECK:
    pub misc: AccountInfo<'info>,
}

#[derive(Accounts)]
pub struct TestExecutable<'info> {
    #[account(executable)]
    /// CHECK:
    pub program: AccountInfo<'info>,
}

#[derive(Accounts)]
pub struct TestClose<'info> {
    #[account(mut, close = sol_dest)]
    pub data: Account<'info, Data>,
    /// CHECK:
    sol_dest: AccountInfo<'info>,
}

#[derive(Accounts)]
pub struct TestCloseTwice<'info> {
    #[account(mut, close = sol_dest)]
    pub data: Account<'info, Data>,
    /// CHECK:
    pub sol_dest: AccountInfo<'info>,
}

#[derive(Accounts)]
pub struct TestCloseMut<'info> {
    #[account(mut)]
    pub data: Account<'info, Data>,
    /// CHECK:
    pub sol_dest: AccountInfo<'info>,
}

#[derive(Accounts)]
pub struct TestSimulate {}

#[derive(Accounts)]
pub struct TestInit<'info> {
    #[account(init, payer = payer, space = DataI8::LEN + 8)]
    pub data: Account<'info, DataI8>,
    #[account(mut)]
    pub payer: Signer<'info>,
    pub system_program: Program<'info, System>,
}

#[derive(Accounts)]
pub struct TestInitZeroCopy<'info> {
    #[account(init, payer = payer, space = DataZeroCopy::LEN + 8)]
    pub data: AccountLoader<'info, DataZeroCopy>,
    #[account(mut)]
    pub payer: Signer<'info>,
    pub system_program: Program<'info, System>,
}

#[derive(Accounts)]
pub struct TestInitMint<'info> {
    #[account(init, mint::decimals = 6, mint::authority = payer, mint::freeze_authority = payer, payer = payer, )]
    pub mint: Account<'info, Mint>,
    #[account(mut)]
    pub payer: Signer<'info>,
    pub system_program: Program<'info, System>,
    pub token_program: Program<'info, Token>,
}

#[derive(Accounts)]
pub struct TestInitMintWithTokenProgram<'info> {
    #[account(init,
        payer = payer,
        mint::decimals = 6,
        mint::authority = payer,
        mint::freeze_authority = payer,
        mint::token_program = mint_token_program,
    )]
    pub mint: InterfaceAccount<'info, MintInterface>,
    #[account(mut)]
    pub payer: Signer<'info>,
    pub system_program: Program<'info, System>,
    /// CHECK: ignore
    pub mint_token_program: AccountInfo<'info>,
}

#[derive(Accounts)]
pub struct TestInitToken<'info> {
    #[account(init, token::mint = mint, token::authority = payer, payer = payer, )]
    pub token: Account<'info, TokenAccount>,
    pub mint: Account<'info, Mint>,
    #[account(mut)]
    pub payer: Signer<'info>,
    pub system_program: Program<'info, System>,
    pub token_program: Program<'info, Token>,
}

#[derive(Accounts)]
pub struct TestInitTokenWithTokenProgram<'info> {
    #[account(init,
        payer = payer,
        token::mint = mint,
        token::authority = payer,
        token::token_program = token_token_program,
    )]
    pub token: Account<'info, TokenAccount>,
    pub mint: Account<'info, Mint>,
    #[account(mut)]
    pub payer: Signer<'info>,
    pub system_program: Program<'info, System>,
    /// CHECK: ignore
    pub token_token_program: AccountInfo<'info>,
}

#[derive(Accounts)]
pub struct TestCompositePayer<'info> {
    pub composite: TestInit<'info>,
    #[account(init, payer = composite.payer, space = Data::LEN + 8)]
    pub data: Account<'info, Data>,
    pub system_program: Program<'info, System>,
}

#[derive(Accounts)]
pub struct TestFetchAll<'info> {
    #[account(init, payer = authority, space = DataWithFilter::LEN + 8)]
    pub data: Account<'info, DataWithFilter>,
    #[account(mut)]
    pub authority: Signer<'info>,
    pub system_program: Program<'info, System>,
}

#[derive(Accounts)]
pub struct TestInitWithEmptySeeds<'info> {
    #[account(init, seeds = [], bump, payer = authority, space = Data::LEN + 8)]
    pub pda: Account<'info, Data>,
    #[account(mut)]
    pub authority: Signer<'info>,
    pub system_program: Program<'info, System>,
}

#[derive(Accounts)]
pub struct TestEmptySeedsConstraint<'info> {
    #[account(seeds = [], bump)]
    /// CHECK:
    pub pda: AccountInfo<'info>,
}

#[derive(Accounts)]
pub struct InitWithSpace<'info> {
    #[account(init, payer = payer, space = DataU16::LEN + 8)]
    pub data: Account<'info, DataU16>,
    #[account(mut)]
    pub payer: Signer<'info>,
    pub system_program: Program<'info, System>,
}

#[derive(Accounts)]
pub struct TestInitIfNeeded<'info> {
    // intentionally using more space (+500) to check whether space is checked when using init_if_needed
    #[account(init_if_needed, payer = payer, space = DataU16::LEN + 8 + 500)]
    pub data: Account<'info, DataU16>,
    #[account(mut)]
    pub payer: Signer<'info>,
    pub system_program: Program<'info, System>,
}

#[derive(Accounts)]
pub struct TestInitIfNeededChecksOwner<'info> {
    #[account(init_if_needed, payer = payer, space = 100, owner = *owner.key, seeds = [b"hello"], bump)]
    /// CHECK:
    pub data: UncheckedAccount<'info>,
    #[account(mut)]
    pub payer: Signer<'info>,
    pub system_program: Program<'info, System>,
    /// CHECK:
    pub owner: AccountInfo<'info>,
}

#[derive(Accounts)]
#[instruction(seed_data: String)]
pub struct TestInitIfNeededChecksSeeds<'info> {
    #[account(init_if_needed, payer = payer, space = 100, seeds = [seed_data.as_bytes()], bump)]
    /// CHECK:
    pub data: UncheckedAccount<'info>,
    #[account(mut)]
    pub payer: Signer<'info>,
    pub system_program: Program<'info, System>,
}

#[derive(Accounts)]
#[instruction(decimals: u8)]
pub struct TestInitMintIfNeeded<'info> {
    #[account(init_if_needed, mint::decimals = decimals, mint::authority = mint_authority, mint::freeze_authority = freeze_authority, payer = payer)]
    pub mint: Account<'info, Mint>,
    #[account(mut)]
    pub payer: Signer<'info>,
    pub system_program: Program<'info, System>,
    pub token_program: Program<'info, Token>,
    /// CHECK:
    pub mint_authority: AccountInfo<'info>,
    /// CHECK:
    pub freeze_authority: AccountInfo<'info>,
}

#[derive(Accounts)]
pub struct TestInitMintIfNeededWithTokenProgram<'info> {
    #[account(init_if_needed,
        payer = payer,
        mint::decimals = 6,
        mint::authority = mint_authority,
        mint::token_program = mint_token_program,
        mint::freeze_authority = freeze_authority,
    )]
    pub mint: Account<'info, Mint>,
    #[account(mut)]
    pub payer: Signer<'info>,
    pub system_program: Program<'info, System>,
    /// CHECK: ignore
    pub mint_token_program: AccountInfo<'info>,
    /// CHECK: ignore
    pub mint_authority: AccountInfo<'info>,
    /// CHECK: ignore
    pub freeze_authority: AccountInfo<'info>,
}

#[derive(Accounts)]
pub struct TestInitTokenIfNeeded<'info> {
    #[account(init_if_needed, token::mint = mint, token::authority = authority, payer = payer, )]
    pub token: Account<'info, TokenAccount>,
    pub mint: Account<'info, Mint>,
    #[account(mut)]
    pub payer: Signer<'info>,
    pub system_program: Program<'info, System>,
    pub token_program: Program<'info, Token>,
    /// CHECK:
    pub authority: AccountInfo<'info>,
}

#[derive(Accounts)]
pub struct TestInitTokenIfNeededWithTokenProgram<'info> {
    #[account(init_if_needed,
        payer = payer,
        token::mint = mint,
        token::authority = authority,
        token::token_program = token_token_program
    )]
    pub token: Account<'info, TokenAccount>,
    pub mint: Account<'info, Mint>,
    #[account(mut)]
    pub payer: Signer<'info>,
    pub system_program: Program<'info, System>,
    /// CHECK: ignore
    pub token_token_program: AccountInfo<'info>,
    /// CHECK:
    pub authority: AccountInfo<'info>,
}

#[derive(Accounts)]
pub struct TestInitAssociatedTokenIfNeeded<'info> {
    #[account(init_if_needed,
        payer = payer,
        associated_token::mint = mint,
        associated_token::authority = authority
    )]
    pub token: Account<'info, TokenAccount>,
    pub mint: Account<'info, Mint>,
    #[account(mut)]
    pub payer: Signer<'info>,
    pub system_program: Program<'info, System>,
    pub token_program: Program<'info, Token>,
    pub associated_token_program: Program<'info, AssociatedToken>,
    /// CHECK:
    pub authority: AccountInfo<'info>,
}

#[derive(Accounts)]
pub struct TestInitAssociatedTokenIfNeededWithTokenProgram<'info> {
    #[account(init_if_needed,
        payer = payer,
        associated_token::mint = mint,
        associated_token::authority = authority,
        associated_token::token_program = associated_token_token_program,
    )]
    pub token: InterfaceAccount<'info, TokenAccountInterface>,
    pub mint: InterfaceAccount<'info, MintInterface>,
    #[account(mut)]
    pub payer: Signer<'info>,
    pub system_program: Program<'info, System>,
    /// CHECK: ignore
    pub associated_token_token_program: AccountInfo<'info>,
    pub associated_token_program: Program<'info, AssociatedToken>,
    /// CHECK: ignore
    pub authority: AccountInfo<'info>,
}

#[derive(Accounts)]
pub struct TestMultidimensionalArray<'info> {
    #[account(zero)]
    pub data: Account<'info, DataMultidimensionalArray>,
}

#[derive(Accounts)]
pub struct TestConstArraySize<'info> {
    #[account(zero)]
    pub data: Account<'info, DataConstArraySize>,
}

#[derive(Accounts)]
pub struct TestConstIxDataSize<'info> {
    #[account(zero)]
    pub data: Account<'info, DataConstArraySize>,
}

#[derive(Accounts)]
pub struct TestMultidimensionalArrayConstSizes<'info> {
    #[account(zero)]
    pub data: Account<'info, DataMultidimensionalArrayConstSizes>,
}

#[derive(Accounts)]
pub struct NoRentExempt<'info> {
    /// CHECK:
    pub data: AccountInfo<'info>,
}

#[derive(Accounts)]
pub struct EnforceRentExempt<'info> {
    #[account(rent_exempt = enforce)]
    /// CHECK:
    pub data: AccountInfo<'info>,
}

#[derive(Accounts)]
pub struct InitDecreaseLamports<'info> {
    #[account(init, payer = user, space = 1000)]
    /// CHECK:
    pub data: AccountInfo<'info>,
    #[account(mut)]
    pub user: Signer<'info>,
    pub system_program: Program<'info, System>,
}

#[derive(Accounts)]
pub struct InitIfNeededChecksRentExemption<'info> {
    #[account(init_if_needed, payer = user, space = 1000)]
    /// CHECK:
    pub data: AccountInfo<'info>,
    #[account(mut)]
    pub user: Signer<'info>,
    pub system_program: Program<'info, System>,
}

#[derive(Accounts)]
#[instruction(bump: u8, second_bump: u8)]
pub struct TestProgramIdConstraint<'info> {
    // not a real associated token account
    // just deriving like this for testing purposes
    #[account(seeds = [b"seed"], bump = bump, seeds::program = anchor_spl::associated_token::ID)]
    /// CHECK:
    first: AccountInfo<'info>,

    #[account(seeds = [b"seed"], bump = second_bump, seeds::program = crate::ID)]
    /// CHECK:
    second: AccountInfo<'info>,
}

#[derive(Accounts)]
pub struct TestProgramIdConstraintUsingFindPda<'info> {
    // not a real associated token account
    // just deriving like this for testing purposes
    #[account(seeds = [b"seed"], bump, seeds::program = anchor_spl::associated_token::ID)]
    /// CHECK:
    first: AccountInfo<'info>,

    #[account(seeds = [b"seed"], bump, seeds::program = crate::ID)]
    /// CHECK:
    second: AccountInfo<'info>,
}

#[derive(Accounts)]
pub struct TestUnsafeFieldSafetyErrors<'info> {
    #[doc = "test"]
    /// CHECK:
    pub data: UncheckedAccount<'info>,
    #[account(mut)]
    /// CHECK:
    pub data_two: UncheckedAccount<'info>,
    #[account(
        seeds = [b"my-seed", signer.key.as_ref()],
        bump
    )]
    /// CHECK:
    pub data_three: UncheckedAccount<'info>,
    /// CHECK:
    pub data_four: UncheckedAccount<'info>,
    pub signer: Signer<'info>,
    pub system_program: Program<'info, System>,
}

#[derive(Accounts)]
pub struct TestConstraintToken<'info> {
    #[account(
        token::mint = mint,
        token::authority = payer
    )]
    pub token: Account<'info, TokenAccount>,
    pub mint: Account<'info, Mint>,
    pub payer: Signer<'info>,
}

#[derive(Accounts)]
pub struct TestAuthorityConstraint<'info> {
    #[account(
        token::mint = mint,
        token::authority = fake_authority
    )]
    pub token: Account<'info, TokenAccount>,
    pub mint: Account<'info, Mint>,
    /// CHECK: ignore
    pub fake_authority: AccountInfo<'info>,
}

#[derive(Accounts)]
pub struct TestOnlyAuthorityConstraint<'info> {
    #[account(
        token::authority = payer
    )]
    pub token: Account<'info, TokenAccount>,
    pub mint: Account<'info, Mint>,
    pub payer: Signer<'info>,
}

#[derive(Accounts)]
pub struct TestOnlyTokenProgramConstraint<'info> {
    #[account(
        token::token_program = token_token_program
    )]
    pub token: Account<'info, TokenAccount>,
    pub token_token_program: AccountInfo<'info>,
}

#[derive(Accounts)]
pub struct TestOnlyMintConstraint<'info> {
    #[account(
        token::mint = mint,
    )]
    pub token: Account<'info, TokenAccount>,
    pub mint: Account<'info, Mint>,
}

#[derive(Accounts)]
#[instruction(decimals: u8)]
pub struct TestMintConstraint<'info> {
    #[account(
        mint::decimals = decimals,
        mint::authority = mint_authority,
        mint::freeze_authority = freeze_authority
    )]
    pub mint: Account<'info, Mint>,
    /// CHECK: ignore
    pub mint_authority: AccountInfo<'info>,
    /// CHECK: ignore
    pub freeze_authority: AccountInfo<'info>,
}

#[derive(Accounts)]
#[instruction(decimals: u8)]
pub struct TestMintOnlyDecimalsConstraint<'info> {
    #[account(
        mint::decimals = decimals,
    )]
    pub mint: Account<'info, Mint>,
}

#[derive(Accounts)]
pub struct TestMintAuthorityConstraint<'info> {
    #[account(
        mint::authority = mint_authority,
        mint::freeze_authority = freeze_authority
    )]
    pub mint: Account<'info, Mint>,
    /// CHECK: ignore
    pub mint_authority: AccountInfo<'info>,
    /// CHECK: ignore
    pub freeze_authority: AccountInfo<'info>,
}

#[derive(Accounts)]
pub struct TestMintOneAuthorityConstraint<'info> {
    #[account(
        mint::authority = mint_authority,
    )]
    pub mint: Account<'info, Mint>,
    /// CHECK: ignore
    pub mint_authority: AccountInfo<'info>,
}

#[derive(Accounts)]
#[instruction(decimals: u8)]
pub struct TestMintMissMintAuthConstraint<'info> {
    #[account(
        mint::decimals = decimals,
        mint::freeze_authority = freeze_authority,
    )]
    pub mint: Account<'info, Mint>,
    /// CHECK: ignore
    pub freeze_authority: AccountInfo<'info>,
}

#[derive(Accounts)]
pub struct TestMintOnlyTokenProgramConstraint<'info> {
    #[account(
        mint::token_program = mint_token_program,
    )]
    pub mint: Account<'info, Mint>,
    /// CHECK: ignore
    pub mint_token_program: AccountInfo<'info>,
}

#[derive(Accounts)]
pub struct TestAssociatedToken<'info> {
    #[account(
        associated_token::mint = mint,
        associated_token::authority = authority,
    )]
    pub token: Account<'info, TokenAccount>,
    pub mint: Account<'info, Mint>,
    /// CHECK: ignore
    pub authority: AccountInfo<'info>,
}

#[derive(Accounts)]
<<<<<<< HEAD
pub struct Empty {}
=======
pub struct TestAssociatedTokenWithTokenProgramConstraint<'info> {
    #[account(
        associated_token::mint = mint,
        associated_token::authority = authority,
        associated_token::token_program = associated_token_token_program,
    )]
    pub token: InterfaceAccount<'info, TokenAccountInterface>,
    pub mint: InterfaceAccount<'info, MintInterface>,
    /// CHECK: ignore
    pub authority: AccountInfo<'info>,
    /// CHECK: ignore
    pub associated_token_token_program: AccountInfo<'info>,
}

#[derive(Accounts)]
#[instruction(
    program_id: u8,
    accounts: u8,
    ix_data: u8,
    remaining_accounts: u8
)]
pub struct TestUsedIdentifiers<'info> {
    #[account(
        constraint = 1 == program_id,
        constraint = 2 == accounts,
        constraint = 3 == ix_data,
        constraint = 4 == remaining_accounts,
    )]
    /// CHECK: ignore
    pub test: AccountInfo<'info>,

    #[account(
        seeds = [&[program_id], &[accounts], &[ix_data], &[remaining_accounts]],
        bump = program_id,
    )]
    /// CHECK: ignore
    pub test1: AccountInfo<'info>,
    #[account(
        seeds = [&[program_id], &[accounts], &[ix_data], &[remaining_accounts]],
        bump = accounts,
    )]
    /// CHECK: ignore
    pub test2: AccountInfo<'info>,
    #[account(
        seeds = [&[program_id], &[accounts], &[ix_data], &[remaining_accounts]],
        bump = ix_data,
    )]
    /// CHECK: ignore
    pub test3: AccountInfo<'info>,
    #[account(
        seeds = [&[program_id], &[accounts], &[ix_data], &[remaining_accounts]],
        bump = remaining_accounts,
    )]
    /// CHECK: ignore
    pub test4: AccountInfo<'info>,
}
>>>>>>> 4f996d0a
<|MERGE_RESOLUTION|>--- conflicted
+++ resolved
@@ -695,9 +695,6 @@
 }
 
 #[derive(Accounts)]
-<<<<<<< HEAD
-pub struct Empty {}
-=======
 pub struct TestAssociatedTokenWithTokenProgramConstraint<'info> {
     #[account(
         associated_token::mint = mint,
@@ -754,4 +751,7 @@
     /// CHECK: ignore
     pub test4: AccountInfo<'info>,
 }
->>>>>>> 4f996d0a
+
+#[cfg(feature = "my-feature")]
+#[derive(Accounts)]
+pub struct Empty {}