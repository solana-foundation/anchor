--- conflicted
+++ resolved
@@ -754,8 +754,6 @@
     pub test4: AccountInfo<'info>,
 }
 
-<<<<<<< HEAD
-=======
 #[derive(Accounts)]
 pub struct InitManyAssociatedTokenAccounts<'info> {
     #[account(
@@ -815,7 +813,6 @@
     pub program: Program<'info, Misc>,
 }
 
->>>>>>> b43c6b9e
 #[cfg(feature = "my-feature")]
 #[derive(Accounts)]
 pub struct Empty {}