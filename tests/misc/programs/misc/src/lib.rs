--- conflicted
+++ resolved
@@ -386,8 +386,6 @@
         Ok(())
     }
 
-<<<<<<< HEAD
-=======
     pub fn test_init_many_associated_token_accounts(
         _ctx: Context<InitManyAssociatedTokenAccounts>,
     ) -> Result<()> {
@@ -399,7 +397,6 @@
         Ok(())
     }
 
->>>>>>> b43c6b9e
     #[cfg(feature = "my-feature")]
     pub fn only_my_feature(_ctx: Context<Empty>) -> Result<()> {
         Ok(())
