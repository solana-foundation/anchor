const anchor = require("@project-serum/anchor");
const PublicKey = anchor.web3.PublicKey;
const assert = require("assert");
const {
  ASSOCIATED_TOKEN_PROGRAM_ID,
  TOKEN_PROGRAM_ID,
  Token,
} = require("@solana/spl-token");
const miscIdl = require("../target/idl/misc.json");

describe("misc", () => {
  // Configure the client to use the local cluster.
  anchor.setProvider(anchor.Provider.env());
  const program = anchor.workspace.Misc;
  const misc2Program = anchor.workspace.Misc2;

  it("Can allocate extra space for a state constructor", async () => {
    const tx = await program.state.rpc.new();
    const addr = await program.state.address();
    const state = await program.state.fetch();
    const accountInfo = await program.provider.connection.getAccountInfo(addr);
    assert.ok(state.v.equals(Buffer.from([])));
    assert.ok(accountInfo.data.length === 99);
  });

  it("Can use remaining accounts for a state instruction", async () => {
    await program.state.rpc.remainingAccounts({
      remainingAccounts: [
        { pubkey: misc2Program.programId, isWritable: false, isSigner: false },
      ],
    });
  });

  const data = anchor.web3.Keypair.generate();

  it("Can use u128 and i128", async () => {
    const tx = await program.rpc.initialize(
      new anchor.BN(1234),
      new anchor.BN(22),
      {
        accounts: {
          data: data.publicKey,
          rent: anchor.web3.SYSVAR_RENT_PUBKEY,
        },
        signers: [data],
        instructions: [await program.account.data.createInstruction(data)],
      }
    );
    const dataAccount = await program.account.data.fetch(data.publicKey);
    assert.ok(dataAccount.udata.eq(new anchor.BN(1234)));
    assert.ok(dataAccount.idata.eq(new anchor.BN(22)));
  });

  it("Can use u16", async () => {
    const data = anchor.web3.Keypair.generate();
    const tx = await program.rpc.testU16(99, {
      accounts: {
        myAccount: data.publicKey,
        rent: anchor.web3.SYSVAR_RENT_PUBKEY,
      },
      signers: [data],
      instructions: [await program.account.dataU16.createInstruction(data)],
    });
    const dataAccount = await program.account.dataU16.fetch(data.publicKey);
    assert.ok(dataAccount.data === 99);
  });

  it("Can embed programs into genesis from the Anchor.toml", async () => {
    const pid = new anchor.web3.PublicKey(
      "FtMNMKp9DZHKWUyVAsj3Q5QV8ow4P3fUPP7ZrWEQJzKr"
    );
    let accInfo = await anchor.getProvider().connection.getAccountInfo(pid);
    assert.ok(accInfo.executable);
  });

  it("Can use the owner constraint", async () => {
    await program.rpc.testOwner({
      accounts: {
        data: data.publicKey,
        misc: program.programId,
      },
    });

    await assert.rejects(
      async () => {
        await program.rpc.testOwner({
          accounts: {
            data: program.provider.wallet.publicKey,
            misc: program.programId,
          },
        });
      },
      (err) => {
        return true;
      }
    );
  });

  it("Can use the executable attribute", async () => {
    await program.rpc.testExecutable({
      accounts: {
        program: program.programId,
      },
    });

    await assert.rejects(
      async () => {
        await program.rpc.testExecutable({
          accounts: {
            program: program.provider.wallet.publicKey,
          },
        });
      },
      (err) => {
        return true;
      }
    );
  });

  it("Can CPI to state instructions", async () => {
    const oldData = new anchor.BN(0);
    await misc2Program.state.rpc.new({
      accounts: {
        authority: program.provider.wallet.publicKey,
      },
    });
    let stateAccount = await misc2Program.state.fetch();
    assert.ok(stateAccount.data.eq(oldData));
    assert.ok(stateAccount.auth.equals(program.provider.wallet.publicKey));
    const newData = new anchor.BN(2134);
    await program.rpc.testStateCpi(newData, {
      accounts: {
        authority: program.provider.wallet.publicKey,
        cpiState: await misc2Program.state.address(),
        misc2Program: misc2Program.programId,
      },
    });
    stateAccount = await misc2Program.state.fetch();
    assert.ok(stateAccount.data.eq(newData));
    assert.ok(stateAccount.auth.equals(program.provider.wallet.publicKey));
  });

  it("Can retrieve events when simulating a transaction", async () => {
    const resp = await program.simulate.testSimulate(44);
    const expectedRaw = [
      "Program Z2Ddx1Lcd8CHTV9tkWtNnFQrSz6kxz2H38wrr18zZRZ invoke [1]",
      "Program log: NgyCA9omwbMsAAAA",
      "Program log: fPhuIELK/k7SBAAA",
      "Program log: jvbowsvlmkcJAAAA",
      "Program Z2Ddx1Lcd8CHTV9tkWtNnFQrSz6kxz2H38wrr18zZRZ consumed 4819 of 200000 compute units",
      "Program Z2Ddx1Lcd8CHTV9tkWtNnFQrSz6kxz2H38wrr18zZRZ success",
    ];

    assert.ok(JSON.stringify(expectedRaw), resp.raw);
    assert.ok(resp.events[0].name === "E1");
    assert.ok(resp.events[0].data.data === 44);
    assert.ok(resp.events[1].name === "E2");
    assert.ok(resp.events[1].data.data === 1234);
    assert.ok(resp.events[2].name === "E3");
    assert.ok(resp.events[2].data.data === 9);
  });

  let dataI8;

  it("Can use i8 in the idl", async () => {
    dataI8 = anchor.web3.Keypair.generate();
    await program.rpc.testI8(-3, {
      accounts: {
        data: dataI8.publicKey,
        rent: anchor.web3.SYSVAR_RENT_PUBKEY,
      },
      instructions: [await program.account.dataI8.createInstruction(dataI8)],
      signers: [dataI8],
    });
    const dataAccount = await program.account.dataI8.fetch(dataI8.publicKey);
    assert.ok(dataAccount.data === -3);
  });

  let dataPubkey;

  it("Can use i16 in the idl", async () => {
    const data = anchor.web3.Keypair.generate();
    await program.rpc.testI16(-2048, {
      accounts: {
        data: data.publicKey,
        rent: anchor.web3.SYSVAR_RENT_PUBKEY,
      },
      instructions: [await program.account.dataI16.createInstruction(data)],
      signers: [data],
    });
    const dataAccount = await program.account.dataI16.fetch(data.publicKey);
    assert.ok(dataAccount.data === -2048);

    dataPubkey = data.publicKey;
  });

  it("Can use base58 strings to fetch an account", async () => {
    const dataAccount = await program.account.dataI16.fetch(
      dataPubkey.toString()
    );
    assert.ok(dataAccount.data === -2048);
  });

  it("Should fail to close an account when sending lamports to itself", async () => {
    try {
      await program.rpc.testClose({
        accounts: {
          data: data.publicKey,
          solDest: data.publicKey,
        },
      });
      assert.ok(false);
    } catch (err) {
      const errMsg = "A close constraint was violated";
      assert.equal(err.toString(), errMsg);
      assert.equal(err.msg, errMsg);
      assert.equal(err.code, 151);
    }
  });

  it("Can close an account", async () => {
    const openAccount = await program.provider.connection.getAccountInfo(
      data.publicKey
    );
    assert.ok(openAccount !== null);

    let beforeBalance = (
      await program.provider.connection.getAccountInfo(
        program.provider.wallet.publicKey
      )
    ).lamports;

    await program.rpc.testClose({
      accounts: {
        data: data.publicKey,
        solDest: program.provider.wallet.publicKey,
      },
    });

    let afterBalance = (
      await program.provider.connection.getAccountInfo(
        program.provider.wallet.publicKey
      )
    ).lamports;

    // Retrieved rent exemption sol.
    assert.ok(afterBalance > beforeBalance);

    const closedAccount = await program.provider.connection.getAccountInfo(
      data.publicKey
    );
    assert.ok(closedAccount === null);
  });

  it("Can use instruction data in accounts constraints", async () => {
    // b"my-seed"
    const seed = Buffer.from([109, 121, 45, 115, 101, 101, 100]);
    const [myPda, nonce] = await PublicKey.findProgramAddress(
      [seed, anchor.web3.SYSVAR_RENT_PUBKEY.toBuffer()],
      program.programId
    );

    await program.rpc.testInstructionConstraint(nonce, {
      accounts: {
        myPda,
        myAccount: anchor.web3.SYSVAR_RENT_PUBKEY,
      },
    });
  });

  it("Can create a PDA account with instruction data", async () => {
    const seed = Buffer.from([1, 2, 3, 4]);
    const domain = "my-domain";
    const foo = anchor.web3.SYSVAR_RENT_PUBKEY;
    const [myPda, nonce] = await PublicKey.findProgramAddress(
      [
        Buffer.from(anchor.utils.bytes.utf8.encode("my-seed")),
        Buffer.from(anchor.utils.bytes.utf8.encode(domain)),
        foo.toBuffer(),
        seed,
      ],
      program.programId
    );

    await program.rpc.testPdaInit(domain, seed, nonce, {
      accounts: {
        myPda,
        myPayer: program.provider.wallet.publicKey,
        foo,
        rent: anchor.web3.SYSVAR_RENT_PUBKEY,
        systemProgram: anchor.web3.SystemProgram.programId,
      },
    });

    const myPdaAccount = await program.account.dataU16.fetch(myPda);
    assert.ok(myPdaAccount.data === 6);
  });

  it("Can create a zero copy PDA account", async () => {
    const [myPda, nonce] = await PublicKey.findProgramAddress(
      [Buffer.from(anchor.utils.bytes.utf8.encode("my-seed"))],
      program.programId
    );
    await program.rpc.testPdaInitZeroCopy(nonce, {
      accounts: {
        myPda,
        myPayer: program.provider.wallet.publicKey,
        rent: anchor.web3.SYSVAR_RENT_PUBKEY,
        systemProgram: anchor.web3.SystemProgram.programId,
      },
    });

    const myPdaAccount = await program.account.dataZeroCopy.fetch(myPda);
    assert.ok(myPdaAccount.data === 9);
    assert.ok((myPdaAccount.bump = nonce));
  });

  it("Can write to a zero copy PDA account", async () => {
    const [myPda, bump] = await PublicKey.findProgramAddress(
      [Buffer.from(anchor.utils.bytes.utf8.encode("my-seed"))],
      program.programId
    );
    await program.rpc.testPdaMutZeroCopy({
      accounts: {
        myPda,
        myPayer: program.provider.wallet.publicKey,
      },
    });

    const myPdaAccount = await program.account.dataZeroCopy.fetch(myPda);
    assert.ok(myPdaAccount.data === 1234);
    assert.ok((myPdaAccount.bump = bump));
  });

  it("Can create a token account from seeds pda", async () => {
    const [mint, mint_bump] = await PublicKey.findProgramAddress(
      [Buffer.from(anchor.utils.bytes.utf8.encode("my-mint-seed"))],
      program.programId
    );
    const [myPda, token_bump] = await PublicKey.findProgramAddress(
      [Buffer.from(anchor.utils.bytes.utf8.encode("my-token-seed"))],
      program.programId
    );
    await program.rpc.testTokenSeedsInit(token_bump, mint_bump, {
      accounts: {
        myPda,
        mint,
        authority: program.provider.wallet.publicKey,
        systemProgram: anchor.web3.SystemProgram.programId,
        rent: anchor.web3.SYSVAR_RENT_PUBKEY,
        tokenProgram: TOKEN_PROGRAM_ID,
      },
    });

    const mintAccount = new Token(
      program.provider.connection,
      mint,
      TOKEN_PROGRAM_ID,
      program.provider.wallet.payer
    );
    const account = await mintAccount.getAccountInfo(myPda);
    assert.ok(account.state === 1);
    assert.ok(account.amount.toNumber() === 0);
    assert.ok(account.isInitialized);
    assert.ok(account.owner.equals(program.provider.wallet.publicKey));
    assert.ok(account.mint.equals(mint));
  });

  it("Can execute a fallback function", async () => {
    await assert.rejects(
      async () => {
        await anchor.utils.rpc.invoke(program.programId);
      },
      (err) => {
        assert.ok(err.toString().includes("custom program error: 0x4d2"));
        return true;
      }
    );
  });

  it("Can init a random account", async () => {
    const data = anchor.web3.Keypair.generate();
    await program.rpc.testInit({
      accounts: {
        data: data.publicKey,
        payer: program.provider.wallet.publicKey,
        systemProgram: anchor.web3.SystemProgram.programId,
      },
      signers: [data],
    });

    const account = await program.account.dataI8.fetch(data.publicKey);
    assert.ok(account.data === 3);
  });

  it("Can init a random account prefunded", async () => {
    const data = anchor.web3.Keypair.generate();
    await program.rpc.testInit({
      accounts: {
        data: data.publicKey,
        payer: program.provider.wallet.publicKey,
        systemProgram: anchor.web3.SystemProgram.programId,
      },
      signers: [data],
      instructions: [
        anchor.web3.SystemProgram.transfer({
          fromPubkey: program.provider.wallet.publicKey,
          toPubkey: data.publicKey,
          lamports: 4039280,
        }),
      ],
    });

    const account = await program.account.dataI8.fetch(data.publicKey);
    assert.ok(account.data === 3);
  });

  it("Can init a random zero copy account", async () => {
    const data = anchor.web3.Keypair.generate();
    await program.rpc.testInitZeroCopy({
      accounts: {
        data: data.publicKey,
        payer: program.provider.wallet.publicKey,
        systemProgram: anchor.web3.SystemProgram.programId,
      },
      signers: [data],
    });
    const account = await program.account.dataZeroCopy.fetch(data.publicKey);
    assert.ok(account.data === 10);
    assert.ok(account.bump === 2);
  });

  let mint = undefined;

  it("Can create a random mint account", async () => {
    mint = anchor.web3.Keypair.generate();
    await program.rpc.testInitMint({
      accounts: {
        mint: mint.publicKey,
        payer: program.provider.wallet.publicKey,
        systemProgram: anchor.web3.SystemProgram.programId,
        tokenProgram: TOKEN_PROGRAM_ID,
        rent: anchor.web3.SYSVAR_RENT_PUBKEY,
      },
      signers: [mint],
    });
    const client = new Token(
      program.provider.connection,
      mint.publicKey,
      TOKEN_PROGRAM_ID,
      program.provider.wallet.payer
    );
    const mintAccount = await client.getMintInfo();
    assert.ok(mintAccount.decimals === 6);
    assert.ok(
      mintAccount.mintAuthority.equals(program.provider.wallet.publicKey)
    );
    assert.ok(
      mintAccount.freezeAuthority.equals(program.provider.wallet.publicKey)
    );
  });

  it("Can create a random mint account prefunded", async () => {
    mint = anchor.web3.Keypair.generate();
    await program.rpc.testInitMint({
      accounts: {
        mint: mint.publicKey,
        payer: program.provider.wallet.publicKey,
        systemProgram: anchor.web3.SystemProgram.programId,
        tokenProgram: TOKEN_PROGRAM_ID,
        rent: anchor.web3.SYSVAR_RENT_PUBKEY,
      },
      signers: [mint],
      instructions: [
        anchor.web3.SystemProgram.transfer({
          fromPubkey: program.provider.wallet.publicKey,
          toPubkey: mint.publicKey,
          lamports: 4039280,
        }),
      ],
    });
    const client = new Token(
      program.provider.connection,
      mint.publicKey,
      TOKEN_PROGRAM_ID,
      program.provider.wallet.payer
    );
    const mintAccount = await client.getMintInfo();
    assert.ok(mintAccount.decimals === 6);
    assert.ok(
      mintAccount.mintAuthority.equals(program.provider.wallet.publicKey)
    );
  });

  it("Can create a random token account", async () => {
    const token = anchor.web3.Keypair.generate();
    await program.rpc.testInitToken({
      accounts: {
        token: token.publicKey,
        mint: mint.publicKey,
        payer: program.provider.wallet.publicKey,
        systemProgram: anchor.web3.SystemProgram.programId,
        tokenProgram: TOKEN_PROGRAM_ID,
        rent: anchor.web3.SYSVAR_RENT_PUBKEY,
      },
      signers: [token],
    });
    const client = new Token(
      program.provider.connection,
      mint.publicKey,
      TOKEN_PROGRAM_ID,
      program.provider.wallet.payer
    );
    const account = await client.getAccountInfo(token.publicKey);
    assert.ok(account.state === 1);
    assert.ok(account.amount.toNumber() === 0);
    assert.ok(account.isInitialized);
    assert.ok(account.owner.equals(program.provider.wallet.publicKey));
    assert.ok(account.mint.equals(mint.publicKey));
  });

  it("Can create a random token with prefunding", async () => {
    const token = anchor.web3.Keypair.generate();
    await program.rpc.testInitToken({
      accounts: {
        token: token.publicKey,
        mint: mint.publicKey,
        payer: program.provider.wallet.publicKey,
        systemProgram: anchor.web3.SystemProgram.programId,
        tokenProgram: TOKEN_PROGRAM_ID,
        rent: anchor.web3.SYSVAR_RENT_PUBKEY,
      },
      signers: [token],
      instructions: [
        anchor.web3.SystemProgram.transfer({
          fromPubkey: program.provider.wallet.publicKey,
          toPubkey: token.publicKey,
          lamports: 4039280,
        }),
      ],
    });
    const client = new Token(
      program.provider.connection,
      mint.publicKey,
      TOKEN_PROGRAM_ID,
      program.provider.wallet.payer
    );
    const account = await client.getAccountInfo(token.publicKey);
    assert.ok(account.state === 1);
    assert.ok(account.amount.toNumber() === 0);
    assert.ok(account.isInitialized);
    assert.ok(account.owner.equals(program.provider.wallet.publicKey));
    assert.ok(account.mint.equals(mint.publicKey));
  });

  it("Can create a random token with prefunding under the rent exemption", async () => {
    const token = anchor.web3.Keypair.generate();
    await program.rpc.testInitToken({
      accounts: {
        token: token.publicKey,
        mint: mint.publicKey,
        payer: program.provider.wallet.publicKey,
        systemProgram: anchor.web3.SystemProgram.programId,
        tokenProgram: TOKEN_PROGRAM_ID,
        rent: anchor.web3.SYSVAR_RENT_PUBKEY,
      },
      signers: [token],
      instructions: [
        anchor.web3.SystemProgram.transfer({
          fromPubkey: program.provider.wallet.publicKey,
          toPubkey: token.publicKey,
          lamports: 1,
        }),
      ],
    });
    const client = new Token(
      program.provider.connection,
      mint.publicKey,
      TOKEN_PROGRAM_ID,
      program.provider.wallet.payer
    );
    const account = await client.getAccountInfo(token.publicKey);
    assert.ok(account.state === 1);
    assert.ok(account.amount.toNumber() === 0);
    assert.ok(account.isInitialized);
    assert.ok(account.owner.equals(program.provider.wallet.publicKey));
    assert.ok(account.mint.equals(mint.publicKey));
  });

  it("Can initialize multiple accounts via a composite payer", async () => {
    const data1 = anchor.web3.Keypair.generate();
    const data2 = anchor.web3.Keypair.generate();

    const tx = await program.rpc.testCompositePayer({
      accounts: {
        composite: {
          data: data1.publicKey,
          payer: program.provider.wallet.publicKey,
          systemProgram: anchor.web3.SystemProgram.programId,
        },
        data: data2.publicKey,
        systemProgram: anchor.web3.SystemProgram.programId,
      },
      signers: [data1, data2],
    });

    const account1 = await program.account.dataI8.fetch(data1.publicKey);
    assert.equal(account1.data, 1);

    const account2 = await program.account.data.fetch(data2.publicKey);
    assert.equal(account2.udata, 2);
    assert.equal(account2.idata, 3);
  });

  let associatedToken = null;

  it("Can create an associated token account", async () => {
    associatedToken = await Token.getAssociatedTokenAddress(
      ASSOCIATED_TOKEN_PROGRAM_ID,
      TOKEN_PROGRAM_ID,
      mint.publicKey,
      program.provider.wallet.publicKey
    );

    await program.rpc.testInitAssociatedToken({
      accounts: {
        token: associatedToken,
        mint: mint.publicKey,
        payer: program.provider.wallet.publicKey,
        rent: anchor.web3.SYSVAR_RENT_PUBKEY,
        systemProgram: anchor.web3.SystemProgram.programId,
        tokenProgram: TOKEN_PROGRAM_ID,
        associatedTokenProgram: ASSOCIATED_TOKEN_PROGRAM_ID,
      },
    });
    const client = new Token(
      program.provider.connection,
      mint.publicKey,
      TOKEN_PROGRAM_ID,
      program.provider.wallet.payer
    );
    const account = await client.getAccountInfo(associatedToken);
    assert.ok(account.state === 1);
    assert.ok(account.amount.toNumber() === 0);
    assert.ok(account.isInitialized);
    assert.ok(account.owner.equals(program.provider.wallet.publicKey));
    assert.ok(account.mint.equals(mint.publicKey));
  });

  it("Can validate associated_token constraints", async () => {
    await program.rpc.testValidateAssociatedToken({
      accounts: {
        token: associatedToken,
        mint: mint.publicKey,
        wallet: program.provider.wallet.publicKey,
      },
    });

    await assert.rejects(
      async () => {
        await program.rpc.testValidateAssociatedToken({
          accounts: {
            token: associatedToken,
            mint: mint.publicKey,
            wallet: anchor.web3.Keypair.generate().publicKey,
          },
        });
      },
      (err) => {
        assert.equal(err.code, 149);
        return true;
      }
    );
  });

  it("Can fetch all accounts of a given type", async () => {
    // Initialize the accounts.
    const data1 = anchor.web3.Keypair.generate();
    const data2 = anchor.web3.Keypair.generate();
    const data3 = anchor.web3.Keypair.generate();
    const data4 = anchor.web3.Keypair.generate();
    // Initialize filterable data.
    const filterable1 = anchor.web3.Keypair.generate().publicKey;
    const filterable2 = anchor.web3.Keypair.generate().publicKey;
    // Set up a secondary wallet and program.
    const anotherProgram = new anchor.Program(
      miscIdl,
      program.programId,
      new anchor.Provider(
        program.provider.connection,
        new anchor.Wallet(anchor.web3.Keypair.generate()),
        { commitment: program.provider.connection.commitment }
      )
    );
    // Request airdrop for secondary wallet.
    const signature = await program.provider.connection.requestAirdrop(
      anotherProgram.provider.wallet.publicKey,
      anchor.web3.LAMPORTS_PER_SOL
    );
    await program.provider.connection.confirmTransaction(signature);
    // Create all the accounts.
    await Promise.all([
      program.rpc.testFetchAll(filterable1, {
        accounts: {
          data: data1.publicKey,
          authority: program.provider.wallet.publicKey,
          systemProgram: anchor.web3.SystemProgram.programId,
        },
        signers: [data1],
      }),
      program.rpc.testFetchAll(filterable1, {
        accounts: {
          data: data2.publicKey,
          authority: program.provider.wallet.publicKey,
          systemProgram: anchor.web3.SystemProgram.programId,
        },
        signers: [data2],
      }),
      program.rpc.testFetchAll(filterable2, {
        accounts: {
          data: data3.publicKey,
          authority: program.provider.wallet.publicKey,
          systemProgram: anchor.web3.SystemProgram.programId,
        },
        signers: [data3],
      }),
      anotherProgram.rpc.testFetchAll(filterable1, {
        accounts: {
          data: data4.publicKey,
          authority: anotherProgram.provider.wallet.publicKey,
          systemProgram: anchor.web3.SystemProgram.programId,
        },
        signers: [data4],
      }),
    ]);
    // Call for multiple kinds of .all.
    const allAccounts = await program.account.dataWithFilter.all();
    const allAccountsFilteredByBuffer = await program.account.dataWithFilter.all(
      program.provider.wallet.publicKey.toBuffer()
    );
    const allAccountsFilteredByProgramFilters1 = await program.account.dataWithFilter.all(
      [
        {
          memcmp: {
            offset: 8,
            bytes: program.provider.wallet.publicKey.toBase58(),
          },
        },
        { memcmp: { offset: 40, bytes: filterable1.toBase58() } },
      ]
    );
    const allAccountsFilteredByProgramFilters2 = await program.account.dataWithFilter.all(
      [
        {
          memcmp: {
            offset: 8,
            bytes: program.provider.wallet.publicKey.toBase58(),
          },
        },
        { memcmp: { offset: 40, bytes: filterable2.toBase58() } },
      ]
    );
    // Without filters there should be 4 accounts.
    assert.equal(allAccounts.length, 4);
    // Filtering by main wallet there should be 3 accounts.
    assert.equal(allAccountsFilteredByBuffer.length, 3);
    // Filtering all the main wallet accounts and matching the filterable1 value
    // results in a 2 accounts.
    assert.equal(allAccountsFilteredByProgramFilters1.length, 2);
    // Filtering all the main wallet accounts and matching the filterable2 value
    // results in 1 account.
    assert.equal(allAccountsFilteredByProgramFilters2.length, 1);
  });

  it("Can use pdas with empty seeds", async () => {
    const [pda, bump] = await PublicKey.findProgramAddress(
      [],
      program.programId
    );

    await program.rpc.testInitWithEmptySeeds({
      accounts: {
        pda: pda,
        authority: program.provider.wallet.publicKey,
        systemProgram: anchor.web3.SystemProgram.programId,
      },
    });
    await program.rpc.testEmptySeedsConstraint({
      accounts: {
        pda: pda,
      },
    });

    const [pda2, bump2] = await PublicKey.findProgramAddress(
      ["non-empty"],
      program.programId
    );
    await assert.rejects(
      program.rpc.testEmptySeedsConstraint({
        accounts: {
          pda: pda2,
        },
      }),
      (err) => {
        assert.equal(err.code, 146);
        return true;
      }
    );
  });

  const ifNeededAcc = anchor.web3.Keypair.generate();

  it("Can init if needed a new account", async () => {
    await program.rpc.testInitIfNeeded(1, {
      accounts: {
        data: ifNeededAcc.publicKey,
        systemProgram: anchor.web3.SystemProgram.programId,
        payer: program.provider.wallet.publicKey,
      },
      signers: [ifNeededAcc],
    });
    const account = await program.account.dataU16.fetch(ifNeededAcc.publicKey);
    assert.ok(account.data, 1);
  });

  it("Can init if needed a previously created account", async () => {
    await program.rpc.testInitIfNeeded(3, {
      accounts: {
        data: ifNeededAcc.publicKey,
        systemProgram: anchor.web3.SystemProgram.programId,
        payer: program.provider.wallet.publicKey,
      },
      signers: [ifNeededAcc],
    });
    const account = await program.account.dataU16.fetch(ifNeededAcc.publicKey);
    assert.ok(account.data, 3);
  });

<<<<<<< HEAD
  it("Can use const for array size", async () => {
    const data = anchor.web3.Keypair.generate();
    const tx = await program.rpc.testConstArraySize(99, {
=======
  it("Can use multidimensional array", async () => {
    const array2d = new Array(10).fill(new Array(10).fill(99));
    const data = anchor.web3.Keypair.generate();
    const tx = await program.rpc.testMultidimensionalArray(array2d, {
>>>>>>> f66eee7c
      accounts: {
        data: data.publicKey,
        rent: anchor.web3.SYSVAR_RENT_PUBKEY,
      },
      signers: [data],
      instructions: [
<<<<<<< HEAD
        await program.account.dataConstArraySize.createInstruction(data),
      ],
    });
    const dataAccount = await program.account.dataConstArraySize.fetch(
      data.publicKey
    );
    assert.deepStrictEqual(dataAccount.data, [99, ...new Array(9).fill(0)]);
=======
        await program.account.dataMultidimensionalArray.createInstruction(data),
      ],
    });
    const dataAccount = await program.account.dataMultidimensionalArray.fetch(
      data.publicKey
    );
    assert.deepStrictEqual(dataAccount.data, array2d);
>>>>>>> f66eee7c
  });
});<|MERGE_RESOLUTION|>--- conflicted
+++ resolved
@@ -735,11 +735,12 @@
     ]);
     // Call for multiple kinds of .all.
     const allAccounts = await program.account.dataWithFilter.all();
-    const allAccountsFilteredByBuffer = await program.account.dataWithFilter.all(
-      program.provider.wallet.publicKey.toBuffer()
-    );
-    const allAccountsFilteredByProgramFilters1 = await program.account.dataWithFilter.all(
-      [
+    const allAccountsFilteredByBuffer =
+      await program.account.dataWithFilter.all(
+        program.provider.wallet.publicKey.toBuffer()
+      );
+    const allAccountsFilteredByProgramFilters1 =
+      await program.account.dataWithFilter.all([
         {
           memcmp: {
             offset: 8,
@@ -747,10 +748,9 @@
           },
         },
         { memcmp: { offset: 40, bytes: filterable1.toBase58() } },
-      ]
-    );
-    const allAccountsFilteredByProgramFilters2 = await program.account.dataWithFilter.all(
-      [
+      ]);
+    const allAccountsFilteredByProgramFilters2 =
+      await program.account.dataWithFilter.all([
         {
           memcmp: {
             offset: 8,
@@ -758,8 +758,7 @@
           },
         },
         { memcmp: { offset: 40, bytes: filterable2.toBase58() } },
-      ]
-    );
+      ]);
     // Without filters there should be 4 accounts.
     assert.equal(allAccounts.length, 4);
     // Filtering by main wallet there should be 3 accounts.
@@ -836,31 +835,34 @@
     assert.ok(account.data, 3);
   });
 
-<<<<<<< HEAD
   it("Can use const for array size", async () => {
     const data = anchor.web3.Keypair.generate();
     const tx = await program.rpc.testConstArraySize(99, {
-=======
+      accounts: {
+        data: data.publicKey,
+        rent: anchor.web3.SYSVAR_RENT_PUBKEY,
+      },
+      signers: [data],
+      instructions: [
+        await program.account.dataConstArraySize.createInstruction(data),
+      ],
+    });
+    const dataAccount = await program.account.dataConstArraySize.fetch(
+      data.publicKey
+    );
+    assert.deepStrictEqual(dataAccount.data, [99, ...new Array(9).fill(0)]);
+  });
+
   it("Can use multidimensional array", async () => {
     const array2d = new Array(10).fill(new Array(10).fill(99));
     const data = anchor.web3.Keypair.generate();
     const tx = await program.rpc.testMultidimensionalArray(array2d, {
->>>>>>> f66eee7c
       accounts: {
         data: data.publicKey,
         rent: anchor.web3.SYSVAR_RENT_PUBKEY,
       },
       signers: [data],
       instructions: [
-<<<<<<< HEAD
-        await program.account.dataConstArraySize.createInstruction(data),
-      ],
-    });
-    const dataAccount = await program.account.dataConstArraySize.fetch(
-      data.publicKey
-    );
-    assert.deepStrictEqual(dataAccount.data, [99, ...new Array(9).fill(0)]);
-=======
         await program.account.dataMultidimensionalArray.createInstruction(data),
       ],
     });
@@ -868,6 +870,5 @@
       data.publicKey
     );
     assert.deepStrictEqual(dataAccount.data, array2d);
->>>>>>> f66eee7c
   });
 });