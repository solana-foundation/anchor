--- conflicted
+++ resolved
@@ -6,11 +6,7 @@
   TOKEN_PROGRAM_ID,
   Token,
 } = require("@solana/spl-token");
-<<<<<<< HEAD
-=======
-const miscIdl = require("../target/idl/misc.json");
 const { SystemProgram } = require("@solana/web3.js");
->>>>>>> 4c7cf72d
 const utf8 = anchor.utils.bytes.utf8;
 
 describe("misc", () => {
