const anchor = require("@project-serum/anchor");
const PublicKey = anchor.web3.PublicKey;
const assert = require("assert");
const {
  ASSOCIATED_TOKEN_PROGRAM_ID,
  TOKEN_PROGRAM_ID,
  Token,
} = require("@solana/spl-token");
const miscIdl = require("../target/idl/misc.json");

describe("misc", () => {
  // Configure the client to use the local cluster.
  anchor.setProvider(anchor.Provider.env());
  const program = anchor.workspace.Misc;
  const misc2Program = anchor.workspace.Misc2;

  it("Can allocate extra space for a state constructor", async () => {
    const tx = await program.state.rpc.new();
    const addr = await program.state.address();
    const state = await program.state.fetch();
    const accountInfo = await program.provider.connection.getAccountInfo(addr);
    assert.ok(state.v.equals(Buffer.from([])));
    assert.ok(accountInfo.data.length === 99);
  });

  it("Can use remaining accounts for a state instruction", async () => {
    await program.state.rpc.remainingAccounts({
      remainingAccounts: [
        { pubkey: misc2Program.programId, isWritable: false, isSigner: false },
      ],
    });
  });

  const data = anchor.web3.Keypair.generate();

  it("Can use u128 and i128", async () => {
    const tx = await program.rpc.initialize(
      new anchor.BN(1234),
      new anchor.BN(22),
      {
        accounts: {
          data: data.publicKey,
          rent: anchor.web3.SYSVAR_RENT_PUBKEY,
        },
        signers: [data],
        instructions: [await program.account.data.createInstruction(data)],
      }
    );
    const dataAccount = await program.account.data.fetch(data.publicKey);
    assert.ok(dataAccount.udata.eq(new anchor.BN(1234)));
    assert.ok(dataAccount.idata.eq(new anchor.BN(22)));
  });

  it("Can use u16", async () => {
    const data = anchor.web3.Keypair.generate();
    const tx = await program.rpc.testU16(99, {
      accounts: {
        myAccount: data.publicKey,
        rent: anchor.web3.SYSVAR_RENT_PUBKEY,
      },
      signers: [data],
      instructions: [await program.account.dataU16.createInstruction(data)],
    });
    const dataAccount = await program.account.dataU16.fetch(data.publicKey);
    assert.ok(dataAccount.data === 99);
  });

  it("Can embed programs into genesis from the Anchor.toml", async () => {
    const pid = new anchor.web3.PublicKey(
      "FtMNMKp9DZHKWUyVAsj3Q5QV8ow4P3fUPP7ZrWEQJzKr"
    );
    let accInfo = await anchor.getProvider().connection.getAccountInfo(pid);
    assert.ok(accInfo.executable);
  });

  it("Can use the owner constraint", async () => {
    await program.rpc.testOwner({
      accounts: {
        data: data.publicKey,
        misc: program.programId,
      },
    });

    await assert.rejects(
      async () => {
        await program.rpc.testOwner({
          accounts: {
            data: program.provider.wallet.publicKey,
            misc: program.programId,
          },
        });
      },
      (err) => {
        return true;
      }
    );
  });

  it("Can use the executable attribute", async () => {
    await program.rpc.testExecutable({
      accounts: {
        program: program.programId,
      },
    });

    await assert.rejects(
      async () => {
        await program.rpc.testExecutable({
          accounts: {
            program: program.provider.wallet.publicKey,
          },
        });
      },
      (err) => {
        return true;
      }
    );
  });

  it("Can CPI to state instructions", async () => {
    const oldData = new anchor.BN(0);
    await misc2Program.state.rpc.new({
      accounts: {
        authority: program.provider.wallet.publicKey,
      },
    });
    let stateAccount = await misc2Program.state.fetch();
    assert.ok(stateAccount.data.eq(oldData));
    assert.ok(stateAccount.auth.equals(program.provider.wallet.publicKey));
    const newData = new anchor.BN(2134);
    await program.rpc.testStateCpi(newData, {
      accounts: {
        authority: program.provider.wallet.publicKey,
        cpiState: await misc2Program.state.address(),
        misc2Program: misc2Program.programId,
      },
    });
    stateAccount = await misc2Program.state.fetch();
    assert.ok(stateAccount.data.eq(newData));
    assert.ok(stateAccount.auth.equals(program.provider.wallet.publicKey));
  });

  it("Can retrieve events when simulating a transaction", async () => {
    const resp = await program.simulate.testSimulate(44);
    const expectedRaw = [
      "Program Z2Ddx1Lcd8CHTV9tkWtNnFQrSz6kxz2H38wrr18zZRZ invoke [1]",
      "Program log: NgyCA9omwbMsAAAA",
      "Program log: fPhuIELK/k7SBAAA",
      "Program log: jvbowsvlmkcJAAAA",
      "Program Z2Ddx1Lcd8CHTV9tkWtNnFQrSz6kxz2H38wrr18zZRZ consumed 4819 of 200000 compute units",
      "Program Z2Ddx1Lcd8CHTV9tkWtNnFQrSz6kxz2H38wrr18zZRZ success",
    ];

    assert.ok(JSON.stringify(expectedRaw), resp.raw);
    assert.ok(resp.events[0].name === "E1");
    assert.ok(resp.events[0].data.data === 44);
    assert.ok(resp.events[1].name === "E2");
    assert.ok(resp.events[1].data.data === 1234);
    assert.ok(resp.events[2].name === "E3");
    assert.ok(resp.events[2].data.data === 9);
  });

  let dataI8;

  it("Can use i8 in the idl", async () => {
    dataI8 = anchor.web3.Keypair.generate();
    await program.rpc.testI8(-3, {
      accounts: {
        data: dataI8.publicKey,
        rent: anchor.web3.SYSVAR_RENT_PUBKEY,
      },
      instructions: [await program.account.dataI8.createInstruction(dataI8)],
      signers: [dataI8],
    });
    const dataAccount = await program.account.dataI8.fetch(dataI8.publicKey);
    assert.ok(dataAccount.data === -3);
  });

  let dataPubkey;

  it("Can use i16 in the idl", async () => {
    const data = anchor.web3.Keypair.generate();
    await program.rpc.testI16(-2048, {
      accounts: {
        data: data.publicKey,
        rent: anchor.web3.SYSVAR_RENT_PUBKEY,
      },
      instructions: [await program.account.dataI16.createInstruction(data)],
      signers: [data],
    });
    const dataAccount = await program.account.dataI16.fetch(data.publicKey);
    assert.ok(dataAccount.data === -2048);

    dataPubkey = data.publicKey;
  });

  it("Can use base58 strings to fetch an account", async () => {
    const dataAccount = await program.account.dataI16.fetch(
      dataPubkey.toString()
    );
    assert.ok(dataAccount.data === -2048);
  });

  it("Should fail to close an account when sending lamports to itself", async () => {
    try {
      await program.rpc.testClose({
        accounts: {
          data: data.publicKey,
          solDest: data.publicKey,
        },
      });
      assert.ok(false);
    } catch (err) {
      const errMsg = "A close constraint was violated";
      assert.equal(err.toString(), errMsg);
      assert.equal(err.msg, errMsg);
      assert.equal(err.code, 151);
    }
  });

  it("Can close an account", async () => {
    const openAccount = await program.provider.connection.getAccountInfo(
      data.publicKey
    );
    assert.ok(openAccount !== null);

    let beforeBalance = (
      await program.provider.connection.getAccountInfo(
        program.provider.wallet.publicKey
      )
    ).lamports;

    await program.rpc.testClose({
      accounts: {
        data: data.publicKey,
        solDest: program.provider.wallet.publicKey,
      },
    });

    let afterBalance = (
      await program.provider.connection.getAccountInfo(
        program.provider.wallet.publicKey
      )
    ).lamports;

    // Retrieved rent exemption sol.
    assert.ok(afterBalance > beforeBalance);

    const closedAccount = await program.provider.connection.getAccountInfo(
      data.publicKey
    );
    assert.ok(closedAccount === null);
  });

  it("Can use instruction data in accounts constraints", async () => {
    // b"my-seed"
    const seed = Buffer.from([109, 121, 45, 115, 101, 101, 100]);
    const [myPda, nonce] = await PublicKey.findProgramAddress(
      [seed, anchor.web3.SYSVAR_RENT_PUBKEY.toBuffer()],
      program.programId
    );

    await program.rpc.testInstructionConstraint(nonce, {
      accounts: {
        myPda,
        myAccount: anchor.web3.SYSVAR_RENT_PUBKEY,
      },
    });
  });

  it("Can create a PDA account with instruction data", async () => {
    const seed = Buffer.from([1, 2, 3, 4]);
    const domain = "my-domain";
    const foo = anchor.web3.SYSVAR_RENT_PUBKEY;
    const [myPda, nonce] = await PublicKey.findProgramAddress(
      [
        Buffer.from(anchor.utils.bytes.utf8.encode("my-seed")),
        Buffer.from(anchor.utils.bytes.utf8.encode(domain)),
        foo.toBuffer(),
        seed,
      ],
      program.programId
    );

    await program.rpc.testPdaInit(domain, seed, nonce, {
      accounts: {
        myPda,
        myPayer: program.provider.wallet.publicKey,
        foo,
        rent: anchor.web3.SYSVAR_RENT_PUBKEY,
        systemProgram: anchor.web3.SystemProgram.programId,
      },
    });

    const myPdaAccount = await program.account.dataU16.fetch(myPda);
    assert.ok(myPdaAccount.data === 6);
  });

  it("Can create a zero copy PDA account", async () => {
    const [myPda, nonce] = await PublicKey.findProgramAddress(
      [Buffer.from(anchor.utils.bytes.utf8.encode("my-seed"))],
      program.programId
    );
    await program.rpc.testPdaInitZeroCopy(nonce, {
      accounts: {
        myPda,
        myPayer: program.provider.wallet.publicKey,
        rent: anchor.web3.SYSVAR_RENT_PUBKEY,
        systemProgram: anchor.web3.SystemProgram.programId,
      },
    });

    const myPdaAccount = await program.account.dataZeroCopy.fetch(myPda);
    assert.ok(myPdaAccount.data === 9);
    assert.ok((myPdaAccount.bump = nonce));
  });

  it("Can write to a zero copy PDA account", async () => {
    const [myPda, bump] = await PublicKey.findProgramAddress(
      [Buffer.from(anchor.utils.bytes.utf8.encode("my-seed"))],
      program.programId
    );
    await program.rpc.testPdaMutZeroCopy({
      accounts: {
        myPda,
        myPayer: program.provider.wallet.publicKey,
      },
    });

    const myPdaAccount = await program.account.dataZeroCopy.fetch(myPda);
    assert.ok(myPdaAccount.data === 1234);
    assert.ok((myPdaAccount.bump = bump));
  });

  it("Can create a token account from seeds pda", async () => {
    const [mint, mint_bump] = await PublicKey.findProgramAddress(
      [Buffer.from(anchor.utils.bytes.utf8.encode("my-mint-seed"))],
      program.programId
    );
    const [myPda, token_bump] = await PublicKey.findProgramAddress(
      [Buffer.from(anchor.utils.bytes.utf8.encode("my-token-seed"))],
      program.programId
    );
    await program.rpc.testTokenSeedsInit(token_bump, mint_bump, {
      accounts: {
        myPda,
        mint,
        authority: program.provider.wallet.publicKey,
        systemProgram: anchor.web3.SystemProgram.programId,
        rent: anchor.web3.SYSVAR_RENT_PUBKEY,
        tokenProgram: TOKEN_PROGRAM_ID,
      },
    });

    const mintAccount = new Token(
      program.provider.connection,
      mint,
      TOKEN_PROGRAM_ID,
      program.provider.wallet.payer
    );
    const account = await mintAccount.getAccountInfo(myPda);
    assert.ok(account.state === 1);
    assert.ok(account.amount.toNumber() === 0);
    assert.ok(account.isInitialized);
    assert.ok(account.owner.equals(program.provider.wallet.publicKey));
    assert.ok(account.mint.equals(mint));
  });

  it("Can execute a fallback function", async () => {
    await assert.rejects(
      async () => {
        await anchor.utils.rpc.invoke(program.programId);
      },
      (err) => {
        assert.ok(err.toString().includes("custom program error: 0x4d2"));
        return true;
      }
    );
  });

  it("Can init a random account", async () => {
    const data = anchor.web3.Keypair.generate();
    await program.rpc.testInit({
      accounts: {
        data: data.publicKey,
        payer: program.provider.wallet.publicKey,
        systemProgram: anchor.web3.SystemProgram.programId,
      },
      signers: [data],
    });

    const account = await program.account.dataI8.fetch(data.publicKey);
    assert.ok(account.data === 3);
  });

  it("Can init a random account prefunded", async () => {
    const data = anchor.web3.Keypair.generate();
    await program.rpc.testInit({
      accounts: {
        data: data.publicKey,
        payer: program.provider.wallet.publicKey,
        systemProgram: anchor.web3.SystemProgram.programId,
      },
      signers: [data],
      instructions: [
        anchor.web3.SystemProgram.transfer({
          fromPubkey: program.provider.wallet.publicKey,
          toPubkey: data.publicKey,
          lamports: 4039280,
        }),
      ],
    });

    const account = await program.account.dataI8.fetch(data.publicKey);
    assert.ok(account.data === 3);
  });

  it("Can init a random zero copy account", async () => {
    const data = anchor.web3.Keypair.generate();
    await program.rpc.testInitZeroCopy({
      accounts: {
        data: data.publicKey,
        payer: program.provider.wallet.publicKey,
        systemProgram: anchor.web3.SystemProgram.programId,
      },
      signers: [data],
    });
    const account = await program.account.dataZeroCopy.fetch(data.publicKey);
    assert.ok(account.data === 10);
    assert.ok(account.bump === 2);
  });

  let mint = undefined;

  it("Can create a random mint account", async () => {
    mint = anchor.web3.Keypair.generate();
    await program.rpc.testInitMint({
      accounts: {
        mint: mint.publicKey,
        payer: program.provider.wallet.publicKey,
        systemProgram: anchor.web3.SystemProgram.programId,
        tokenProgram: TOKEN_PROGRAM_ID,
        rent: anchor.web3.SYSVAR_RENT_PUBKEY,
      },
      signers: [mint],
    });
    const client = new Token(
      program.provider.connection,
      mint.publicKey,
      TOKEN_PROGRAM_ID,
      program.provider.wallet.payer
    );
    const mintAccount = await client.getMintInfo();
    assert.ok(mintAccount.decimals === 6);
    assert.ok(
      mintAccount.mintAuthority.equals(program.provider.wallet.publicKey)
    );
    assert.ok(
      mintAccount.freezeAuthority.equals(program.provider.wallet.publicKey)
    );
  });

  it("Can create a random mint account prefunded", async () => {
    mint = anchor.web3.Keypair.generate();
    await program.rpc.testInitMint({
      accounts: {
        mint: mint.publicKey,
        payer: program.provider.wallet.publicKey,
        systemProgram: anchor.web3.SystemProgram.programId,
        tokenProgram: TOKEN_PROGRAM_ID,
        rent: anchor.web3.SYSVAR_RENT_PUBKEY,
      },
      signers: [mint],
      instructions: [
        anchor.web3.SystemProgram.transfer({
          fromPubkey: program.provider.wallet.publicKey,
          toPubkey: mint.publicKey,
          lamports: 4039280,
        }),
      ],
    });
    const client = new Token(
      program.provider.connection,
      mint.publicKey,
      TOKEN_PROGRAM_ID,
      program.provider.wallet.payer
    );
    const mintAccount = await client.getMintInfo();
    assert.ok(mintAccount.decimals === 6);
    assert.ok(
      mintAccount.mintAuthority.equals(program.provider.wallet.publicKey)
    );
  });

  it("Can create a random token account", async () => {
    const token = anchor.web3.Keypair.generate();
    await program.rpc.testInitToken({
      accounts: {
        token: token.publicKey,
        mint: mint.publicKey,
        payer: program.provider.wallet.publicKey,
        systemProgram: anchor.web3.SystemProgram.programId,
        tokenProgram: TOKEN_PROGRAM_ID,
        rent: anchor.web3.SYSVAR_RENT_PUBKEY,
      },
      signers: [token],
    });
    const client = new Token(
      program.provider.connection,
      mint.publicKey,
      TOKEN_PROGRAM_ID,
      program.provider.wallet.payer
    );
    const account = await client.getAccountInfo(token.publicKey);
    assert.ok(account.state === 1);
    assert.ok(account.amount.toNumber() === 0);
    assert.ok(account.isInitialized);
    assert.ok(account.owner.equals(program.provider.wallet.publicKey));
    assert.ok(account.mint.equals(mint.publicKey));
  });

  it("Can create a random token with prefunding", async () => {
    const token = anchor.web3.Keypair.generate();
    await program.rpc.testInitToken({
      accounts: {
        token: token.publicKey,
        mint: mint.publicKey,
        payer: program.provider.wallet.publicKey,
        systemProgram: anchor.web3.SystemProgram.programId,
        tokenProgram: TOKEN_PROGRAM_ID,
        rent: anchor.web3.SYSVAR_RENT_PUBKEY,
      },
      signers: [token],
      instructions: [
        anchor.web3.SystemProgram.transfer({
          fromPubkey: program.provider.wallet.publicKey,
          toPubkey: token.publicKey,
          lamports: 4039280,
        }),
      ],
    });
    const client = new Token(
      program.provider.connection,
      mint.publicKey,
      TOKEN_PROGRAM_ID,
      program.provider.wallet.payer
    );
    const account = await client.getAccountInfo(token.publicKey);
    assert.ok(account.state === 1);
    assert.ok(account.amount.toNumber() === 0);
    assert.ok(account.isInitialized);
    assert.ok(account.owner.equals(program.provider.wallet.publicKey));
    assert.ok(account.mint.equals(mint.publicKey));
  });

  it("Can create a random token with prefunding under the rent exemption", async () => {
    const token = anchor.web3.Keypair.generate();
    await program.rpc.testInitToken({
      accounts: {
        token: token.publicKey,
        mint: mint.publicKey,
        payer: program.provider.wallet.publicKey,
        systemProgram: anchor.web3.SystemProgram.programId,
        tokenProgram: TOKEN_PROGRAM_ID,
        rent: anchor.web3.SYSVAR_RENT_PUBKEY,
      },
      signers: [token],
      instructions: [
        anchor.web3.SystemProgram.transfer({
          fromPubkey: program.provider.wallet.publicKey,
          toPubkey: token.publicKey,
          lamports: 1,
        }),
      ],
    });
    const client = new Token(
      program.provider.connection,
      mint.publicKey,
      TOKEN_PROGRAM_ID,
      program.provider.wallet.payer
    );
    const account = await client.getAccountInfo(token.publicKey);
    assert.ok(account.state === 1);
    assert.ok(account.amount.toNumber() === 0);
    assert.ok(account.isInitialized);
    assert.ok(account.owner.equals(program.provider.wallet.publicKey));
    assert.ok(account.mint.equals(mint.publicKey));
  });

  it("Can initialize multiple accounts via a composite payer", async () => {
    const data1 = anchor.web3.Keypair.generate();
    const data2 = anchor.web3.Keypair.generate();

    const tx = await program.rpc.testCompositePayer({
      accounts: {
        composite: {
          data: data1.publicKey,
          payer: program.provider.wallet.publicKey,
          systemProgram: anchor.web3.SystemProgram.programId,
        },
        data: data2.publicKey,
        systemProgram: anchor.web3.SystemProgram.programId,
      },
      signers: [data1, data2],
    });

    const account1 = await program.account.dataI8.fetch(data1.publicKey);
    assert.equal(account1.data, 1);

    const account2 = await program.account.data.fetch(data2.publicKey);
    assert.equal(account2.udata, 2);
    assert.equal(account2.idata, 3);
  });

  let associatedToken = null;

  it("Can create an associated token account", async () => {
    associatedToken = await Token.getAssociatedTokenAddress(
      ASSOCIATED_TOKEN_PROGRAM_ID,
      TOKEN_PROGRAM_ID,
      mint.publicKey,
      program.provider.wallet.publicKey
    );

    await program.rpc.testInitAssociatedToken({
      accounts: {
        token: associatedToken,
        mint: mint.publicKey,
        payer: program.provider.wallet.publicKey,
        rent: anchor.web3.SYSVAR_RENT_PUBKEY,
        systemProgram: anchor.web3.SystemProgram.programId,
        tokenProgram: TOKEN_PROGRAM_ID,
        associatedTokenProgram: ASSOCIATED_TOKEN_PROGRAM_ID,
      },
    });
    const client = new Token(
      program.provider.connection,
      mint.publicKey,
      TOKEN_PROGRAM_ID,
      program.provider.wallet.payer
    );
    const account = await client.getAccountInfo(associatedToken);
    assert.ok(account.state === 1);
    assert.ok(account.amount.toNumber() === 0);
    assert.ok(account.isInitialized);
    assert.ok(account.owner.equals(program.provider.wallet.publicKey));
    assert.ok(account.mint.equals(mint.publicKey));
  });

  it("Can validate associated_token constraints", async () => {
    await program.rpc.testValidateAssociatedToken({
      accounts: {
        token: associatedToken,
        mint: mint.publicKey,
        wallet: program.provider.wallet.publicKey,
      },
    });

    await assert.rejects(
      async () => {
        await program.rpc.testValidateAssociatedToken({
          accounts: {
            token: associatedToken,
            mint: mint.publicKey,
            wallet: anchor.web3.Keypair.generate().publicKey,
          },
        });
      },
      (err) => {
        assert.equal(err.code, 149);
        return true;
      }
    );
  });

  it("Can fetch all accounts of a given type", async () => {
    // Initialize the accounts.
    const data1 = anchor.web3.Keypair.generate();
    const data2 = anchor.web3.Keypair.generate();
    const data3 = anchor.web3.Keypair.generate();
    const data4 = anchor.web3.Keypair.generate();
    // Initialize filterable data.
    const filterable1 = anchor.web3.Keypair.generate().publicKey;
    const filterable2 = anchor.web3.Keypair.generate().publicKey;
    // Set up a secondary wallet and program.
    const anotherProgram = new anchor.Program(
      miscIdl,
      program.programId,
      new anchor.Provider(
        program.provider.connection,
        new anchor.Wallet(anchor.web3.Keypair.generate()),
        { commitment: program.provider.connection.commitment }
      )
    );
    // Request airdrop for secondary wallet.
    const signature = await program.provider.connection.requestAirdrop(
      anotherProgram.provider.wallet.publicKey,
      anchor.web3.LAMPORTS_PER_SOL
    );
    await program.provider.connection.confirmTransaction(signature);
    // Create all the accounts.
    await Promise.all([
      program.rpc.testFetchAll(filterable1, {
        accounts: {
          data: data1.publicKey,
          authority: program.provider.wallet.publicKey,
          systemProgram: anchor.web3.SystemProgram.programId,
        },
        signers: [data1],
      }),
      program.rpc.testFetchAll(filterable1, {
        accounts: {
          data: data2.publicKey,
          authority: program.provider.wallet.publicKey,
          systemProgram: anchor.web3.SystemProgram.programId,
        },
        signers: [data2],
      }),
      program.rpc.testFetchAll(filterable2, {
        accounts: {
          data: data3.publicKey,
          authority: program.provider.wallet.publicKey,
          systemProgram: anchor.web3.SystemProgram.programId,
        },
        signers: [data3],
      }),
      anotherProgram.rpc.testFetchAll(filterable1, {
        accounts: {
          data: data4.publicKey,
          authority: anotherProgram.provider.wallet.publicKey,
          systemProgram: anchor.web3.SystemProgram.programId,
        },
        signers: [data4],
      }),
    ]);
    // Call for multiple kinds of .all.
    const allAccounts = await program.account.dataWithFilter.all();
    const allAccountsFilteredByBuffer = await program.account.dataWithFilter.all(
      program.provider.wallet.publicKey.toBuffer()
    );
    const allAccountsFilteredByProgramFilters1 = await program.account.dataWithFilter.all(
      [
        {
          memcmp: {
            offset: 8,
            bytes: program.provider.wallet.publicKey.toBase58(),
          },
        },
        { memcmp: { offset: 40, bytes: filterable1.toBase58() } },
      ]
    );
    const allAccountsFilteredByProgramFilters2 = await program.account.dataWithFilter.all(
      [
        {
          memcmp: {
            offset: 8,
            bytes: program.provider.wallet.publicKey.toBase58(),
          },
        },
        { memcmp: { offset: 40, bytes: filterable2.toBase58() } },
      ]
    );
    // Without filters there should be 4 accounts.
    assert.equal(allAccounts.length, 4);
    // Filtering by main wallet there should be 3 accounts.
    assert.equal(allAccountsFilteredByBuffer.length, 3);
    // Filtering all the main wallet accounts and matching the filterable1 value
    // results in a 2 accounts.
    assert.equal(allAccountsFilteredByProgramFilters1.length, 2);
    // Filtering all the main wallet accounts and matching the filterable2 value
    // results in 1 account.
    assert.equal(allAccountsFilteredByProgramFilters2.length, 1);
  });

  it("Can use pdas with empty seeds", async () => {
    const [pda, bump] = await PublicKey.findProgramAddress(
      [],
      program.programId
    );

    await program.rpc.testInitWithEmptySeeds({
      accounts: {
        pda: pda,
        authority: program.provider.wallet.publicKey,
        systemProgram: anchor.web3.SystemProgram.programId,
      },
    });
    await program.rpc.testEmptySeedsConstraint({
      accounts: {
        pda: pda,
      },
    });

    const [pda2, bump2] = await PublicKey.findProgramAddress(
      ["non-empty"],
      program.programId
    );
    await assert.rejects(
      program.rpc.testEmptySeedsConstraint({
        accounts: {
          pda: pda2,
        },
      }),
      (err) => {
        assert.equal(err.code, 146);
        return true;
      }
    );
  });

  const ifNeededAcc = anchor.web3.Keypair.generate();

  it("Can init if needed a new account", async () => {
    await program.rpc.testInitIfNeeded(1, {
      accounts: {
        data: ifNeededAcc.publicKey,
        systemProgram: anchor.web3.SystemProgram.programId,
        payer: program.provider.wallet.publicKey,
      },
      signers: [ifNeededAcc],
    });
    const account = await program.account.dataU16.fetch(ifNeededAcc.publicKey);
    assert.ok(account.data, 1);
  });

  it("Can init if needed a previously created account", async () => {
    await program.rpc.testInitIfNeeded(3, {
      accounts: {
        data: ifNeededAcc.publicKey,
        systemProgram: anchor.web3.SystemProgram.programId,
        payer: program.provider.wallet.publicKey,
      },
      signers: [ifNeededAcc],
    });
    const account = await program.account.dataU16.fetch(ifNeededAcc.publicKey);
    assert.ok(account.data, 3);
  });

<<<<<<< HEAD
  it("Can use const for array size", async () => {
    const data = anchor.web3.Keypair.generate();
    const tx = await program.rpc.testConstArraySize(99, {
      accounts: {
        data: data.publicKey,
        rent: anchor.web3.SYSVAR_RENT_PUBKEY,
      },
      signers: [data],
      instructions: [
        await program.account.dataConstArraySize.createInstruction(data),
      ],
    });
    const dataAccount = await program.account.dataConstArraySize.fetch(
      data.publicKey
    );
    assert.deepStrictEqual(dataAccount.data, [99, ...new Array(9).fill(0)]);
  });

=======
  it("Should include BASE const in IDL", async () => {
    assert(
      miscIdl.constants.find(
        (c) => c.name === "BASE" && c.ty === "u128" && c.value === "1_000_000"
      ) !== undefined
    );
  });

  it("Should include DECIMALS const in IDL", async () => {
    assert(
      miscIdl.constants.find(
        (c) => c.name === "DECIMALS" && c.ty === "u8" && c.value === "6"
      ) !== undefined
    );
  });

  it("Should not include NO_IDL const in IDL", async () => {
    assert.equal(
      miscIdl.constants.find((c) => c.name === "NO_IDL"),
      undefined
    );
  });
  
>>>>>>> 8467491a
  it("Can use multidimensional array", async () => {
    const array2d = new Array(10).fill(new Array(10).fill(99));
    const data = anchor.web3.Keypair.generate();
    const tx = await program.rpc.testMultidimensionalArray(array2d, {
      accounts: {
        data: data.publicKey,
        rent: anchor.web3.SYSVAR_RENT_PUBKEY,
      },
      signers: [data],
      instructions: [
        await program.account.dataMultidimensionalArray.createInstruction(data),
      ],
    });
    const dataAccount = await program.account.dataMultidimensionalArray.fetch(
      data.publicKey
    );
    assert.deepStrictEqual(dataAccount.data, array2d);
  });
});<|MERGE_RESOLUTION|>--- conflicted
+++ resolved
@@ -836,7 +836,6 @@
     assert.ok(account.data, 3);
   });
 
-<<<<<<< HEAD
   it("Can use const for array size", async () => {
     const data = anchor.web3.Keypair.generate();
     const tx = await program.rpc.testConstArraySize(99, {
@@ -854,8 +853,7 @@
     );
     assert.deepStrictEqual(dataAccount.data, [99, ...new Array(9).fill(0)]);
   });
-
-=======
+  
   it("Should include BASE const in IDL", async () => {
     assert(
       miscIdl.constants.find(
@@ -878,8 +876,7 @@
       undefined
     );
   });
-  
->>>>>>> 8467491a
+
   it("Can use multidimensional array", async () => {
     const array2d = new Array(10).fill(new Array(10).fill(99));
     const data = anchor.web3.Keypair.generate();
