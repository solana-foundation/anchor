const anchor = require("@project-serum/anchor");
const PublicKey = anchor.web3.PublicKey;
const assert = require("assert");
const {
  ASSOCIATED_TOKEN_PROGRAM_ID,
  TOKEN_PROGRAM_ID,
  Token,
} = require("@solana/spl-token");
const miscIdl = require("../target/idl/misc.json");

describe("misc", () => {
  // Configure the client to use the local cluster.
  anchor.setProvider(anchor.Provider.env());
  const program = anchor.workspace.Misc;
  const misc2Program = anchor.workspace.Misc2;

  it("Can allocate extra space for a state constructor", async () => {
    const tx = await program.state.rpc.new();
    const addr = await program.state.address();
    const state = await program.state.fetch();
    const accountInfo = await program.provider.connection.getAccountInfo(addr);
    assert.ok(state.v.equals(Buffer.from([])));
    assert.ok(accountInfo.data.length === 99);
  });

  it("Can use remaining accounts for a state instruction", async () => {
    await program.state.rpc.remainingAccounts({
      remainingAccounts: [
        { pubkey: misc2Program.programId, isWritable: false, isSigner: false },
      ],
    });
  });

  const data = anchor.web3.Keypair.generate();

  it("Can use u128 and i128", async () => {
    const tx = await program.rpc.initialize(
      new anchor.BN(1234),
      new anchor.BN(22),
      {
        accounts: {
          data: data.publicKey,
          rent: anchor.web3.SYSVAR_RENT_PUBKEY,
        },
        signers: [data],
        instructions: [await program.account.data.createInstruction(data)],
      }
    );
    const dataAccount = await program.account.data.fetch(data.publicKey);
    assert.ok(dataAccount.udata.eq(new anchor.BN(1234)));
    assert.ok(dataAccount.idata.eq(new anchor.BN(22)));
  });

  it("Can use u16", async () => {
    const data = anchor.web3.Keypair.generate();
    const tx = await program.rpc.testU16(99, {
      accounts: {
        myAccount: data.publicKey,
        rent: anchor.web3.SYSVAR_RENT_PUBKEY,
      },
      signers: [data],
      instructions: [await program.account.dataU16.createInstruction(data)],
    });
    const dataAccount = await program.account.dataU16.fetch(data.publicKey);
    assert.ok(dataAccount.data === 99);
  });

  it("Can embed programs into genesis from the Anchor.toml", async () => {
    const pid = new anchor.web3.PublicKey(
      "FtMNMKp9DZHKWUyVAsj3Q5QV8ow4P3fUPP7ZrWEQJzKr"
    );
    let accInfo = await anchor.getProvider().connection.getAccountInfo(pid);
    assert.ok(accInfo.executable);
  });

  it("Can use the owner constraint", async () => {
    await program.rpc.testOwner({
      accounts: {
        data: data.publicKey,
        misc: program.programId,
      },
    });

    await assert.rejects(
      async () => {
        await program.rpc.testOwner({
          accounts: {
            data: program.provider.wallet.publicKey,
            misc: program.programId,
          },
        });
      },
      (err) => {
        return true;
      }
    );
  });

  it("Can use the executable attribute", async () => {
    await program.rpc.testExecutable({
      accounts: {
        program: program.programId,
      },
    });

    await assert.rejects(
      async () => {
        await program.rpc.testExecutable({
          accounts: {
            program: program.provider.wallet.publicKey,
          },
        });
      },
      (err) => {
        return true;
      }
    );
  });

  it("Can CPI to state instructions", async () => {
    const oldData = new anchor.BN(0);
    await misc2Program.state.rpc.new({
      accounts: {
        authority: program.provider.wallet.publicKey,
      },
    });
    let stateAccount = await misc2Program.state.fetch();
    assert.ok(stateAccount.data.eq(oldData));
    assert.ok(stateAccount.auth.equals(program.provider.wallet.publicKey));
    const newData = new anchor.BN(2134);
    await program.rpc.testStateCpi(newData, {
      accounts: {
        authority: program.provider.wallet.publicKey,
        cpiState: await misc2Program.state.address(),
        misc2Program: misc2Program.programId,
      },
    });
    stateAccount = await misc2Program.state.fetch();
    assert.ok(stateAccount.data.eq(newData));
    assert.ok(stateAccount.auth.equals(program.provider.wallet.publicKey));
  });

  it("Can retrieve events when simulating a transaction", async () => {
    const resp = await program.simulate.testSimulate(44);
    const expectedRaw = [
      "Program Z2Ddx1Lcd8CHTV9tkWtNnFQrSz6kxz2H38wrr18zZRZ invoke [1]",
      "Program log: NgyCA9omwbMsAAAA",
      "Program log: fPhuIELK/k7SBAAA",
      "Program log: jvbowsvlmkcJAAAA",
      "Program Z2Ddx1Lcd8CHTV9tkWtNnFQrSz6kxz2H38wrr18zZRZ consumed 4819 of 200000 compute units",
      "Program Z2Ddx1Lcd8CHTV9tkWtNnFQrSz6kxz2H38wrr18zZRZ success",
    ];

    assert.ok(JSON.stringify(expectedRaw), resp.raw);
    assert.ok(resp.events[0].name === "E1");
    assert.ok(resp.events[0].data.data === 44);
    assert.ok(resp.events[1].name === "E2");
    assert.ok(resp.events[1].data.data === 1234);
    assert.ok(resp.events[2].name === "E3");
    assert.ok(resp.events[2].data.data === 9);
  });

  let dataI8;

  it("Can use i8 in the idl", async () => {
    dataI8 = anchor.web3.Keypair.generate();
    await program.rpc.testI8(-3, {
      accounts: {
        data: dataI8.publicKey,
        rent: anchor.web3.SYSVAR_RENT_PUBKEY,
      },
      instructions: [await program.account.dataI8.createInstruction(dataI8)],
      signers: [dataI8],
    });
    const dataAccount = await program.account.dataI8.fetch(dataI8.publicKey);
    assert.ok(dataAccount.data === -3);
  });

  let dataPubkey;

  it("Can use i16 in the idl", async () => {
    const data = anchor.web3.Keypair.generate();
    await program.rpc.testI16(-2048, {
      accounts: {
        data: data.publicKey,
        rent: anchor.web3.SYSVAR_RENT_PUBKEY,
      },
      instructions: [await program.account.dataI16.createInstruction(data)],
      signers: [data],
    });
    const dataAccount = await program.account.dataI16.fetch(data.publicKey);
    assert.ok(dataAccount.data === -2048);

    dataPubkey = data.publicKey;
  });

  it("Can use base58 strings to fetch an account", async () => {
    const dataAccount = await program.account.dataI16.fetch(
      dataPubkey.toString()
    );
    assert.ok(dataAccount.data === -2048);
  });

  it("Should fail to close an account when sending lamports to itself", async () => {
    try {
      await program.rpc.testClose({
        accounts: {
          data: data.publicKey,
          solDest: data.publicKey,
        },
      });
      assert.ok(false);
    } catch (err) {
      const errMsg = "A close constraint was violated";
      assert.equal(err.toString(), errMsg);
      assert.equal(err.msg, errMsg);
      assert.equal(err.code, 151);
    }
  });

  it("Can close an account", async () => {
    const openAccount = await program.provider.connection.getAccountInfo(
      data.publicKey
    );
    assert.ok(openAccount !== null);

    let beforeBalance = (
      await program.provider.connection.getAccountInfo(
        program.provider.wallet.publicKey
      )
    ).lamports;

    await program.rpc.testClose({
      accounts: {
        data: data.publicKey,
        solDest: program.provider.wallet.publicKey,
      },
    });

    let afterBalance = (
      await program.provider.connection.getAccountInfo(
        program.provider.wallet.publicKey
      )
    ).lamports;

    // Retrieved rent exemption sol.
    assert.ok(afterBalance > beforeBalance);

    const closedAccount = await program.provider.connection.getAccountInfo(
      data.publicKey
    );
    assert.ok(closedAccount === null);
  });

  it("Can use instruction data in accounts constraints", async () => {
    // b"my-seed"
    const seed = Buffer.from([109, 121, 45, 115, 101, 101, 100]);
    const [myPda, nonce] = await PublicKey.findProgramAddress(
      [seed, anchor.web3.SYSVAR_RENT_PUBKEY.toBuffer()],
      program.programId
    );

    await program.rpc.testInstructionConstraint(nonce, {
      accounts: {
        myPda,
        myAccount: anchor.web3.SYSVAR_RENT_PUBKEY,
      },
    });
  });

  it("Can create a PDA account with instruction data", async () => {
    const seed = Buffer.from([1, 2, 3, 4]);
    const domain = "my-domain";
    const foo = anchor.web3.SYSVAR_RENT_PUBKEY;
    const [myPda, nonce] = await PublicKey.findProgramAddress(
      [
        Buffer.from(anchor.utils.bytes.utf8.encode("my-seed")),
        Buffer.from(anchor.utils.bytes.utf8.encode(domain)),
        foo.toBuffer(),
        seed,
      ],
      program.programId
    );

    await program.rpc.testPdaInit(domain, seed, nonce, {
      accounts: {
        myPda,
        myPayer: program.provider.wallet.publicKey,
        foo,
        rent: anchor.web3.SYSVAR_RENT_PUBKEY,
        systemProgram: anchor.web3.SystemProgram.programId,
      },
    });

    const myPdaAccount = await program.account.dataU16.fetch(myPda);
    assert.ok(myPdaAccount.data === 6);
  });

  it("Can create a zero copy PDA account", async () => {
    const [myPda, nonce] = await PublicKey.findProgramAddress(
      [Buffer.from(anchor.utils.bytes.utf8.encode("my-seed"))],
      program.programId
    );
    await program.rpc.testPdaInitZeroCopy(nonce, {
      accounts: {
        myPda,
        myPayer: program.provider.wallet.publicKey,
        rent: anchor.web3.SYSVAR_RENT_PUBKEY,
        systemProgram: anchor.web3.SystemProgram.programId,
      },
    });

    const myPdaAccount = await program.account.dataZeroCopy.fetch(myPda);
    assert.ok(myPdaAccount.data === 9);
    assert.ok((myPdaAccount.bump = nonce));
  });

  it("Can write to a zero copy PDA account", async () => {
    const [myPda, bump] = await PublicKey.findProgramAddress(
      [Buffer.from(anchor.utils.bytes.utf8.encode("my-seed"))],
      program.programId
    );
    await program.rpc.testPdaMutZeroCopy({
      accounts: {
        myPda,
        myPayer: program.provider.wallet.publicKey,
      },
    });

    const myPdaAccount = await program.account.dataZeroCopy.fetch(myPda);
    assert.ok(myPdaAccount.data === 1234);
    assert.ok((myPdaAccount.bump = bump));
  });

  it("Can create a token account from seeds pda", async () => {
    const [mint, mint_bump] = await PublicKey.findProgramAddress(
      [Buffer.from(anchor.utils.bytes.utf8.encode("my-mint-seed"))],
      program.programId
    );
    const [myPda, token_bump] = await PublicKey.findProgramAddress(
      [Buffer.from(anchor.utils.bytes.utf8.encode("my-token-seed"))],
      program.programId
    );
    await program.rpc.testTokenSeedsInit(token_bump, mint_bump, {
      accounts: {
        myPda,
        mint,
        authority: program.provider.wallet.publicKey,
        systemProgram: anchor.web3.SystemProgram.programId,
        rent: anchor.web3.SYSVAR_RENT_PUBKEY,
        tokenProgram: TOKEN_PROGRAM_ID,
      },
    });

    const mintAccount = new Token(
      program.provider.connection,
      mint,
      TOKEN_PROGRAM_ID,
      program.provider.wallet.payer
    );
    const account = await mintAccount.getAccountInfo(myPda);
    assert.ok(account.state === 1);
    assert.ok(account.amount.toNumber() === 0);
    assert.ok(account.isInitialized);
    assert.ok(account.owner.equals(program.provider.wallet.publicKey));
    assert.ok(account.mint.equals(mint));
  });

  it("Can execute a fallback function", async () => {
    await assert.rejects(
      async () => {
        await anchor.utils.rpc.invoke(program.programId);
      },
      (err) => {
        assert.ok(err.toString().includes("custom program error: 0x4d2"));
        return true;
      }
    );
  });

  it("Can init a random account", async () => {
    const data = anchor.web3.Keypair.generate();
    await program.rpc.testInit({
      accounts: {
        data: data.publicKey,
        payer: program.provider.wallet.publicKey,
        systemProgram: anchor.web3.SystemProgram.programId,
      },
      signers: [data],
    });

    const account = await program.account.dataI8.fetch(data.publicKey);
    assert.ok(account.data === 3);
  });

  it("Can init a random account prefunded", async () => {
    const data = anchor.web3.Keypair.generate();
    await program.rpc.testInit({
      accounts: {
        data: data.publicKey,
        payer: program.provider.wallet.publicKey,
        systemProgram: anchor.web3.SystemProgram.programId,
      },
      signers: [data],
      instructions: [
        anchor.web3.SystemProgram.transfer({
          fromPubkey: program.provider.wallet.publicKey,
          toPubkey: data.publicKey,
          lamports: 4039280,
        }),
      ],
    });

    const account = await program.account.dataI8.fetch(data.publicKey);
    assert.ok(account.data === 3);
  });

  it("Can init a random zero copy account", async () => {
    const data = anchor.web3.Keypair.generate();
    await program.rpc.testInitZeroCopy({
      accounts: {
        data: data.publicKey,
        payer: program.provider.wallet.publicKey,
        systemProgram: anchor.web3.SystemProgram.programId,
      },
      signers: [data],
    });
    const account = await program.account.dataZeroCopy.fetch(data.publicKey);
    assert.ok(account.data === 10);
    assert.ok(account.bump === 2);
  });

  let mint = undefined;

  it("Can create a random mint account", async () => {
    mint = anchor.web3.Keypair.generate();
    await program.rpc.testInitMint({
      accounts: {
        mint: mint.publicKey,
        payer: program.provider.wallet.publicKey,
        systemProgram: anchor.web3.SystemProgram.programId,
        tokenProgram: TOKEN_PROGRAM_ID,
        rent: anchor.web3.SYSVAR_RENT_PUBKEY,
      },
      signers: [mint],
    });
    const client = new Token(
      program.provider.connection,
      mint.publicKey,
      TOKEN_PROGRAM_ID,
      program.provider.wallet.payer
    );
    const mintAccount = await client.getMintInfo();
    assert.ok(mintAccount.decimals === 6);
    assert.ok(
      mintAccount.mintAuthority.equals(program.provider.wallet.publicKey)
    );
    assert.ok(
      mintAccount.freezeAuthority.equals(program.provider.wallet.publicKey)
    );
  });

  it("Can create a random mint account prefunded", async () => {
    mint = anchor.web3.Keypair.generate();
    await program.rpc.testInitMint({
      accounts: {
        mint: mint.publicKey,
        payer: program.provider.wallet.publicKey,
        systemProgram: anchor.web3.SystemProgram.programId,
        tokenProgram: TOKEN_PROGRAM_ID,
        rent: anchor.web3.SYSVAR_RENT_PUBKEY,
      },
      signers: [mint],
      instructions: [
        anchor.web3.SystemProgram.transfer({
          fromPubkey: program.provider.wallet.publicKey,
          toPubkey: mint.publicKey,
          lamports: 4039280,
        }),
      ],
    });
    const client = new Token(
      program.provider.connection,
      mint.publicKey,
      TOKEN_PROGRAM_ID,
      program.provider.wallet.payer
    );
    const mintAccount = await client.getMintInfo();
    assert.ok(mintAccount.decimals === 6);
    assert.ok(
      mintAccount.mintAuthority.equals(program.provider.wallet.publicKey)
    );
  });

  it("Can create a random token account", async () => {
    const token = anchor.web3.Keypair.generate();
    await program.rpc.testInitToken({
      accounts: {
        token: token.publicKey,
        mint: mint.publicKey,
        payer: program.provider.wallet.publicKey,
        systemProgram: anchor.web3.SystemProgram.programId,
        tokenProgram: TOKEN_PROGRAM_ID,
        rent: anchor.web3.SYSVAR_RENT_PUBKEY,
      },
      signers: [token],
    });
    const client = new Token(
      program.provider.connection,
      mint.publicKey,
      TOKEN_PROGRAM_ID,
      program.provider.wallet.payer
    );
    const account = await client.getAccountInfo(token.publicKey);
    assert.ok(account.state === 1);
    assert.ok(account.amount.toNumber() === 0);
    assert.ok(account.isInitialized);
    assert.ok(account.owner.equals(program.provider.wallet.publicKey));
    assert.ok(account.mint.equals(mint.publicKey));
  });

  it("Can create a random token with prefunding", async () => {
    const token = anchor.web3.Keypair.generate();
    await program.rpc.testInitToken({
      accounts: {
        token: token.publicKey,
        mint: mint.publicKey,
        payer: program.provider.wallet.publicKey,
        systemProgram: anchor.web3.SystemProgram.programId,
        tokenProgram: TOKEN_PROGRAM_ID,
        rent: anchor.web3.SYSVAR_RENT_PUBKEY,
      },
      signers: [token],
      instructions: [
        anchor.web3.SystemProgram.transfer({
          fromPubkey: program.provider.wallet.publicKey,
          toPubkey: token.publicKey,
          lamports: 4039280,
        }),
      ],
    });
    const client = new Token(
      program.provider.connection,
      mint.publicKey,
      TOKEN_PROGRAM_ID,
      program.provider.wallet.payer
    );
    const account = await client.getAccountInfo(token.publicKey);
    assert.ok(account.state === 1);
    assert.ok(account.amount.toNumber() === 0);
    assert.ok(account.isInitialized);
    assert.ok(account.owner.equals(program.provider.wallet.publicKey));
    assert.ok(account.mint.equals(mint.publicKey));
  });

  it("Can create a random token with prefunding under the rent exemption", async () => {
    const token = anchor.web3.Keypair.generate();
    await program.rpc.testInitToken({
      accounts: {
        token: token.publicKey,
        mint: mint.publicKey,
        payer: program.provider.wallet.publicKey,
        systemProgram: anchor.web3.SystemProgram.programId,
        tokenProgram: TOKEN_PROGRAM_ID,
        rent: anchor.web3.SYSVAR_RENT_PUBKEY,
      },
      signers: [token],
      instructions: [
        anchor.web3.SystemProgram.transfer({
          fromPubkey: program.provider.wallet.publicKey,
          toPubkey: token.publicKey,
          lamports: 1,
        }),
      ],
    });
    const client = new Token(
      program.provider.connection,
      mint.publicKey,
      TOKEN_PROGRAM_ID,
      program.provider.wallet.payer
    );
    const account = await client.getAccountInfo(token.publicKey);
    assert.ok(account.state === 1);
    assert.ok(account.amount.toNumber() === 0);
    assert.ok(account.isInitialized);
    assert.ok(account.owner.equals(program.provider.wallet.publicKey));
    assert.ok(account.mint.equals(mint.publicKey));
  });

  it("Can initialize multiple accounts via a composite payer", async () => {
    const data1 = anchor.web3.Keypair.generate();
    const data2 = anchor.web3.Keypair.generate();

    const tx = await program.rpc.testCompositePayer({
      accounts: {
        composite: {
          data: data1.publicKey,
          payer: program.provider.wallet.publicKey,
          systemProgram: anchor.web3.SystemProgram.programId,
        },
        data: data2.publicKey,
        systemProgram: anchor.web3.SystemProgram.programId,
      },
      signers: [data1, data2],
    });

    const account1 = await program.account.dataI8.fetch(data1.publicKey);
    assert.equal(account1.data, 1);

    const account2 = await program.account.data.fetch(data2.publicKey);
    assert.equal(account2.udata, 2);
    assert.equal(account2.idata, 3);
  });

  let associatedToken = null;

  it("Can create an associated token account", async () => {
    associatedToken = await Token.getAssociatedTokenAddress(
      ASSOCIATED_TOKEN_PROGRAM_ID,
      TOKEN_PROGRAM_ID,
      mint.publicKey,
      program.provider.wallet.publicKey
    );

    await program.rpc.testInitAssociatedToken({
      accounts: {
        token: associatedToken,
        mint: mint.publicKey,
        payer: program.provider.wallet.publicKey,
        rent: anchor.web3.SYSVAR_RENT_PUBKEY,
        systemProgram: anchor.web3.SystemProgram.programId,
        tokenProgram: TOKEN_PROGRAM_ID,
        associatedTokenProgram: ASSOCIATED_TOKEN_PROGRAM_ID,
      },
    });
    const client = new Token(
      program.provider.connection,
      mint.publicKey,
      TOKEN_PROGRAM_ID,
      program.provider.wallet.payer
    );
    const account = await client.getAccountInfo(associatedToken);
    assert.ok(account.state === 1);
    assert.ok(account.amount.toNumber() === 0);
    assert.ok(account.isInitialized);
    assert.ok(account.owner.equals(program.provider.wallet.publicKey));
    assert.ok(account.mint.equals(mint.publicKey));
  });

  it("Can validate associated_token constraints", async () => {
    await program.rpc.testValidateAssociatedToken({
      accounts: {
        token: associatedToken,
        mint: mint.publicKey,
        wallet: program.provider.wallet.publicKey,
      },
    });

    await assert.rejects(
      async () => {
        await program.rpc.testValidateAssociatedToken({
          accounts: {
            token: associatedToken,
            mint: mint.publicKey,
            wallet: anchor.web3.Keypair.generate().publicKey,
          },
        });
      },
      (err) => {
        assert.equal(err.code, 149);
        return true;
      }
    );
  });

  it("Can fetch all accounts of a given type", async () => {
    // Initialize the accounts.
    const data1 = anchor.web3.Keypair.generate();
    const data2 = anchor.web3.Keypair.generate();
    const data3 = anchor.web3.Keypair.generate();
    const data4 = anchor.web3.Keypair.generate();
    // Initialize filterable data.
    const filterable1 = anchor.web3.Keypair.generate().publicKey;
    const filterable2 = anchor.web3.Keypair.generate().publicKey;
    // Set up a secondary wallet and program.
    const anotherProgram = new anchor.Program(
      miscIdl,
      program.programId,
      new anchor.Provider(
        program.provider.connection,
        new anchor.Wallet(anchor.web3.Keypair.generate()),
        { commitment: program.provider.connection.commitment }
      )
    );
    // Request airdrop for secondary wallet.
    const signature = await program.provider.connection.requestAirdrop(
      anotherProgram.provider.wallet.publicKey,
      anchor.web3.LAMPORTS_PER_SOL
    );
    await program.provider.connection.confirmTransaction(signature);
    // Create all the accounts.
    await Promise.all([
      program.rpc.testFetchAll(filterable1, {
        accounts: {
          data: data1.publicKey,
          authority: program.provider.wallet.publicKey,
          systemProgram: anchor.web3.SystemProgram.programId,
        },
        signers: [data1],
      }),
      program.rpc.testFetchAll(filterable1, {
        accounts: {
          data: data2.publicKey,
          authority: program.provider.wallet.publicKey,
          systemProgram: anchor.web3.SystemProgram.programId,
        },
        signers: [data2],
      }),
      program.rpc.testFetchAll(filterable2, {
        accounts: {
          data: data3.publicKey,
          authority: program.provider.wallet.publicKey,
          systemProgram: anchor.web3.SystemProgram.programId,
        },
        signers: [data3],
      }),
      anotherProgram.rpc.testFetchAll(filterable1, {
        accounts: {
          data: data4.publicKey,
          authority: anotherProgram.provider.wallet.publicKey,
          systemProgram: anchor.web3.SystemProgram.programId,
        },
        signers: [data4],
      }),
    ]);
    // Call for multiple kinds of .all.
    const allAccounts = await program.account.dataWithFilter.all();
    const allAccountsFilteredByBuffer = await program.account.dataWithFilter.all(
      program.provider.wallet.publicKey.toBuffer()
    );
    const allAccountsFilteredByProgramFilters1 = await program.account.dataWithFilter.all(
      [
        {
          memcmp: {
            offset: 8,
            bytes: program.provider.wallet.publicKey.toBase58(),
          },
        },
        { memcmp: { offset: 40, bytes: filterable1.toBase58() } },
      ]
    );
    const allAccountsFilteredByProgramFilters2 = await program.account.dataWithFilter.all(
      [
        {
          memcmp: {
            offset: 8,
            bytes: program.provider.wallet.publicKey.toBase58(),
          },
        },
        { memcmp: { offset: 40, bytes: filterable2.toBase58() } },
      ]
    );
    // Without filters there should be 4 accounts.
    assert.equal(allAccounts.length, 4);
    // Filtering by main wallet there should be 3 accounts.
    assert.equal(allAccountsFilteredByBuffer.length, 3);
    // Filtering all the main wallet accounts and matching the filterable1 value
    // results in a 2 accounts.
    assert.equal(allAccountsFilteredByProgramFilters1.length, 2);
    // Filtering all the main wallet accounts and matching the filterable2 value
    // results in 1 account.
    assert.equal(allAccountsFilteredByProgramFilters2.length, 1);
  });

  it("Can use pdas with empty seeds", async () => {
    const [pda, bump] = await PublicKey.findProgramAddress(
      [],
      program.programId
    );

    await program.rpc.testInitWithEmptySeeds({
      accounts: {
        pda: pda,
        authority: program.provider.wallet.publicKey,
        systemProgram: anchor.web3.SystemProgram.programId,
      },
    });
    await program.rpc.testEmptySeedsConstraint({
      accounts: {
        pda: pda,
      },
    });

    const [pda2, bump2] = await PublicKey.findProgramAddress(
      ["non-empty"],
      program.programId
    );
    await assert.rejects(
      program.rpc.testEmptySeedsConstraint({
        accounts: {
          pda: pda2,
        },
      }),
      (err) => {
        assert.equal(err.code, 146);
        return true;
      }
    );
  });

  const ifNeededAcc = anchor.web3.Keypair.generate();

  it("Can init if needed a new account", async () => {
    await program.rpc.testInitIfNeeded(1, {
      accounts: {
        data: ifNeededAcc.publicKey,
        systemProgram: anchor.web3.SystemProgram.programId,
        payer: program.provider.wallet.publicKey,
      },
      signers: [ifNeededAcc],
    });
    const account = await program.account.dataU16.fetch(ifNeededAcc.publicKey);
    assert.ok(account.data, 1);
  });

  it("Can init if needed a previously created account", async () => {
    await program.rpc.testInitIfNeeded(3, {
      accounts: {
        data: ifNeededAcc.publicKey,
        systemProgram: anchor.web3.SystemProgram.programId,
        payer: program.provider.wallet.publicKey,
      },
      signers: [ifNeededAcc],
    });
    const account = await program.account.dataU16.fetch(ifNeededAcc.publicKey);
    assert.ok(account.data, 3);
  });

<<<<<<< HEAD
  it("Should include BASE const in IDL", async () => {
    assert(
      miscIdl.constants.find(
        (c) => c.name === "BASE" && c.ty === "u128" && c.value === "1_000_000"
      ) !== undefined
    );
  });

  it("Should include DECIMALS const in IDL", async () => {
    assert(
      miscIdl.constants.find(
        (c) => c.name === "DECIMALS" && c.ty === "u8" && c.value === "6"
      ) !== undefined
    );
  });

  it("Should not include NO_IDL const in IDL", async () => {
    assert.equal(
      miscIdl.constants.find((c) => c.name === "NO_IDL"),
      undefined
    );
=======
  it("Can use multidimensional array", async () => {
    const array2d = new Array(10).fill(new Array(10).fill(99));
    const data = anchor.web3.Keypair.generate();
    const tx = await program.rpc.testMultidimensionalArray(array2d, {
      accounts: {
        data: data.publicKey,
        rent: anchor.web3.SYSVAR_RENT_PUBKEY,
      },
      signers: [data],
      instructions: [
        await program.account.dataMultidimensionalArray.createInstruction(data),
      ],
    });
    const dataAccount = await program.account.dataMultidimensionalArray.fetch(
      data.publicKey
    );
    assert.deepStrictEqual(dataAccount.data, array2d);
>>>>>>> be4e9460
  });
});<|MERGE_RESOLUTION|>--- conflicted
+++ resolved
@@ -836,7 +836,6 @@
     assert.ok(account.data, 3);
   });
 
-<<<<<<< HEAD
   it("Should include BASE const in IDL", async () => {
     assert(
       miscIdl.constants.find(
@@ -858,7 +857,8 @@
       miscIdl.constants.find((c) => c.name === "NO_IDL"),
       undefined
     );
-=======
+  });
+  
   it("Can use multidimensional array", async () => {
     const array2d = new Array(10).fill(new Array(10).fill(99));
     const data = anchor.web3.Keypair.generate();
@@ -876,6 +876,5 @@
       data.publicKey
     );
     assert.deepStrictEqual(dataAccount.data, array2d);
->>>>>>> be4e9460
   });
 });