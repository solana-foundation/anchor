//! This example demonstrates the use of zero-copy deserialization for accounts.
//! Zero-copy is a deserialization technique that creates data structures by borrowing
//! (not copying!) from the array holding the input, avoiding the expensive memory
//! allocation and processing of traditional deserialization.
//! With zero-copy, we can create accounts larger than the size of the stack or heap,
//! as is demonstrated by the event queue in this example.

use anchor_lang::prelude::*;

declare_id!("Fg6PaFpoGXkYsidMpWTK6W2BeZ7FEfcYkg476zPFsLnS");

#[program]
pub mod zero_copy {
    use super::*;

<<<<<<< HEAD
    pub fn create_foo(ctx: Context<CreateFoo>) -> ProgramResult {
        let foo = &mut ctx.accounts.foo.load_mut()?;
=======
    pub fn create_foo(ctx: Context<CreateFoo>) -> Result<()> {
        let foo = &mut ctx.accounts.foo.load_init()?;
>>>>>>> a604f859
        foo.authority = *ctx.accounts.authority.key;
        foo.set_second_authority(ctx.accounts.authority.key);
        Ok(())
    }

    pub fn update_foo(ctx: Context<UpdateFoo>, data: u64) -> Result<()> {
        let mut foo = ctx.accounts.foo.load_mut()?;
        foo.data = data;
        Ok(())
    }

    pub fn update_foo_second(ctx: Context<UpdateFooSecond>, second_data: u64) -> Result<()> {
        let mut foo = ctx.accounts.foo.load_mut()?;
        foo.second_data = second_data;
        Ok(())
    }

<<<<<<< HEAD
    pub fn create_bar(ctx: Context<CreateBar>) -> ProgramResult {
        let bar = &mut ctx.accounts.bar.load_mut()?;
=======
    pub fn create_bar(ctx: Context<CreateBar>) -> Result<()> {
        let bar = &mut ctx.accounts.bar.load_init()?;
>>>>>>> a604f859
        bar.authority = *ctx.accounts.authority.key;
        Ok(())
    }

    pub fn update_bar(ctx: Context<UpdateBar>, data: u64) -> Result<()> {
        let bar = &mut ctx.accounts.bar.load_mut()?;
        bar.data = data;
        Ok(())
    }

    pub fn create_large_account(_ctx: Context<CreateLargeAccount>) -> Result<()> {
        Ok(())
    }

    pub fn update_large_account(
        ctx: Context<UpdateLargeAccount>,
        idx: u32,
        data: u64,
    ) -> Result<()> {
        let event_q = &mut ctx.accounts.event_q.load_mut()?;
        event_q.events[idx as usize] = Event {
            data,
            from: *ctx.accounts.from.key,
        };
        Ok(())
    }
}

#[derive(Accounts)]
pub struct SetEvent<'info> {
    authority: Signer<'info>,
}

#[derive(Accounts)]
pub struct CreateFoo<'info> {
    #[account(zero)]
    foo: AccountLoader<'info, Foo>,
    authority: Signer<'info>,
}

#[derive(Accounts)]
pub struct UpdateFoo<'info> {
    #[account(mut, has_one = authority)]
    foo: AccountLoader<'info, Foo>,
    authority: Signer<'info>,
}

#[derive(Accounts)]
pub struct UpdateFooSecond<'info> {
    #[account(
        mut,
        constraint = &foo.load()?.get_second_authority() == second_authority.key,
    )]
    foo: AccountLoader<'info, Foo>,
    second_authority: Signer<'info>,
}

#[derive(Accounts)]
pub struct CreateBar<'info> {
    #[account(
        init,
        seeds = [authority.key().as_ref(), foo.key().as_ref()],
        bump,
        payer = authority, owner = *program_id
    )]
    bar: AccountLoader<'info, Bar>,
    #[account(mut)]
    authority: Signer<'info>,
    foo: AccountLoader<'info, Foo>,
    system_program: AccountInfo<'info>,
}
#[derive(Accounts)]
pub struct UpdateBar<'info> {
    #[account(
        mut,
        has_one = authority,
        seeds = [authority.key().as_ref(), foo.key().as_ref()],
        bump,
    )]
    pub bar: AccountLoader<'info, Bar>,
    pub authority: Signer<'info>,
    pub foo: AccountLoader<'info, Foo>,
}

#[derive(Accounts)]
pub struct CreateLargeAccount<'info> {
    #[account(zero)]
    event_q: AccountLoader<'info, EventQ>,
}

#[derive(Accounts)]
pub struct UpdateLargeAccount<'info> {
    #[account(mut)]
    event_q: AccountLoader<'info, EventQ>,
    from: Signer<'info>,
}

#[account(zero_copy)]
#[derive(Default)]
#[repr(packed)]
pub struct Foo {
    pub authority: Pubkey,
    pub data: u64,
    pub second_data: u64,
    #[accessor(Pubkey)] // The `accessor` api will likely be removed.
    pub second_authority: [u8; 32],
}

#[account(zero_copy)]
#[derive(Default)]
pub struct Bar {
    pub authority: Pubkey,
    pub data: u64,
}

#[account(zero_copy)]
pub struct EventQ {
    pub events: [Event; 25000],
}

#[zero_copy]
pub struct Event {
    pub from: Pubkey,
    pub data: u64,
}

// A separate type is used for the RPC interface for two main reasons.
//
// 1. AnchorSerialize and AnchorDeserialize must be derived. Anchor requires
//    *all* instructions to implement the AnchorSerialize and AnchorDeserialize
//    traits, so any types in method signatures must as well.
// 2. All types for zero copy deserialization are `#[repr(packed)]`. However,
//    the implementation of AnchorSerialize (i.e. borsh), uses references
//    to the fields it serializes. So if we were to just throw tehse derives
//    onto the other `Event` struct, we would have references to
//    `#[repr(packed)]` fields, which is unsafe. To avoid the unsafeness, we
//    just use a separate type.
#[derive(AnchorSerialize, AnchorDeserialize)]
pub struct RpcEvent {
    pub from: Pubkey,
    pub data: u64,
}

impl From<RpcEvent> for Event {
    fn from(e: RpcEvent) -> Event {
        Event {
            from: e.from,
            data: e.data,
        }
    }
}<|MERGE_RESOLUTION|>--- conflicted
+++ resolved
@@ -13,13 +13,8 @@
 pub mod zero_copy {
     use super::*;
 
-<<<<<<< HEAD
-    pub fn create_foo(ctx: Context<CreateFoo>) -> ProgramResult {
+    pub fn create_foo(ctx: Context<CreateFoo>) -> Result<()> {
         let foo = &mut ctx.accounts.foo.load_mut()?;
-=======
-    pub fn create_foo(ctx: Context<CreateFoo>) -> Result<()> {
-        let foo = &mut ctx.accounts.foo.load_init()?;
->>>>>>> a604f859
         foo.authority = *ctx.accounts.authority.key;
         foo.set_second_authority(ctx.accounts.authority.key);
         Ok(())
@@ -37,13 +32,8 @@
         Ok(())
     }
 
-<<<<<<< HEAD
-    pub fn create_bar(ctx: Context<CreateBar>) -> ProgramResult {
+    pub fn create_bar(ctx: Context<CreateBar>) -> Result<()> {
         let bar = &mut ctx.accounts.bar.load_mut()?;
-=======
-    pub fn create_bar(ctx: Context<CreateBar>) -> Result<()> {
-        let bar = &mut ctx.accounts.bar.load_init()?;
->>>>>>> a604f859
         bar.authority = *ctx.accounts.authority.key;
         Ok(())
     }
