--- conflicted
+++ resolved
@@ -31,28 +31,18 @@
 
 ## Packages
 
-<<<<<<< HEAD
-| Package                     | Description                                              | Version                                                                                                                                  | Docs                                                                                                            |
-| :-------------------------- | :------------------------------------------------------- | :--------------------------------------------------------------------------------------------------------------------------------------- | :-------------------------------------------------------------------------------------------------------------- |
-| `anchor-lang`               | Rust primitives for writing programs on Solana           | [![Crates.io](https://img.shields.io/crates/v/anchor-lang?color=blue)](https://crates.io/crates/anchor-lang)                             | [![Docs.rs](https://docs.rs/anchor-lang/badge.svg)](https://docs.rs/anchor-lang)                                |
-| `anchor-spl`                | CPI clients for SPL programs on Solana                   | ![crates](https://img.shields.io/crates/v/anchor-spl?color=blue)                                                                         | [![Docs.rs](https://docs.rs/anchor-spl/badge.svg)](https://docs.rs/anchor-spl)                                  |
-| `anchor-client`             | Rust client for Anchor programs                          | ![crates](https://img.shields.io/crates/v/anchor-client?color=blue)                                                                      | [![Docs.rs](https://docs.rs/anchor-client/badge.svg)](https://docs.rs/anchor-client)                            |
-| `@project-serum/anchor`     | TypeScript client for Anchor programs                    | [![npm](https://img.shields.io/npm/v/@project-serum/anchor.svg?color=blue)](https://www.npmjs.com/package/@project-serum/anchor)         | [![Docs](https://img.shields.io/badge/docs-typedoc-blue)](https://coral-xyz.github.io/anchor/ts/index.html)     |
-| `@project-serum/anchor-cli` | CLI to support building and managing an Anchor workspace | [![npm](https://img.shields.io/npm/v/@project-serum/anchor-cli.svg?color=blue)](https://www.npmjs.com/package/@project-serum/anchor-cli) | [![Docs](https://img.shields.io/badge/docs-typedoc-blue)](https://coral-xyz.github.io/anchor/cli/commands.html) |
-=======
-| Package | Description | Version | Docs |
-| :-- | :-- | :--| :-- |
-| `anchor-lang` | Rust primitives for writing programs on Solana | [![Crates.io](https://img.shields.io/crates/v/anchor-lang?color=blue)](https://crates.io/crates/anchor-lang) | [![Docs.rs](https://docs.rs/anchor-lang/badge.svg)](https://docs.rs/anchor-lang) |
-| `anchor-spl` | CPI clients for SPL programs on Solana | ![crates](https://img.shields.io/crates/v/anchor-spl?color=blue) | [![Docs.rs](https://docs.rs/anchor-spl/badge.svg)](https://docs.rs/anchor-spl) |
-| `anchor-client` | Rust client for Anchor programs | ![crates](https://img.shields.io/crates/v/anchor-client?color=blue) | [![Docs.rs](https://docs.rs/anchor-client/badge.svg)](https://docs.rs/anchor-client) |
-| `@coral-xyz/anchor` | TypeScript client for Anchor programs | [![npm](https://img.shields.io/npm/v/@coral-xyz/anchor.svg?color=blue)](https://www.npmjs.com/package/@coral-xyz/anchor) | [![Docs](https://img.shields.io/badge/docs-typedoc-blue)](https://coral-xyz.github.io/anchor/ts/index.html) |
+| Package                 | Description                                              | Version                                                                                                                          | Docs                                                                                                            |
+| :---------------------- | :------------------------------------------------------- | :------------------------------------------------------------------------------------------------------------------------------- | :-------------------------------------------------------------------------------------------------------------- |
+| `anchor-lang`           | Rust primitives for writing programs on Solana           | [![Crates.io](https://img.shields.io/crates/v/anchor-lang?color=blue)](https://crates.io/crates/anchor-lang)                     | [![Docs.rs](https://docs.rs/anchor-lang/badge.svg)](https://docs.rs/anchor-lang)                                |
+| `anchor-spl`            | CPI clients for SPL programs on Solana                   | ![crates](https://img.shields.io/crates/v/anchor-spl?color=blue)                                                                 | [![Docs.rs](https://docs.rs/anchor-spl/badge.svg)](https://docs.rs/anchor-spl)                                  |
+| `anchor-client`         | Rust client for Anchor programs                          | ![crates](https://img.shields.io/crates/v/anchor-client?color=blue)                                                              | [![Docs.rs](https://docs.rs/anchor-client/badge.svg)](https://docs.rs/anchor-client)                            |
+| `@coral-xyz/anchor`     | TypeScript client for Anchor programs                    | [![npm](https://img.shields.io/npm/v/@coral-xyz/anchor.svg?color=blue)](https://www.npmjs.com/package/@coral-xyz/anchor)         | [![Docs](https://img.shields.io/badge/docs-typedoc-blue)](https://coral-xyz.github.io/anchor/ts/index.html)     |
 | `@coral-xyz/anchor-cli` | CLI to support building and managing an Anchor workspace | [![npm](https://img.shields.io/npm/v/@coral-xyz/anchor-cli.svg?color=blue)](https://www.npmjs.com/package/@coral-xyz/anchor-cli) | [![Docs](https://img.shields.io/badge/docs-typedoc-blue)](https://coral-xyz.github.io/anchor/cli/commands.html) |
->>>>>>> 1fd2a07e
 
 ## Note
 
-* **Anchor is in active development, so all APIs are subject to change.**
-* **This code is unaudited. Use at your own risk.**
+- **Anchor is in active development, so all APIs are subject to change.**
+- **This code is unaudited. Use at your own risk.**
 
 ## Examples
 
