<<<<<<< HEAD
[package]
name = "anchor-cli"
version = "0.20.1"
authors = ["armaniferrante <armaniferrante@gmail.com>"]
edition = "2018"

[[bin]]
name = "anchor"
path = "src/bin/main.rs"

[features]
dev = []
default = []

[dependencies]
clap = { version = "3.0.13", features = ["derive"] }
anyhow = "1.0.32"
syn = { version = "1.0.60", features = ["full", "extra-traits"] }
anchor-lang = { path = "../lang" }
anchor-client = { path = "../client" }
anchor-syn = { path = "../lang/syn", features = ["idl", "init-if-needed"] }
serde_json = "1.0"
shellexpand = "2.1.0"
toml = "0.5.8"
semver = "1.0.4"
serde = { version = "1.0.122", features = ["derive"] }
solana-sdk = "1.8.5"
solana-program = "1.8.5"
solana-client = "1.8.5"
serum-common = { git = "https://github.com/project-serum/serum-dex", features = ["client"] }
dirs = "3.0"
heck = "0.4.0"
flate2 = "1.0.19"
rand = "0.7.3"
tar = "0.4.35"
reqwest = { version = "0.11.4", features = ["multipart", "blocking"] }
tokio = "1.0"
pathdiff = "0.2.0"
cargo_toml = "0.9.2"
walkdir = "2"
chrono = "0.4.19"
ignore = "0.4"
=======
[package]
name = "anchor-cli"
version = "0.23.0"
authors = ["armaniferrante <armaniferrante@gmail.com>"]
rust-version = "1.56"
edition = "2021"

[[bin]]
name = "anchor"
path = "src/bin/main.rs"

[features]
dev = []
default = []

[dependencies]
clap = { version = "3.0.13", features = ["derive"] }
anyhow = "1.0.32"
syn = { version = "1.0.60", features = ["full", "extra-traits"] }
anchor-lang = { path = "../lang" }
anchor-client = { path = "../client" }
anchor-syn = { path = "../lang/syn", features = ["idl", "init-if-needed"] }
serde_json = "1.0"
shellexpand = "2.1.0"
toml = "0.5.8"
semver = "1.0.4"
serde = { version = "1.0.122", features = ["derive"] }
solana-sdk = "~1.9.13"
solana-program = "~1.9.13"
solana-client = "~1.9.13"
solana-cli-config = "~1.9.13"
solana-faucet = "~1.9.13"
dirs = "3.0"
heck = "0.3.1"
flate2 = "1.0.19"
rand = "0.7.3"
tar = "0.4.35"
reqwest = { version = "0.11.4", features = ["multipart", "blocking"] }
tokio = "1.0"
pathdiff = "0.2.0"
cargo_toml = "0.9.2"
walkdir = "2"
chrono = "0.4.19"
portpicker = "0.1.1"
>>>>>>> 7803acb9
<|MERGE_RESOLUTION|>--- conflicted
+++ resolved
@@ -1,47 +1,3 @@
-<<<<<<< HEAD
-[package]
-name = "anchor-cli"
-version = "0.20.1"
-authors = ["armaniferrante <armaniferrante@gmail.com>"]
-edition = "2018"
-
-[[bin]]
-name = "anchor"
-path = "src/bin/main.rs"
-
-[features]
-dev = []
-default = []
-
-[dependencies]
-clap = { version = "3.0.13", features = ["derive"] }
-anyhow = "1.0.32"
-syn = { version = "1.0.60", features = ["full", "extra-traits"] }
-anchor-lang = { path = "../lang" }
-anchor-client = { path = "../client" }
-anchor-syn = { path = "../lang/syn", features = ["idl", "init-if-needed"] }
-serde_json = "1.0"
-shellexpand = "2.1.0"
-toml = "0.5.8"
-semver = "1.0.4"
-serde = { version = "1.0.122", features = ["derive"] }
-solana-sdk = "1.8.5"
-solana-program = "1.8.5"
-solana-client = "1.8.5"
-serum-common = { git = "https://github.com/project-serum/serum-dex", features = ["client"] }
-dirs = "3.0"
-heck = "0.4.0"
-flate2 = "1.0.19"
-rand = "0.7.3"
-tar = "0.4.35"
-reqwest = { version = "0.11.4", features = ["multipart", "blocking"] }
-tokio = "1.0"
-pathdiff = "0.2.0"
-cargo_toml = "0.9.2"
-walkdir = "2"
-chrono = "0.4.19"
-ignore = "0.4"
-=======
 [package]
 name = "anchor-cli"
 version = "0.23.0"
@@ -75,7 +31,7 @@
 solana-cli-config = "~1.9.13"
 solana-faucet = "~1.9.13"
 dirs = "3.0"
-heck = "0.3.1"
+heck = "0.4.0"
 flate2 = "1.0.19"
 rand = "0.7.3"
 tar = "0.4.35"
@@ -86,4 +42,4 @@
 walkdir = "2"
 chrono = "0.4.19"
 portpicker = "0.1.1"
->>>>>>> 7803acb9
+ignore = "0.4"