[package]
name = "anchor-cli"
version = "0.28.0"
authors = { workspace = true }
edition = { workspace = true }
license = { workspace = true }
repository = { workspace = true }
rust-version = { workspace = true }
description = "Anchor CLI"

[[bin]]
name = "anchor"
path = "src/bin/main.rs"

[features]
dev = []
default = []

[dependencies]
<<<<<<< HEAD
anchor-client = { workspace = true }
anchor-lang = { workspace = true }
anchor-syn = { workspace = true, features = ["event-cpi", "idl-parse", "init-if-needed"] }
anyhow = { workspace = true }
base64 = { workspace = true }
bincode = { workspace = true }
cargo_toml = { workspace = true }
chrono = { workspace = true }
clap = { workspace = true, features = ["derive"] }
dirs = { workspace = true }
flate2 = { workspace = true }
heck = { workspace = true }
pathdiff = { workspace = true }
portpicker = { workspace = true }
regex = { workspace = true }
reqwest = { workspace = true, default-features = false, features = ["multipart", "blocking", "rustls-tls"] }
semver = { workspace = true }
serde = { workspace = true, features = ["derive"] }
serde_json = { workspace = true }
shellexpand = { workspace = true }
solana-cli-config = { workspace = true }
solana-client = { workspace = true }
solana-faucet = { workspace = true }
solana-program = { workspace = true }
solana-sdk = { workspace = true }
solang-parser = { workspace = true }
syn = { workspace = true, features = ["full", "extra-traits"] }
tar = { workspace = true }
tokio = { workspace = true }
toml = { workspace = true }
walkdir = { workspace = true }
=======
anchor-client = { path = "../client", version = "0.28.0" }
anchor-lang = { path = "../lang", version = "0.28.0" }
anchor-syn = { path = "../lang/syn", features = ["event-cpi", "idl-parse", "init-if-needed"], version = "0.28.0" }
anyhow = "1.0.32"
base64 = "0.13.1"
bincode = "1.3.3"
cargo_toml = "0.15.3"
chrono = "0.4.19"
clap = { version = "4.2.4", features = ["derive"] }
dirs = "4.0"
flate2 = "1.0.19"
heck = "0.4.0"
pathdiff = "0.2.0"
portpicker = "0.1.1"
regex = "1.8.3"
reqwest = { version = "0.11.4", default-features = false, features = ["multipart", "blocking", "rustls-tls"] }
semver = "1.0.4"
serde = { version = "1.0.122", features = ["derive"] }
serde_json = "1.0"
shellexpand = "2.1.0"
solana-client = ">=1.14, <1.17"
solana-cli-config = ">=1.14, <1.17"
solana-faucet = ">=1.14, <1.17"
solana-program = ">=1.14, <1.17"
solana-sdk = ">=1.14, <1.17"
solang-parser = "=0.3.1"
syn = { version = "1.0.60", features = ["full", "extra-traits"] }
tar = "0.4.35"
tokio = "~1.14.1"
toml = "0.7.6"
walkdir = "2.3.2"
>>>>>>> cf057aca
<|MERGE_RESOLUTION|>--- conflicted
+++ resolved
@@ -17,7 +17,6 @@
 default = []
 
 [dependencies]
-<<<<<<< HEAD
 anchor-client = { workspace = true }
 anchor-lang = { workspace = true }
 anchor-syn = { workspace = true, features = ["event-cpi", "idl-parse", "init-if-needed"] }
@@ -48,37 +47,4 @@
 tar = { workspace = true }
 tokio = { workspace = true }
 toml = { workspace = true }
-walkdir = { workspace = true }
-=======
-anchor-client = { path = "../client", version = "0.28.0" }
-anchor-lang = { path = "../lang", version = "0.28.0" }
-anchor-syn = { path = "../lang/syn", features = ["event-cpi", "idl-parse", "init-if-needed"], version = "0.28.0" }
-anyhow = "1.0.32"
-base64 = "0.13.1"
-bincode = "1.3.3"
-cargo_toml = "0.15.3"
-chrono = "0.4.19"
-clap = { version = "4.2.4", features = ["derive"] }
-dirs = "4.0"
-flate2 = "1.0.19"
-heck = "0.4.0"
-pathdiff = "0.2.0"
-portpicker = "0.1.1"
-regex = "1.8.3"
-reqwest = { version = "0.11.4", default-features = false, features = ["multipart", "blocking", "rustls-tls"] }
-semver = "1.0.4"
-serde = { version = "1.0.122", features = ["derive"] }
-serde_json = "1.0"
-shellexpand = "2.1.0"
-solana-client = ">=1.14, <1.17"
-solana-cli-config = ">=1.14, <1.17"
-solana-faucet = ">=1.14, <1.17"
-solana-program = ">=1.14, <1.17"
-solana-sdk = ">=1.14, <1.17"
-solang-parser = "=0.3.1"
-syn = { version = "1.0.60", features = ["full", "extra-traits"] }
-tar = "0.4.35"
-tokio = "~1.14.1"
-toml = "0.7.6"
-walkdir = "2.3.2"
->>>>>>> cf057aca
+walkdir = { workspace = true }