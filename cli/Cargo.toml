--- conflicted
+++ resolved
@@ -25,19 +25,11 @@
 toml = "0.5.8"
 semver = "1.0.4"
 serde = { version = "1.0.122", features = ["derive"] }
-<<<<<<< HEAD
 solana-sdk = "~1.9.11"
 solana-program = "~1.9.11"
 solana-client = "~1.9.11"
 solana-cli-config = "~1.9.11"
-serum-common = { git = "https://github.com/project-serum/serum-dex", features = ["client"] }
-=======
-solana-sdk = "~1.8.14"
-solana-program = "~1.8.14"
-solana-client = "~1.8.14"
-solana-cli-config = "~1.8.14"
-solana-faucet = "~1.8.14"
->>>>>>> a2e760c5
+solana-faucet = "~1.9.11"
 dirs = "3.0"
 heck = "0.3.1"
 flate2 = "1.0.19"
