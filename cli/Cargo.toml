[package]
name = "anchor-cli"
version = "0.30.1"
authors = ["Anchor Maintainers <accounts@200ms.io>"]
edition = "2021"
repository = "https://github.com/coral-xyz/anchor"
description = "Anchor CLI"
license = "Apache-2.0"

[[bin]]
name = "anchor"
path = "src/bin/main.rs"

[features]
dev = []

[dependencies]
anchor-client = { path = "../client", version = "0.30.1" }
anchor-lang-idl = { path = "../idl", version = "0.1.1", features = ["build", "convert"] }
anchor-lang = { path = "../lang", version = "0.30.1" }
anyhow = "1.0.32"
base64 = "0.21"
bincode = "1.3.3"
cargo_toml = "0.19.2"
chrono = "0.4.19"
clap = { version = "4.5.17", features = ["derive"] }
clap_complete = "4.5.26"
dirs = "4.0"
flate2 = "1.0.19"
heck = "0.4.0"
pathdiff = "0.2.0"
portpicker = "0.1.1"
regex = "1.8.3"
reqwest = { version = "0.11.4", default-features = false, features = ["multipart", "blocking", "rustls-tls"] }
semver = "1.0.4"
serde = { version = "1.0.122", features = ["derive"] }
<<<<<<< HEAD
solana-sdk = "1.8.5"
solana-program = "1.8.5"
solana-client = "1.8.5"
solana-cli-config = "1.8.5"
serum-common = { git = "https://github.com/project-serum/serum-dex", features = ["client"] }
dirs = "3.0"
heck = "0.3.1"
flate2 = "1.0.19"
rand = "0.7.3"
=======
serde_json = "1.0"
shellexpand = "2.1.0"
solana-client = "2"
solana-cli-config = "2"
solana-faucet = "2"
solana-program = "2"
solana-sdk = "2"
# Pin solang-parser because it may break in a backwards incompatible way in minor versions
solang-parser = "=0.3.3"
syn = { version = "1.0.60", features = ["full", "extra-traits"] }
>>>>>>> 55cc769d
tar = "0.4.35"
toml = "0.7.6"
walkdir = "2.3.2"<|MERGE_RESOLUTION|>--- conflicted
+++ resolved
@@ -33,29 +33,4 @@
 regex = "1.8.3"
 reqwest = { version = "0.11.4", default-features = false, features = ["multipart", "blocking", "rustls-tls"] }
 semver = "1.0.4"
-serde = { version = "1.0.122", features = ["derive"] }
-<<<<<<< HEAD
-solana-sdk = "1.8.5"
-solana-program = "1.8.5"
-solana-client = "1.8.5"
-solana-cli-config = "1.8.5"
-serum-common = { git = "https://github.com/project-serum/serum-dex", features = ["client"] }
-dirs = "3.0"
-heck = "0.3.1"
-flate2 = "1.0.19"
-rand = "0.7.3"
-=======
-serde_json = "1.0"
-shellexpand = "2.1.0"
-solana-client = "2"
-solana-cli-config = "2"
-solana-faucet = "2"
-solana-program = "2"
-solana-sdk = "2"
-# Pin solang-parser because it may break in a backwards incompatible way in minor versions
-solang-parser = "=0.3.3"
-syn = { version = "1.0.60", features = ["full", "extra-traits"] }
->>>>>>> 55cc769d
-tar = "0.4.35"
-toml = "0.7.6"
-walkdir = "2.3.2"+serde = { version = "1.0.122", features = ["derive"] }