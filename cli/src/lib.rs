use crate::config::{
    AnchorPackage, Config, ConfigOverride, Manifest, ProgramDeployment, ProgramWorkspace, Test,
    WithPath,
};
use anchor_client::Cluster;
use anchor_lang::idl::{IdlAccount, IdlInstruction};
use anchor_lang::{AccountDeserialize, AnchorDeserialize, AnchorSerialize};
use anchor_syn::idl::Idl;
use anyhow::{anyhow, Context, Result};
use clap::Clap;
use flate2::read::GzDecoder;
use flate2::read::ZlibDecoder;
use flate2::write::{GzEncoder, ZlibEncoder};
use flate2::Compression;
use heck::SnakeCase;
use rand::rngs::OsRng;
use reqwest::blocking::multipart::{Form, Part};
use reqwest::blocking::Client;
use serde::{Deserialize, Serialize};
use solana_client::rpc_client::RpcClient;
use solana_client::rpc_config::RpcSendTransactionConfig;
use solana_program::instruction::{AccountMeta, Instruction};
use solana_sdk::account_utils::StateMut;
use solana_sdk::bpf_loader_upgradeable::UpgradeableLoaderState;
use solana_sdk::commitment_config::CommitmentConfig;
use solana_sdk::pubkey::Pubkey;
use solana_sdk::signature::Keypair;
use solana_sdk::signature::Signer;
use solana_sdk::sysvar;
use solana_sdk::transaction::Transaction;
use std::collections::BTreeMap;
use std::collections::HashMap;
use std::fs::{self, File};
use std::io::prelude::*;
use std::path::{Path, PathBuf};
use std::process::{Child, Stdio};
use std::string::ToString;
use tar::Archive;

pub mod config;
pub mod template;

// Version of the docker image.
pub const VERSION: &str = env!("CARGO_PKG_VERSION");
pub const DOCKER_BUILDER_VERSION: &str = VERSION;

#[derive(Debug, Clap)]
#[clap(version = VERSION)]
pub struct Opts {
    #[clap(flatten)]
    pub cfg_override: ConfigOverride,
    #[clap(subcommand)]
    pub command: Command,
}

#[derive(Debug, Clap)]
pub enum Command {
    /// Initializes a workspace.
    Init {
        name: String,
        #[clap(short, long)]
        typescript: bool,
    },
    /// Builds the workspace.
    Build {
        /// Output directory for the IDL.
        #[clap(short, long)]
        idl: Option<String>,
        /// True if the build artifact needs to be deterministic and verifiable.
        #[clap(short, long)]
        verifiable: bool,
        #[clap(short, long)]
        program_name: Option<String>,
        /// Version of the Solana toolchain to use. For --verifiable builds
        /// only.
        #[clap(short, long)]
        solana_version: Option<String>,
        /// Arguments to pass to the underlying `cargo build-bpf` command
        #[clap(
            required = false,
            takes_value = true,
            multiple_values = true,
            last = true
        )]
        cargo_args: Vec<String>,
    },
    /// Verifies the on-chain bytecode matches the locally compiled artifact.
    /// Run this command inside a program subdirectory, i.e., in the dir
    /// containing the program's Cargo.toml.
    Verify {
        /// The deployed program to compare against.
        program_id: Pubkey,
        #[clap(short, long)]
        program_name: Option<String>,
        /// Version of the Solana toolchain to use. For --verifiable builds
        /// only.
        #[clap(short, long)]
        solana_version: Option<String>,
        /// Arguments to pass to the underlying `cargo build-bpf` command.
        #[clap(
            required = false,
            takes_value = true,
            multiple_values = true,
            last = true
        )]
        cargo_args: Vec<String>,
    },
    /// Runs integration tests against a localnetwork.
    Test {
        /// Use this flag if you want to run tests against previously deployed
        /// programs.
        #[clap(long)]
        skip_deploy: bool,
        /// Flag to skip starting a local validator, if the configured cluster
        /// url is a localnet.
        #[clap(long)]
        skip_local_validator: bool,
        /// Flag to skip building the program in the workspace,
        /// use this to save time when running test and the program code is not altered.
        #[clap(long)]
        skip_build: bool,
        /// Flag to keep the local validator running after tests
        /// to be able to check the transactions.
        #[clap(long)]
        detach: bool,
        #[clap(multiple_values = true)]
        args: Vec<String>,
        /// Arguments to pass to the underlying `cargo build-bpf` command.
        #[clap(
            required = false,
            takes_value = true,
            multiple_values = true,
            last = true
        )]
        cargo_args: Vec<String>,
    },
    /// Creates a new program.
    New { name: String },
    /// Commands for interacting with interface definitions.
    Idl {
        #[clap(subcommand)]
        subcmd: IdlCommand,
    },
    /// Deploys each program in the workspace.
    Deploy {
        #[clap(short, long)]
        program_name: Option<String>,
    },
    /// Runs the deploy migration script.
    Migrate,
    /// Deploys, initializes an IDL, and migrates all in one command.
    /// Upgrades a single program. The configured wallet must be the upgrade
    /// authority.
    Upgrade {
        /// The program to upgrade.
        #[clap(short, long)]
        program_id: Pubkey,
        /// Filepath to the new program binary.
        program_filepath: String,
    },
    #[cfg(feature = "dev")]
    /// Runs an airdrop loop, continuously funding the configured wallet.
    Airdrop {
        #[clap(short, long)]
        url: Option<String>,
    },
    /// Cluster commands.
    Cluster {
        #[clap(subcommand)]
        subcmd: ClusterCommand,
    },
    /// Starts a node shell with an Anchor client setup according to the local
    /// config.
    Shell,
    /// Runs the script defined by the current workspace's Anchor.toml.
    Run {
        /// The name of the script to run.
        script: String,
    },
    /// Saves an api token from the registry locally.
    Login {
        /// API access token.
        token: String,
    },
    /// Publishes a verified build to the Anchor registry.
    Publish {
        /// The name of the program to publish.
        program: String,
        /// Arguments to pass to the underlying `cargo build-bpf` command.
        #[clap(
            required = false,
            takes_value = true,
            multiple_values = true,
            last = true
        )]
        cargo_args: Vec<String>,
    },
    /// Keypair commands.
    Keys {
        #[clap(subcommand)]
        subcmd: KeysCommand,
    },
    /// Localnet commands.
    Localnet {
        /// Flag to skip building the program in the workspace,
        /// use this to save time when running test and the program code is not altered.
        #[clap(long)]
        skip_build: bool,
        /// Use this flag if you want to run tests against previously deployed
        /// programs.
        #[clap(long)]
        skip_deploy: bool,
        /// Arguments to pass to the underlying `cargo build-bpf` command.
        #[clap(
            required = false,
            takes_value = true,
            multiple_values = true,
            last = true
        )]
        cargo_args: Vec<String>,
    },
}

#[derive(Debug, Clap)]
pub enum KeysCommand {
    List,
}

#[derive(Debug, Clap)]
pub enum IdlCommand {
    /// Initializes a program's IDL account. Can only be run once.
    Init {
        program_id: Pubkey,
        #[clap(short, long)]
        filepath: String,
    },
    /// Writes an IDL into a buffer account. This can be used with SetBuffer
    /// to perform an upgrade.
    WriteBuffer {
        program_id: Pubkey,
        #[clap(short, long)]
        filepath: String,
    },
    /// Sets a new IDL buffer for the program.
    SetBuffer {
        program_id: Pubkey,
        /// Address of the buffer account to set as the idl on the program.
        #[clap(short, long)]
        buffer: Pubkey,
    },
    /// Upgrades the IDL to the new file. An alias for first writing and then
    /// then setting the idl buffer account.
    Upgrade {
        program_id: Pubkey,
        #[clap(short, long)]
        filepath: String,
    },
    /// Sets a new authority on the IDL account.
    SetAuthority {
        /// The IDL account buffer to set the authority of. If none is given,
        /// then the canonical IDL account is used.
        address: Option<Pubkey>,
        /// Program to change the IDL authority.
        #[clap(short, long)]
        program_id: Pubkey,
        /// New authority of the IDL account.
        #[clap(short, long)]
        new_authority: Pubkey,
    },
    /// Command to remove the ability to modify the IDL account. This should
    /// likely be used in conjection with eliminating an "upgrade authority" on
    /// the program.
    EraseAuthority {
        #[clap(short, long)]
        program_id: Pubkey,
    },
    /// Outputs the authority for the IDL account.
    Authority {
        /// The program to view.
        program_id: Pubkey,
    },
    /// Parses an IDL from source.
    Parse {
        /// Path to the program's interface definition.
        #[clap(short, long)]
        file: String,
        /// Output file for the idl (stdout if not specified).
        #[clap(short, long)]
        out: Option<String>,
    },
    /// Fetches an IDL for the given address from a cluster.
    /// The address can be a program, IDL account, or IDL buffer.
    Fetch {
        address: Pubkey,
        /// Output file for the idl (stdout if not specified).
        #[clap(short, long)]
        out: Option<String>,
    },
}

#[derive(Debug, Clap)]
pub enum ClusterCommand {
    /// Prints common cluster urls.
    List,
}

pub fn entry(opts: Opts) -> Result<()> {
    match opts.command {
        Command::Init { name, typescript } => init(&opts.cfg_override, name, typescript),
        Command::New { name } => new(&opts.cfg_override, name),
        Command::Build {
            idl,
            verifiable,
            program_name,
            solana_version,
            cargo_args,
        } => build(
            &opts.cfg_override,
            idl,
            verifiable,
            program_name,
            solana_version,
            None,
            None,
            cargo_args,
        ),
        Command::Verify {
            program_id,
            program_name,
            solana_version,
            cargo_args,
        } => verify(
            &opts.cfg_override,
            program_id,
            program_name,
            solana_version,
            cargo_args,
        ),
        Command::Deploy { program_name } => deploy(&opts.cfg_override, program_name),
        Command::Upgrade {
            program_id,
            program_filepath,
        } => upgrade(&opts.cfg_override, program_id, program_filepath),
        Command::Idl { subcmd } => idl(&opts.cfg_override, subcmd),
        Command::Migrate => migrate(&opts.cfg_override),
        Command::Test {
            skip_deploy,
            skip_local_validator,
            skip_build,
            detach,
            args,
            cargo_args,
        } => test(
            &opts.cfg_override,
            skip_deploy,
            skip_local_validator,
            skip_build,
            detach,
            args,
            cargo_args,
        ),
        #[cfg(feature = "dev")]
        Command::Airdrop => airdrop(cfg_override),
        Command::Cluster { subcmd } => cluster(subcmd),
        Command::Shell => shell(&opts.cfg_override),
        Command::Run { script } => run(&opts.cfg_override, script),
        Command::Login { token } => login(&opts.cfg_override, token),
        Command::Publish {
            program,
            cargo_args,
        } => publish(&opts.cfg_override, program, cargo_args),
        Command::Keys { subcmd } => keys(&opts.cfg_override, subcmd),
        Command::Localnet {
            skip_build,
            skip_deploy,
            cargo_args,
        } => localnet(&opts.cfg_override, skip_build, skip_deploy, cargo_args),
    }
}

fn init(cfg_override: &ConfigOverride, name: String, typescript: bool) -> Result<()> {
    if Config::discover(cfg_override)?.is_some() {
        return Err(anyhow!("Workspace already initialized"));
    }

    fs::create_dir(name.clone())?;
    std::env::set_current_dir(&name)?;
    fs::create_dir("app")?;

    let mut cfg = Config::default();
    cfg.scripts.insert(
        "test".to_owned(),
        if typescript {
            "ts-mocha -p ./tsconfig.json -t 1000000 tests/**/*.ts"
        } else {
            "mocha -t 1000000 tests/"
        }
        .to_owned(),
    );
    let mut localnet = BTreeMap::new();
    localnet.insert(
        name.to_snake_case(),
        ProgramDeployment {
            address: template::default_program_id(),
            path: None,
            idl: None,
        },
    );
    cfg.programs.insert(Cluster::Localnet, localnet);
    let toml = cfg.to_string();
    let mut file = File::create("Anchor.toml")?;
    file.write_all(toml.as_bytes())?;

    // Build virtual manifest.
    let mut virt_manifest = File::create("Cargo.toml")?;
    virt_manifest.write_all(template::virtual_manifest().as_bytes())?;

    // Initialize .gitignore file
    let mut virt_manifest = File::create(".gitignore")?;
    virt_manifest.write_all(template::git_ignore().as_bytes())?;

    // Build the program.
    fs::create_dir("programs")?;

    new_program(&name)?;

    // Build the test suite.
    fs::create_dir("tests")?;
    // Build the migrations directory.
    fs::create_dir("migrations")?;

    if typescript {
        // Build typescript config
        let mut ts_config = File::create("tsconfig.json")?;
        ts_config.write_all(template::ts_config().as_bytes())?;

        let mut ts_package_json = File::create("package.json")?;
        ts_package_json.write_all(template::ts_package_json().as_bytes())?;

        let mut deploy = File::create("migrations/deploy.ts")?;
        deploy.write_all(template::ts_deploy_script().as_bytes())?;

        let mut mocha = File::create(&format!("tests/{}.ts", name))?;
        mocha.write_all(template::ts_mocha(&name).as_bytes())?;
    } else {
        let mut package_json = File::create("package.json")?;
        package_json.write_all(template::package_json().as_bytes())?;

        let mut mocha = File::create(&format!("tests/{}.js", name))?;
        mocha.write_all(template::mocha(&name).as_bytes())?;

        let mut deploy = File::create("migrations/deploy.js")?;
        deploy.write_all(template::deploy_script().as_bytes())?;
    }

    // Install node modules.
    let yarn_result = std::process::Command::new("yarn")
        .stdout(Stdio::inherit())
        .stderr(Stdio::inherit())
        .output()
        .map_err(|e| anyhow::format_err!("yarn install failed: {}", e.to_string()))?;
    if !yarn_result.status.success() {
        println!("Failed yarn install will attempt to npm install");
        std::process::Command::new("npm")
            .stdout(Stdio::inherit())
            .stderr(Stdio::inherit())
            .output()
            .map_err(|e| anyhow::format_err!("npm install failed: {}", e.to_string()))?;
        println!("Failed to install node dependencies")
    }

    println!("{} initialized", name);

    Ok(())
}

// Creates a new program crate in the `programs/<name>` directory.
fn new(cfg_override: &ConfigOverride, name: String) -> Result<()> {
    with_workspace(cfg_override, |cfg| {
        match cfg.path().parent() {
            None => {
                println!("Unable to make new program");
            }
            Some(parent) => {
                std::env::set_current_dir(&parent)?;
                new_program(&name)?;
                println!("Created new program.");
            }
        };
        Ok(())
    })
}

// Creates a new program crate in the current directory with `name`.
fn new_program(name: &str) -> Result<()> {
    fs::create_dir(&format!("programs/{}", name))?;
    fs::create_dir(&format!("programs/{}/src/", name))?;
    let mut cargo_toml = File::create(&format!("programs/{}/Cargo.toml", name))?;
    cargo_toml.write_all(template::cargo_toml(name).as_bytes())?;
    let mut xargo_toml = File::create(&format!("programs/{}/Xargo.toml", name))?;
    xargo_toml.write_all(template::xargo_toml().as_bytes())?;
    let mut lib_rs = File::create(&format!("programs/{}/src/lib.rs", name))?;
    lib_rs.write_all(template::lib_rs(name).as_bytes())?;
    Ok(())
}

#[allow(clippy::too_many_arguments)]
pub fn build(
    cfg_override: &ConfigOverride,
    idl: Option<String>,
    verifiable: bool,
    program_name: Option<String>,
    solana_version: Option<String>,
    stdout: Option<File>, // Used for the package registry server.
    stderr: Option<File>, // Used for the package registry server.
    cargo_args: Vec<String>,
) -> Result<()> {
    // Change to the workspace member directory, if needed.
    if let Some(program_name) = program_name.as_ref() {
        cd_member(cfg_override, program_name)?;
    }

    let cfg = Config::discover(cfg_override)?.expect("Not in workspace.");
    let cfg_parent = cfg.path().parent().expect("Invalid Anchor.toml");

    let cargo = Manifest::discover()?;

    fs::create_dir_all(cfg_parent.join("target/idl"))?;
    fs::create_dir_all(cfg_parent.join("target/types"))?;

    let idl_out = match idl {
        Some(idl) => Some(PathBuf::from(idl)),
        None => Some(cfg_parent.join("target/idl")),
    };
    let idl_ts_out = Some(cfg_parent.join("target/types"));

    let solana_version = match solana_version.is_some() {
        true => solana_version,
        false => cfg.solana_version.clone(),
    };

    match cargo {
        // No Cargo.toml so build the entire workspace.
        None => build_all(
            &cfg,
            cfg.path(),
            idl_out,
            idl_ts_out,
            verifiable,
            solana_version,
            stdout,
            stderr,
            cargo_args,
        )?,
        // If the Cargo.toml is at the root, build the entire workspace.
        Some(cargo) if cargo.path().parent() == cfg.path().parent() => build_all(
            &cfg,
            cfg.path(),
            idl_out,
            idl_ts_out,
            verifiable,
            solana_version,
            stdout,
            stderr,
            cargo_args,
        )?,
        // Cargo.toml represents a single package. Build it.
        Some(cargo) => build_cwd(
            &cfg,
            cargo.path().to_path_buf(),
            idl_out,
            idl_ts_out,
            verifiable,
            solana_version,
            stdout,
            stderr,
            cargo_args,
        )?,
    }

    set_workspace_dir_or_exit();

    Ok(())
}

#[allow(clippy::too_many_arguments)]
fn build_all(
    cfg: &WithPath<Config>,
    cfg_path: &Path,
    idl_out: Option<PathBuf>,
    idl_ts_out: Option<PathBuf>,
    verifiable: bool,
    solana_version: Option<String>,
    stdout: Option<File>, // Used for the package registry server.
    stderr: Option<File>, // Used for the package registry server.
    cargo_args: Vec<String>,
) -> Result<()> {
    let cur_dir = std::env::current_dir()?;
    let r = match cfg_path.parent() {
        None => Err(anyhow!("Invalid Anchor.toml at {}", cfg_path.display())),
        Some(_parent) => {
            for p in cfg.get_program_list()? {
                build_cwd(
                    cfg,
                    p.join("Cargo.toml"),
                    idl_out.clone(),
                    idl_ts_out.clone(),
                    verifiable,
                    solana_version.clone(),
                    stdout.as_ref().map(|f| f.try_clone()).transpose()?,
                    stderr.as_ref().map(|f| f.try_clone()).transpose()?,
                    cargo_args.clone(),
                )?;
            }
            Ok(())
        }
    };
    std::env::set_current_dir(cur_dir)?;
    r
}

// Runs the build command outside of a workspace.
#[allow(clippy::too_many_arguments)]
fn build_cwd(
    cfg: &WithPath<Config>,
    cargo_toml: PathBuf,
    idl_out: Option<PathBuf>,
    idl_ts_out: Option<PathBuf>,
    verifiable: bool,
    solana_version: Option<String>,
    stdout: Option<File>,
    stderr: Option<File>,
    cargo_args: Vec<String>,
) -> Result<()> {
    match cargo_toml.parent() {
        None => return Err(anyhow!("Unable to find parent")),
        Some(p) => std::env::set_current_dir(&p)?,
    };
    match verifiable {
        false => _build_cwd(idl_out, idl_ts_out, cargo_args),
        true => build_cwd_verifiable(cfg, cargo_toml, solana_version, stdout, stderr),
    }
}

// Builds an anchor program in a docker image and copies the build artifacts
// into the `target/` directory.
fn build_cwd_verifiable(
    cfg: &WithPath<Config>,
    cargo_toml: PathBuf,
    solana_version: Option<String>,
    stdout: Option<File>,
    stderr: Option<File>,
) -> Result<()> {
    // Create output dirs.
    let workspace_dir = cfg.path().parent().unwrap().canonicalize()?;
    fs::create_dir_all(workspace_dir.join("target/verifiable"))?;
    fs::create_dir_all(workspace_dir.join("target/idl"))?;
    fs::create_dir_all(workspace_dir.join("target/types"))?;

    let container_name = "anchor-program";

    // Build the binary in docker.
    let result = docker_build(
        cfg,
        container_name,
        cargo_toml,
        solana_version,
        stdout,
        stderr,
    );

    // Wipe the generated docker-target dir.
    println!("Cleaning up the docker target directory");
    let exit = std::process::Command::new("docker")
        .args(&[
            "exec",
            container_name,
            "rm",
            "-rf",
            "/workdir/docker-target",
        ])
        .stdout(Stdio::inherit())
        .stderr(Stdio::inherit())
        .output()
        .map_err(|e| anyhow::format_err!("Docker rm docker-target failed: {}", e.to_string()))?;
    if !exit.status.success() {
        return Err(anyhow!("Failed to build program"));
    }

    // Remove the docker image.
    println!("Removing the docker image");
    let exit = std::process::Command::new("docker")
        .args(&["rm", "-f", container_name])
        .stdout(Stdio::inherit())
        .stderr(Stdio::inherit())
        .output()
        .map_err(|e| anyhow::format_err!("{}", e.to_string()))?;
    if !exit.status.success() {
        println!("Unable to remove docker container");
        std::process::exit(exit.status.code().unwrap_or(1));
    }

    // Build the idl.
    println!("Extracting the IDL");
    if let Ok(Some(idl)) = extract_idl("src/lib.rs") {
        // Write out the JSON file.
        println!("Writing the IDL file");
        let out_file = workspace_dir.join(format!("target/idl/{}.json", idl.name));
        write_idl(&idl, OutFile::File(out_file))?;

        // Write out the TypeScript type.
        println!("Writing the .ts file");
        let ts_file = workspace_dir.join(format!("target/types/{}.ts", idl.name));
        fs::write(&ts_file, template::idl_ts(&idl)?)?;
    }
    println!("Build success");

    result
}

fn docker_build(
    cfg: &WithPath<Config>,
    container_name: &str,
    cargo_toml: PathBuf,
    solana_version: Option<String>,
    stdout: Option<File>,
    stderr: Option<File>,
) -> Result<()> {
    let binary_name = Manifest::from_path(&cargo_toml)?.lib_name()?;

    // Docker vars.
    let image_name = cfg.docker();
    let volume_mount = format!(
        "{}:/workdir",
        cfg.path().parent().unwrap().canonicalize()?.display()
    );
    println!("Using image {:?}", image_name);

    // Start the docker image running detached in the background.
    println!("Run docker image");
    let exit = std::process::Command::new("docker")
        .args(&[
            "run",
            "-it",
            "-d",
            "--name",
            container_name,
            "--env",
            "CARGO_TARGET_DIR=/workdir/docker-target",
            "-v",
            &volume_mount,
            &image_name,
            "bash",
        ])
        .stdout(Stdio::inherit())
        .stderr(Stdio::inherit())
        .output()
        .map_err(|e| anyhow::format_err!("Docker build failed: {}", e.to_string()))?;
    if !exit.status.success() {
        return Err(anyhow!("Failed to build program"));
    }

    // Set the solana version in the container, if given. Otherwise use the
    // default.
    if let Some(solana_version) = solana_version {
        println!("Using solana version: {}", solana_version);

        // Fetch the installer.
        let exit = std::process::Command::new("docker")
            .args(&[
                "exec",
                container_name,
                "curl",
                "-sSfL",
                &format!("https://release.solana.com/v{0}/install", solana_version,),
                "-o",
                "solana_installer.sh",
            ])
            .stdout(Stdio::inherit())
            .stderr(Stdio::inherit())
            .output()
            .map_err(|e| anyhow!("Failed to set solana version: {:?}", e))?;
        if !exit.status.success() {
            return Err(anyhow!("Failed to set solana version"));
        }

        // Run the installer.
        let exit = std::process::Command::new("docker")
            .args(&["exec", container_name, "sh", "solana_installer.sh"])
            .stdout(Stdio::inherit())
            .stderr(Stdio::inherit())
            .output()
            .map_err(|e| anyhow!("Failed to set solana version: {:?}", e))?;
        if !exit.status.success() {
            return Err(anyhow!("Failed to set solana version"));
        }

        // Remove the installer.
        let exit = std::process::Command::new("docker")
            .args(&["exec", container_name, "rm", "-f", "solana_installer.sh"])
            .stdout(Stdio::inherit())
            .stderr(Stdio::inherit())
            .output()
            .map_err(|e| anyhow!("Failed to remove installer: {:?}", e))?;
        if !exit.status.success() {
            return Err(anyhow!("Failed to remove installer"));
        }
    }

    let manifest_path = pathdiff::diff_paths(
        cargo_toml.canonicalize()?,
        cfg.path().parent().unwrap().canonicalize()?,
    )
    .ok_or_else(|| anyhow!("Unable to diff paths"))?;
    println!(
        "Building {} manifest: {:?}",
        binary_name,
        manifest_path.display().to_string()
    );

    // Execute the build.
    let exit = std::process::Command::new("docker")
        .args(&[
            "exec",
            container_name,
            "cargo",
            "build-bpf",
            "--manifest-path",
            &manifest_path.display().to_string(),
        ])
        .stdout(match stdout {
            None => Stdio::inherit(),
            Some(f) => f.into(),
        })
        .stderr(match stderr {
            None => Stdio::inherit(),
            Some(f) => f.into(),
        })
        .output()
        .map_err(|e| anyhow::format_err!("Docker build failed: {}", e.to_string()))?;
    if !exit.status.success() {
        return Err(anyhow!("Failed to build program"));
    }

    // Copy the binary out of the docker image.
    println!("Copying out the build artifacts");
    let out_file = cfg
        .path()
        .parent()
        .unwrap()
        .canonicalize()?
        .join(format!("target/verifiable/{}.so", binary_name))
        .display()
        .to_string();

    // This requires the target directory of any built program to be located at
    // the root of the workspace.
    let bin_artifact = format!(
        "{}:/workdir/docker-target/deploy/{}.so",
        container_name, binary_name
    );
    let exit = std::process::Command::new("docker")
        .args(&["cp", &bin_artifact, &out_file])
        .stdout(Stdio::inherit())
        .stderr(Stdio::inherit())
        .output()
        .map_err(|e| anyhow::format_err!("{}", e.to_string()))?;
    if !exit.status.success() {
        return Err(anyhow!(
            "Failed to copy binary out of docker. Is the target directory set correctly?"
        ));
    }

    // Done.
    Ok(())
}

fn _build_cwd(
    idl_out: Option<PathBuf>,
    idl_ts_out: Option<PathBuf>,
    cargo_args: Vec<String>,
) -> Result<()> {
    let exit = std::process::Command::new("cargo")
        .arg("build-bpf")
        .args(cargo_args)
        .stdout(Stdio::inherit())
        .stderr(Stdio::inherit())
        .output()
        .map_err(|e| anyhow::format_err!("{}", e.to_string()))?;
    if !exit.status.success() {
        std::process::exit(exit.status.code().unwrap_or(1));
    }

    // Always assume idl is located ar src/lib.rs.
    if let Some(idl) = extract_idl("src/lib.rs")? {
        // JSON out path.
        let out = match idl_out {
            None => PathBuf::from(".").join(&idl.name).with_extension("json"),
            Some(o) => PathBuf::from(&o.join(&idl.name).with_extension("json")),
        };
        // TS out path.
        let ts_out = match idl_ts_out {
            None => PathBuf::from(".").join(&idl.name).with_extension("ts"),
            Some(o) => PathBuf::from(&o.join(&idl.name).with_extension("ts")),
        };

        // Write out the JSON file.
        write_idl(&idl, OutFile::File(out))?;

        // Write out the TypeScript type.
        fs::write(ts_out, template::idl_ts(&idl)?)?;
    }

    Ok(())
}

fn verify(
    cfg_override: &ConfigOverride,
    program_id: Pubkey,
    program_name: Option<String>,
    solana_version: Option<String>,
    cargo_args: Vec<String>,
) -> Result<()> {
    // Change to the workspace member directory, if needed.
    if let Some(program_name) = program_name.as_ref() {
        cd_member(cfg_override, program_name)?;
    }

    // Proceed with the command.
    let cfg = Config::discover(cfg_override)?.expect("Not in workspace.");
    let cargo = Manifest::discover()?.ok_or_else(|| anyhow!("Cargo.toml not found"))?;

    // Build the program we want to verify.
    let cur_dir = std::env::current_dir()?;
    build(
        cfg_override,
        None,
        true,
        None,
        match solana_version.is_some() {
            true => solana_version,
            false => cfg.solana_version.clone(),
        },
        None,
        None,
        cargo_args,
    )?;
    std::env::set_current_dir(&cur_dir)?;

    // Verify binary.
    let binary_name = cargo.lib_name()?;
    let bin_path = cfg
        .path()
        .parent()
        .ok_or_else(|| anyhow!("Unable to find workspace root"))?
        .join("target/verifiable/")
        .join(format!("{}.so", binary_name));

    let url = cluster_url(&cfg);
    let bin_ver = verify_bin(program_id, &bin_path, &url)?;
    if !bin_ver.is_verified {
        println!("Error: Binaries don't match");
        std::process::exit(1);
    }

    // Verify IDL (only if it's not a buffer account).
    if let Some(local_idl) = extract_idl("src/lib.rs")? {
        if bin_ver.state != BinVerificationState::Buffer {
            let deployed_idl = fetch_idl(cfg_override, program_id)?;
            if local_idl != deployed_idl {
                println!("Error: IDLs don't match");
                std::process::exit(1);
            }
        }
    }

    println!("{} is verified.", program_id);

    Ok(())
}

fn cd_member(cfg_override: &ConfigOverride, program_name: &str) -> Result<()> {
    // Change directories to the given `program_name`, if given.
    let cfg = Config::discover(cfg_override)?.expect("Not in workspace.");

    for program in cfg.read_all_programs()? {
        let cargo_toml = program.path.join("Cargo.toml");
        if !cargo_toml.exists() {
            return Err(anyhow!(
                "Did not find Cargo.toml at the path: {}",
                program.path.display()
            ));
        }
        let p_lib_name = Manifest::from_path(&cargo_toml)?.lib_name()?;
        if program_name == p_lib_name {
            std::env::set_current_dir(&program.path)?;
            return Ok(());
        }
    }
    return Err(anyhow!("{} is not part of the workspace", program_name,));
}

pub fn verify_bin(program_id: Pubkey, bin_path: &Path, cluster: &str) -> Result<BinVerification> {
    let client = RpcClient::new(cluster.to_string());

    // Get the deployed build artifacts.
    let (deployed_bin, state) = {
        let account = client
            .get_account_with_commitment(&program_id, CommitmentConfig::default())?
            .value
            .map_or(Err(anyhow!("Account not found")), Ok)?;
        match account.state()? {
            UpgradeableLoaderState::Program {
                programdata_address,
            } => {
                let account = client
                    .get_account_with_commitment(&programdata_address, CommitmentConfig::default())?
                    .value
                    .map_or(Err(anyhow!("Account not found")), Ok)?;
                let bin = account.data
                    [UpgradeableLoaderState::programdata_data_offset().unwrap_or(0)..]
                    .to_vec();

                if let UpgradeableLoaderState::ProgramData {
                    slot,
                    upgrade_authority_address,
                } = account.state()?
                {
                    let state = BinVerificationState::ProgramData {
                        slot,
                        upgrade_authority_address,
                    };
                    (bin, state)
                } else {
                    return Err(anyhow!("Expected program data"));
                }
            }
            UpgradeableLoaderState::Buffer { .. } => {
                let offset = UpgradeableLoaderState::buffer_data_offset().unwrap_or(0);
                (
                    account.data[offset..].to_vec(),
                    BinVerificationState::Buffer,
                )
            }
            _ => return Err(anyhow!("Invalid program id")),
        }
    };
    let mut local_bin = {
        let mut f = File::open(bin_path)?;
        let mut contents = vec![];
        f.read_to_end(&mut contents)?;
        contents
    };

    // The deployed program probably has zero bytes appended. The default is
    // 2x the binary size in case of an upgrade.
    if local_bin.len() < deployed_bin.len() {
        local_bin.append(&mut vec![0; deployed_bin.len() - local_bin.len()]);
    }

    // Finally, check the bytes.
    let is_verified = local_bin == deployed_bin;

    Ok(BinVerification { state, is_verified })
}

#[derive(PartialEq)]
pub struct BinVerification {
    pub state: BinVerificationState,
    pub is_verified: bool,
}

#[derive(PartialEq)]
pub enum BinVerificationState {
    Buffer,
    ProgramData {
        slot: u64,
        upgrade_authority_address: Option<Pubkey>,
    },
}

// Fetches an IDL for the given program_id.
fn fetch_idl(cfg_override: &ConfigOverride, idl_addr: Pubkey) -> Result<Idl> {
    let cfg = Config::discover(cfg_override)?.expect("Inside a workspace");
    let url = cluster_url(&cfg);
    let client = RpcClient::new(url);

    let mut account = client
        .get_account_with_commitment(&idl_addr, CommitmentConfig::processed())?
        .value
        .map_or(Err(anyhow!("Account not found")), Ok)?;

    if account.executable {
        let idl_addr = IdlAccount::address(&idl_addr);
        account = client
            .get_account_with_commitment(&idl_addr, CommitmentConfig::processed())?
            .value
            .map_or(Err(anyhow!("Account not found")), Ok)?;
    }

    // Cut off account discriminator.
    let mut d: &[u8] = &account.data[8..];
    let idl_account: IdlAccount = AnchorDeserialize::deserialize(&mut d)?;

    let mut z = ZlibDecoder::new(&idl_account.data[..]);
    let mut s = Vec::new();
    z.read_to_end(&mut s)?;
    serde_json::from_slice(&s[..]).map_err(Into::into)
}

fn extract_idl(file: &str) -> Result<Option<Idl>> {
    let file = shellexpand::tilde(file);
    anchor_syn::idl::file::parse(&*file)
}

fn idl(cfg_override: &ConfigOverride, subcmd: IdlCommand) -> Result<()> {
    match subcmd {
        IdlCommand::Init {
            program_id,
            filepath,
        } => idl_init(cfg_override, program_id, filepath),
        IdlCommand::WriteBuffer {
            program_id,
            filepath,
        } => idl_write_buffer(cfg_override, program_id, filepath).map(|_| ()),
        IdlCommand::SetBuffer { program_id, buffer } => {
            idl_set_buffer(cfg_override, program_id, buffer)
        }
        IdlCommand::Upgrade {
            program_id,
            filepath,
        } => idl_upgrade(cfg_override, program_id, filepath),
        IdlCommand::SetAuthority {
            program_id,
            address,
            new_authority,
        } => idl_set_authority(cfg_override, program_id, address, new_authority),
        IdlCommand::EraseAuthority { program_id } => idl_erase_authority(cfg_override, program_id),
        IdlCommand::Authority { program_id } => idl_authority(cfg_override, program_id),
        IdlCommand::Parse { file, out } => idl_parse(file, out),
        IdlCommand::Fetch { address, out } => idl_fetch(cfg_override, address, out),
    }
}

fn idl_init(cfg_override: &ConfigOverride, program_id: Pubkey, idl_filepath: String) -> Result<()> {
    with_workspace(cfg_override, |cfg| {
        let keypair = cfg.provider.wallet.to_string();

        let bytes = fs::read(idl_filepath)?;
        let idl: Idl = serde_json::from_reader(&*bytes)?;

        let idl_address = create_idl_account(cfg, &keypair, &program_id, &idl)?;

        println!("Idl account created: {:?}", idl_address);
        Ok(())
    })
}

fn idl_write_buffer(
    cfg_override: &ConfigOverride,
    program_id: Pubkey,
    idl_filepath: String,
) -> Result<Pubkey> {
    with_workspace(cfg_override, |cfg| {
        let keypair = cfg.provider.wallet.to_string();

        let bytes = fs::read(idl_filepath)?;
        let idl: Idl = serde_json::from_reader(&*bytes)?;

        let idl_buffer = create_idl_buffer(cfg, &keypair, &program_id, &idl)?;
        idl_write(cfg, &program_id, &idl, idl_buffer)?;

        println!("Idl buffer created: {:?}", idl_buffer);

        Ok(idl_buffer)
    })
}

fn idl_set_buffer(cfg_override: &ConfigOverride, program_id: Pubkey, buffer: Pubkey) -> Result<()> {
    with_workspace(cfg_override, |cfg| {
        let keypair = solana_sdk::signature::read_keypair_file(&cfg.provider.wallet.to_string())
            .map_err(|_| anyhow!("Unable to read keypair file"))?;
        let url = cluster_url(cfg);
        let client = RpcClient::new(url);

        // Instruction to set the buffer onto the IdlAccount.
        let set_buffer_ix = {
            let accounts = vec![
                AccountMeta::new(buffer, false),
                AccountMeta::new(IdlAccount::address(&program_id), false),
                AccountMeta::new(keypair.pubkey(), true),
            ];
            let mut data = anchor_lang::idl::IDL_IX_TAG.to_le_bytes().to_vec();
            data.append(&mut IdlInstruction::SetBuffer.try_to_vec()?);
            Instruction {
                program_id,
                accounts,
                data,
            }
        };

        // Build the transaction.
        let (recent_hash, _fee_calc) = client.get_recent_blockhash()?;
        let tx = Transaction::new_signed_with_payer(
            &[set_buffer_ix],
            Some(&keypair.pubkey()),
            &[&keypair],
            recent_hash,
        );

        // Send the transaction.
        client.send_and_confirm_transaction_with_spinner_and_config(
            &tx,
            CommitmentConfig::confirmed(),
            RpcSendTransactionConfig {
                skip_preflight: true,
                ..RpcSendTransactionConfig::default()
            },
        )?;

        Ok(())
    })
}

fn idl_upgrade(
    cfg_override: &ConfigOverride,
    program_id: Pubkey,
    idl_filepath: String,
) -> Result<()> {
    let buffer = idl_write_buffer(cfg_override, program_id, idl_filepath)?;
    idl_set_buffer(cfg_override, program_id, buffer)
}

fn idl_authority(cfg_override: &ConfigOverride, program_id: Pubkey) -> Result<()> {
    with_workspace(cfg_override, |cfg| {
        let url = cluster_url(cfg);
        let client = RpcClient::new(url);
        let idl_address = {
            let account = client
                .get_account_with_commitment(&program_id, CommitmentConfig::processed())?
                .value
                .map_or(Err(anyhow!("Account not found")), Ok)?;
            if account.executable {
                IdlAccount::address(&program_id)
            } else {
                program_id
            }
        };

        let account = client.get_account(&idl_address)?;
        let mut data: &[u8] = &account.data;
        let idl_account: IdlAccount = AccountDeserialize::try_deserialize(&mut data)?;

        println!("{:?}", idl_account.authority);

        Ok(())
    })
}

fn idl_set_authority(
    cfg_override: &ConfigOverride,
    program_id: Pubkey,
    address: Option<Pubkey>,
    new_authority: Pubkey,
) -> Result<()> {
    with_workspace(cfg_override, |cfg| {
        // Misc.
        let idl_address = match address {
            None => IdlAccount::address(&program_id),
            Some(addr) => addr,
        };
        let keypair = solana_sdk::signature::read_keypair_file(&cfg.provider.wallet.to_string())
            .map_err(|_| anyhow!("Unable to read keypair file"))?;
        let url = cluster_url(cfg);
        let client = RpcClient::new(url);

        // Instruction data.
        let data =
            serialize_idl_ix(anchor_lang::idl::IdlInstruction::SetAuthority { new_authority })?;

        // Instruction accounts.
        let accounts = vec![
            AccountMeta::new(idl_address, false),
            AccountMeta::new_readonly(keypair.pubkey(), true),
        ];

        // Instruction.
        let ix = Instruction {
            program_id,
            accounts,
            data,
        };
        // Send transaction.
        let (recent_hash, _fee_calc) = client.get_recent_blockhash()?;
        let tx = Transaction::new_signed_with_payer(
            &[ix],
            Some(&keypair.pubkey()),
            &[&keypair],
            recent_hash,
        );
        client.send_and_confirm_transaction_with_spinner_and_config(
            &tx,
            CommitmentConfig::confirmed(),
            RpcSendTransactionConfig {
                skip_preflight: true,
                ..RpcSendTransactionConfig::default()
            },
        )?;

        println!("Authority update complete.");

        Ok(())
    })
}

fn idl_erase_authority(cfg_override: &ConfigOverride, program_id: Pubkey) -> Result<()> {
    println!("Are you sure you want to erase the IDL authority: [y/n]");

    let stdin = std::io::stdin();
    let mut stdin_lines = stdin.lock().lines();
    let input = stdin_lines.next().unwrap().unwrap();
    if input != "y" {
        println!("Not erasing.");
        return Ok(());
    }

    // Program will treat the zero authority as erased.
    let new_authority = Pubkey::new_from_array([0u8; 32]);
    idl_set_authority(cfg_override, program_id, None, new_authority)?;

    Ok(())
}

// Write the idl to the account buffer, chopping up the IDL into pieces
// and sending multiple transactions in the event the IDL doesn't fit into
// a single transaction.
fn idl_write(cfg: &Config, program_id: &Pubkey, idl: &Idl, idl_address: Pubkey) -> Result<()> {
    // Remove the metadata before deploy.
    let mut idl = idl.clone();
    idl.metadata = None;

    // Misc.
    let keypair = solana_sdk::signature::read_keypair_file(&cfg.provider.wallet.to_string())
        .map_err(|_| anyhow!("Unable to read keypair file"))?;
    let url = cluster_url(cfg);
    let client = RpcClient::new(url);

    // Serialize and compress the idl.
    let idl_data = {
        let json_bytes = serde_json::to_vec(&idl)?;
        let mut e = ZlibEncoder::new(Vec::new(), Compression::default());
        e.write_all(&json_bytes)?;
        e.finish()?
    };

    const MAX_WRITE_SIZE: usize = 1000;
    let mut offset = 0;
    while offset < idl_data.len() {
        // Instruction data.
        let data = {
            let start = offset;
            let end = std::cmp::min(offset + MAX_WRITE_SIZE, idl_data.len());
            serialize_idl_ix(anchor_lang::idl::IdlInstruction::Write {
                data: idl_data[start..end].to_vec(),
            })?
        };
        // Instruction accounts.
        let accounts = vec![
            AccountMeta::new(idl_address, false),
            AccountMeta::new_readonly(keypair.pubkey(), true),
        ];
        // Instruction.
        let ix = Instruction {
            program_id: *program_id,
            accounts,
            data,
        };
        // Send transaction.
        let (recent_hash, _fee_calc) = client.get_recent_blockhash()?;
        let tx = Transaction::new_signed_with_payer(
            &[ix],
            Some(&keypair.pubkey()),
            &[&keypair],
            recent_hash,
        );
        client.send_and_confirm_transaction_with_spinner_and_config(
            &tx,
            CommitmentConfig::confirmed(),
            RpcSendTransactionConfig {
                skip_preflight: true,
                ..RpcSendTransactionConfig::default()
            },
        )?;
        offset += MAX_WRITE_SIZE;
    }
    Ok(())
}

fn idl_parse(file: String, out: Option<String>) -> Result<()> {
    let idl = extract_idl(&file)?.ok_or_else(|| anyhow!("IDL not parsed"))?;
    let out = match out {
        None => OutFile::Stdout,
        Some(out) => OutFile::File(PathBuf::from(out)),
    };
    write_idl(&idl, out)
}

fn idl_fetch(cfg_override: &ConfigOverride, address: Pubkey, out: Option<String>) -> Result<()> {
    let idl = fetch_idl(cfg_override, address)?;
    let out = match out {
        None => OutFile::Stdout,
        Some(out) => OutFile::File(PathBuf::from(out)),
    };
    write_idl(&idl, out)
}

fn write_idl(idl: &Idl, out: OutFile) -> Result<()> {
    let idl_json = serde_json::to_string_pretty(idl)?;
    match out {
        OutFile::Stdout => println!("{}", idl_json),
        OutFile::File(out) => fs::write(out, idl_json)?,
    };

    Ok(())
}

enum OutFile {
    Stdout,
    File(PathBuf),
}

// Builds, deploys, and tests all workspace programs in a single command.
fn test(
    cfg_override: &ConfigOverride,
    skip_deploy: bool,
    skip_local_validator: bool,
    skip_build: bool,
    detach: bool,
    extra_args: Vec<String>,
    cargo_args: Vec<String>,
) -> Result<()> {
    with_workspace(cfg_override, |cfg| {
        // Build if needed.
        if !skip_build {
            build(
                cfg_override,
                None,
                false,
                None,
                None,
                None,
                None,
                cargo_args,
            )?;
        }

        // Run the deploy against the cluster in two cases:
        //
        // 1. The cluster is not localnet.
        // 2. The cluster is localnet, but we're not booting a local validator.
        //
        // In either case, skip the deploy if the user specifies.
        let is_localnet = cfg.provider.cluster == Cluster::Localnet;
        if (!is_localnet || skip_local_validator) && !skip_deploy {
            deploy(cfg_override, None)?;
        }
        // Start local test validator, if needed.
        let mut validator_handle = None;
        if is_localnet && (!skip_local_validator) {
            let flags = match skip_deploy {
                true => None,
                false => Some(validator_flags(cfg)?),
            };
            validator_handle = Some(start_test_validator(cfg, flags, true)?);
        }

        let url = cluster_url(cfg);

        // Setup log reader.
        let log_streams = stream_logs(cfg, &url);

        // Run the tests.
        let test_result: Result<_> = {
            let cmd = cfg
                .scripts
                .get("test")
                .expect("Not able to find command for `test`")
                .clone();
            let mut args: Vec<&str> = cmd
                .split(' ')
                .chain(extra_args.iter().map(|arg| arg.as_str()))
                .collect();
            let program = args.remove(0);

            std::process::Command::new(program)
                .args(args)
                .env("ANCHOR_PROVIDER_URL", url)
                .env("ANCHOR_WALLET", cfg.provider.wallet.to_string())
                .stdout(Stdio::inherit())
                .stderr(Stdio::inherit())
                .output()
                .map_err(anyhow::Error::from)
                .context(cmd)
        };

        // Keep validator running if needed.
        if test_result.is_ok() && detach {
            println!("Local validator still running. Press Ctrl + C quit.");
            std::io::stdin().lock().lines().next().unwrap().unwrap();
        }

        // Check all errors and shut down.
        if let Some(mut child) = validator_handle {
            if let Err(err) = child.kill() {
                println!("Failed to kill subprocess {}: {}", child.id(), err);
            }
        }
        for mut child in log_streams? {
            if let Err(err) = child.kill() {
                println!("Failed to kill subprocess {}: {}", child.id(), err);
            }
        }

        // Must exist *after* shutting down the validator and log streams.
        match test_result {
            Ok(exit) => {
                if !exit.status.success() {
                    std::process::exit(exit.status.code().unwrap());
                }
            }
            Err(err) => {
                println!("Failed to run test: {:#}", err)
            }
        }

        Ok(())
    })
}

// Returns the solana-test-validator flags. This will embed the workspace
// programs in the genesis block so we don't have to deploy every time. It also
// allows control of other solana-test-validator features.
fn validator_flags(cfg: &WithPath<Config>) -> Result<Vec<String>> {
    let programs = cfg.programs.get(&Cluster::Localnet);

    let mut flags = Vec::new();
    for mut program in cfg.read_all_programs()? {
        let binary_path = program.binary_path().display().to_string();

        // Use the [programs.cluster] override and fallback to the keypair
        // files if no override is given.
        let address = programs
            .and_then(|m| m.get(&program.lib_name))
            .map(|deployment| Ok(deployment.address.to_string()))
            .unwrap_or_else(|| program.pubkey().map(|p| p.to_string()))?;

        flags.push("--bpf-program".to_string());
        flags.push(address.clone());
        flags.push(binary_path);

        if let Some(mut idl) = program.idl.as_mut() {
            // Add program address to the IDL.
            idl.metadata = Some(serde_json::to_value(IdlTestMetadata { address })?);

            // Persist it.
            let idl_out = PathBuf::from("target/idl")
                .join(&idl.name)
                .with_extension("json");
            write_idl(idl, OutFile::File(idl_out))?;
        }
    }

    if let Some(test) = cfg.test.as_ref() {
<<<<<<< HEAD
        for entry in &test.genesis {
            let program_path = Path::new(&entry.program);
            if !program_path.exists() {
                return Err(anyhow!(
                    "Program in genesis does not exist at path: {}",
                    program_path.display()
                ));
            }
            flags.push("--bpf-program".to_string());
            flags.push(entry.address.clone());
            flags.push(entry.program.clone());
=======
        if let Some(genesis) = &test.genesis {
            for entry in genesis {
                flags.push("--bpf-program".to_string());
                flags.push(entry.address.clone());
                flags.push(entry.program.clone());
            }
        }
        if let Some(clone) = &test.clone {
            for entry in clone {
                flags.push("--clone".to_string());
                flags.push(entry.address.clone());
            }
        }
        if let Some(validator) = &test.validator {
            for (key, value) in serde_json::to_value(validator)?.as_object().unwrap() {
                if key == "ledger" {
                    continue;
                };
                flags.push(format!("--{}", key.replace("_", "-")));
                if let serde_json::Value::String(v) = value {
                    flags.push(v.to_string());
                } else {
                    flags.push(value.to_string());
                }
            }
>>>>>>> 54a6e9cf
        }
    }

    Ok(flags)
}

fn stream_logs(config: &WithPath<Config>, rpc_url: &str) -> Result<Vec<std::process::Child>> {
    let program_logs_dir = ".anchor/program-logs";
    if Path::new(program_logs_dir).exists() {
        fs::remove_dir_all(program_logs_dir)?;
    }
    fs::create_dir_all(program_logs_dir)?;
    let mut handles = vec![];
    for program in config.read_all_programs()? {
        let mut file = File::open(&format!("target/idl/{}.json", program.lib_name))?;
        let mut contents = vec![];
        file.read_to_end(&mut contents)?;
        let idl: Idl = serde_json::from_slice(&contents)?;
        let metadata = idl
            .metadata
            .ok_or_else(|| anyhow!("Program address not found."))?;
        let metadata: IdlTestMetadata = serde_json::from_value(metadata)?;

        let log_file = File::create(format!(
            "{}/{}.{}.log",
            program_logs_dir, metadata.address, program.lib_name,
        ))?;
        let stdio = std::process::Stdio::from(log_file);
        let child = std::process::Command::new("solana")
            .arg("logs")
            .arg(metadata.address)
            .arg("--url")
            .arg(rpc_url)
            .stdout(stdio)
            .spawn()?;
        handles.push(child);
    }
    if let Some(test) = config.test.as_ref() {
        if let Some(genesis) = &test.genesis {
            for entry in genesis {
                let log_file = File::create(format!("{}/{}.log", program_logs_dir, entry.address))?;
                let stdio = std::process::Stdio::from(log_file);
                let child = std::process::Command::new("solana")
                    .arg("logs")
                    .arg(entry.address.clone())
                    .arg("--url")
                    .arg(rpc_url)
                    .stdout(stdio)
                    .spawn()?;
                handles.push(child);
            }
        }
    }

    Ok(handles)
}

#[derive(Debug, Serialize, Deserialize)]
pub struct IdlTestMetadata {
    address: String,
}

fn start_test_validator(
    cfg: &Config,
    flags: Option<Vec<String>>,
    test_log_stdout: bool,
) -> Result<Child> {
    //
    let (test_ledger_directory, test_ledger_log_filename) = test_validator_file_paths(cfg);

    // Start a validator for testing.
    let (test_validator_stdout, test_validator_stderr) = match test_log_stdout {
        true => {
            let test_validator_stdout_file = File::create(&test_ledger_log_filename)?;
            let test_validator_sterr_file = test_validator_stdout_file.try_clone()?;
            (
                Stdio::from(test_validator_stdout_file),
                Stdio::from(test_validator_sterr_file),
            )
        }
        false => (Stdio::inherit(), Stdio::inherit()),
    };

    let rpc_url = test_validator_rpc_url(cfg);

    let mut validator_handle = std::process::Command::new("solana-test-validator")
        .arg("--ledger")
        .arg(test_ledger_directory)
        .arg("--mint")
        .arg(cfg.wallet_kp()?.pubkey().to_string())
        .args(flags.unwrap_or_default())
        .stdout(test_validator_stdout)
        .stderr(test_validator_stderr)
        .spawn()
        .map_err(|e| anyhow::format_err!("{}", e.to_string()))?;

    // Wait for the validator to be ready.
    let client = RpcClient::new(rpc_url);
    let mut count = 0;
    let ms_wait = 5000;
    while count < ms_wait {
        let r = client.get_recent_blockhash();
        if r.is_ok() {
            break;
        }
        std::thread::sleep(std::time::Duration::from_millis(1));
        count += 1;
    }
    if count == ms_wait {
        eprintln!(
            "Unable to start test validator. Check {} for errors.",
            test_ledger_log_filename
        );
        validator_handle.kill()?;
        std::process::exit(1);
    }
    Ok(validator_handle)
}

// Return the URL that solana-test-validator should be running on given the
// configuration
fn test_validator_rpc_url(cfg: &Config) -> String {
    match &cfg.test.as_ref() {
        Some(Test {
            validator: Some(validator),
            ..
        }) => format!("http://{}:{}", validator.bind_address, validator.rpc_port),
        _ => "http://localhost:8899".to_string(),
    }
}

// Setup and return paths to the solana-test-validator ledger directory and log
// files given the configuration
fn test_validator_file_paths(cfg: &Config) -> (String, String) {
    let ledger_directory = match &cfg.test.as_ref() {
        Some(Test {
            validator: Some(validator),
            ..
        }) => &validator.ledger,
        _ => ".anchor/test-ledger",
    };

    if !Path::new(&ledger_directory).is_relative() {
        // Prevent absolute paths to avoid someone using / or similar, as the
        // directory gets removed
        eprintln!("Ledger directory {} must be relative", ledger_directory);
        std::process::exit(1);
    }
    if Path::new(&ledger_directory).exists() {
        fs::remove_dir_all(&ledger_directory).unwrap();
    }

    fs::create_dir_all(&ledger_directory).unwrap();

    (
        ledger_directory.to_string(),
        format!("{}/test-ledger-log.txt", ledger_directory),
    )
}

fn cluster_url(cfg: &Config) -> String {
    let is_localnet = cfg.provider.cluster == Cluster::Localnet;
    match is_localnet {
        // Cluster is Localnet, assume the intent is to use the configuration
        // for solana-test-validator
        true => test_validator_rpc_url(cfg),
        false => cfg.provider.cluster.url().to_string(),
    }
}

fn deploy(cfg_override: &ConfigOverride, program_str: Option<String>) -> Result<()> {
    with_workspace(cfg_override, |cfg| {
        let url = cluster_url(cfg);
        let keypair = cfg.provider.wallet.to_string();

        // Deploy the programs.
        println!("Deploying workspace: {}", url);
        println!("Upgrade authority: {}", keypair);

        for mut program in cfg.read_all_programs()? {
            if let Some(single_prog_str) = &program_str {
                let program_name = program.path.file_name().unwrap().to_str().unwrap();
                if single_prog_str.as_str() != program_name {
                    continue;
                }
            }
            let binary_path = program.binary_path().display().to_string();

            println!(
                "Deploying program {:?}...",
                program.path.file_name().unwrap().to_str().unwrap()
            );
            println!("Program path: {}...", binary_path);

            let file = program.keypair_file()?;

            // Send deploy transactions.
            let exit = std::process::Command::new("solana")
                .arg("program")
                .arg("deploy")
                .arg("--url")
                .arg(&url)
                .arg("--keypair")
                .arg(&keypair)
                .arg("--program-id")
                .arg(file.path().display().to_string())
                .arg(&binary_path)
                .stdout(Stdio::inherit())
                .stderr(Stdio::inherit())
                .output()
                .expect("Must deploy");
            if !exit.status.success() {
                println!("There was a problem deploying: {:?}.", exit);
                std::process::exit(exit.status.code().unwrap_or(1));
            }

            let program_pubkey = program.pubkey()?;
            if let Some(mut idl) = program.idl.as_mut() {
                // Add program address to the IDL.
                idl.metadata = Some(serde_json::to_value(IdlTestMetadata {
                    address: program_pubkey.to_string(),
                })?);

                // Persist it.
                let idl_out = PathBuf::from("target/idl")
                    .join(&idl.name)
                    .with_extension("json");
                write_idl(idl, OutFile::File(idl_out))?;
            }
        }

        println!("Deploy success");

        Ok(())
    })
}

fn upgrade(
    cfg_override: &ConfigOverride,
    program_id: Pubkey,
    program_filepath: String,
) -> Result<()> {
    let path: PathBuf = program_filepath.parse().unwrap();
    let program_filepath = path.canonicalize()?.display().to_string();

    with_workspace(cfg_override, |cfg| {
        let url = cluster_url(cfg);
        let exit = std::process::Command::new("solana")
            .arg("program")
            .arg("deploy")
            .arg("--url")
            .arg(url)
            .arg("--keypair")
            .arg(&cfg.provider.wallet.to_string())
            .arg("--program-id")
            .arg(program_id.to_string())
            .arg(&program_filepath)
            .stdout(Stdio::inherit())
            .stderr(Stdio::inherit())
            .output()
            .expect("Must deploy");
        if !exit.status.success() {
            println!("There was a problem deploying: {:?}.", exit);
            std::process::exit(exit.status.code().unwrap_or(1));
        }
        Ok(())
    })
}

fn create_idl_account(
    cfg: &Config,
    keypair_path: &str,
    program_id: &Pubkey,
    idl: &Idl,
) -> Result<Pubkey> {
    // Misc.
    let idl_address = IdlAccount::address(program_id);
    let keypair = solana_sdk::signature::read_keypair_file(keypair_path)
        .map_err(|_| anyhow!("Unable to read keypair file"))?;
    let url = cluster_url(cfg);
    let client = RpcClient::new(url);
    let idl_data = serialize_idl(idl)?;

    // Run `Create instruction.
    {
        let data = serialize_idl_ix(anchor_lang::idl::IdlInstruction::Create {
            data_len: (idl_data.len() as u64) * 2, // Double for future growth.
        })?;
        let program_signer = Pubkey::find_program_address(&[], program_id).0;
        let accounts = vec![
            AccountMeta::new_readonly(keypair.pubkey(), true),
            AccountMeta::new(idl_address, false),
            AccountMeta::new_readonly(program_signer, false),
            AccountMeta::new_readonly(solana_program::system_program::ID, false),
            AccountMeta::new_readonly(*program_id, false),
            AccountMeta::new_readonly(solana_program::sysvar::rent::ID, false),
        ];
        let ix = Instruction {
            program_id: *program_id,
            accounts,
            data,
        };
        let (recent_hash, _fee_calc) = client.get_recent_blockhash()?;
        let tx = Transaction::new_signed_with_payer(
            &[ix],
            Some(&keypair.pubkey()),
            &[&keypair],
            recent_hash,
        );
        client.send_and_confirm_transaction_with_spinner_and_config(
            &tx,
            CommitmentConfig::confirmed(),
            RpcSendTransactionConfig {
                skip_preflight: true,
                ..RpcSendTransactionConfig::default()
            },
        )?;
    }

    // Write directly to the IDL account buffer.
    idl_write(cfg, program_id, idl, IdlAccount::address(program_id))?;

    Ok(idl_address)
}

fn create_idl_buffer(
    cfg: &Config,
    keypair_path: &str,
    program_id: &Pubkey,
    idl: &Idl,
) -> Result<Pubkey> {
    let keypair = solana_sdk::signature::read_keypair_file(keypair_path)
        .map_err(|_| anyhow!("Unable to read keypair file"))?;
    let url = cluster_url(cfg);
    let client = RpcClient::new(url);

    let buffer = Keypair::generate(&mut OsRng);

    // Creates the new buffer account with the system program.
    let create_account_ix = {
        let space = 8 + 32 + 4 + serialize_idl(idl)?.len() as usize;
        let lamports = client.get_minimum_balance_for_rent_exemption(space)?;
        solana_sdk::system_instruction::create_account(
            &keypair.pubkey(),
            &buffer.pubkey(),
            lamports,
            space as u64,
            program_id,
        )
    };

    // Program instruction to create the buffer.
    let create_buffer_ix = {
        let accounts = vec![
            AccountMeta::new(buffer.pubkey(), false),
            AccountMeta::new_readonly(keypair.pubkey(), true),
            AccountMeta::new_readonly(sysvar::rent::ID, false),
        ];
        let mut data = anchor_lang::idl::IDL_IX_TAG.to_le_bytes().to_vec();
        data.append(&mut IdlInstruction::CreateBuffer.try_to_vec()?);
        Instruction {
            program_id: *program_id,
            accounts,
            data,
        }
    };

    // Build the transaction.
    let (recent_hash, _fee_calc) = client.get_recent_blockhash()?;
    let tx = Transaction::new_signed_with_payer(
        &[create_account_ix, create_buffer_ix],
        Some(&keypair.pubkey()),
        &[&keypair, &buffer],
        recent_hash,
    );

    // Send the transaction.
    client.send_and_confirm_transaction_with_spinner_and_config(
        &tx,
        CommitmentConfig::confirmed(),
        RpcSendTransactionConfig {
            skip_preflight: true,
            ..RpcSendTransactionConfig::default()
        },
    )?;

    Ok(buffer.pubkey())
}

// Serialize and compress the idl.
fn serialize_idl(idl: &Idl) -> Result<Vec<u8>> {
    let json_bytes = serde_json::to_vec(idl)?;
    let mut e = ZlibEncoder::new(Vec::new(), Compression::default());
    e.write_all(&json_bytes)?;
    e.finish().map_err(Into::into)
}

fn serialize_idl_ix(ix_inner: anchor_lang::idl::IdlInstruction) -> Result<Vec<u8>> {
    let mut data = anchor_lang::idl::IDL_IX_TAG.to_le_bytes().to_vec();
    data.append(&mut ix_inner.try_to_vec()?);
    Ok(data)
}

fn migrate(cfg_override: &ConfigOverride) -> Result<()> {
    with_workspace(cfg_override, |cfg| {
        println!("Running migration deploy script");

        let url = cluster_url(cfg);
        let cur_dir = std::env::current_dir()?;

        let use_ts =
            Path::new("tsconfig.json").exists() && Path::new("migrations/deploy.ts").exists();

        if !Path::new(".anchor").exists() {
            fs::create_dir(".anchor")?;
        }
        std::env::set_current_dir(".anchor")?;

        let exit = if use_ts {
            let module_path = cur_dir.join("migrations/deploy.ts");
            let deploy_script_host_str =
                template::deploy_ts_script_host(&url, &module_path.display().to_string());
            fs::write("deploy.ts", deploy_script_host_str)?;
            std::process::Command::new("ts-node")
                .arg("deploy.ts")
                .env("ANCHOR_WALLET", cfg.provider.wallet.to_string())
                .stdout(Stdio::inherit())
                .stderr(Stdio::inherit())
                .output()?
        } else {
            let module_path = cur_dir.join("migrations/deploy.js");
            let deploy_script_host_str =
                template::deploy_js_script_host(&url, &module_path.display().to_string());
            fs::write("deploy.js", deploy_script_host_str)?;
            std::process::Command::new("node")
                .arg("deploy.js")
                .env("ANCHOR_WALLET", cfg.provider.wallet.to_string())
                .stdout(Stdio::inherit())
                .stderr(Stdio::inherit())
                .output()?
        };

        if !exit.status.success() {
            println!("Deploy failed.");
            std::process::exit(exit.status.code().unwrap());
        }

        println!("Deploy complete.");
        Ok(())
    })
}

fn set_workspace_dir_or_exit() {
    let d = match Config::discover(&ConfigOverride::default()) {
        Err(err) => {
            println!("Workspace configuration error: {}", err);
            std::process::exit(1);
        }
        Ok(d) => d,
    };
    match d {
        None => {
            println!("Not in anchor workspace.");
            std::process::exit(1);
        }
        Some(cfg) => {
            match cfg.path().parent() {
                None => {
                    println!("Unable to make new program");
                }
                Some(parent) => {
                    if std::env::set_current_dir(&parent).is_err() {
                        println!("Not in anchor workspace.");
                        std::process::exit(1);
                    }
                }
            };
        }
    }
}

#[cfg(feature = "dev")]
fn airdrop(cfg_override: &ConfigOverride) -> Result<()> {
    let url = cfg_override
        .cluster
        .unwrap_or_else(|| "https://api.devnet.solana.com".to_string());
    loop {
        let exit = std::process::Command::new("solana")
            .arg("airdrop")
            .arg("10")
            .arg("--url")
            .arg(&url)
            .stdout(Stdio::inherit())
            .stderr(Stdio::inherit())
            .output()
            .expect("Must airdrop");
        if !exit.status.success() {
            println!("There was a problem airdropping: {:?}.", exit);
            std::process::exit(exit.status.code().unwrap_or(1));
        }
        std::thread::sleep(std::time::Duration::from_millis(10000));
    }
}

fn cluster(_cmd: ClusterCommand) -> Result<()> {
    println!("Cluster Endpoints:\n");
    println!("* Mainnet - https://solana-api.projectserum.com");
    println!("* Mainnet - https://api.mainnet-beta.solana.com");
    println!("* Devnet  - https://api.devnet.solana.com");
    println!("* Testnet - https://api.testnet.solana.com");
    Ok(())
}

fn shell(cfg_override: &ConfigOverride) -> Result<()> {
    with_workspace(cfg_override, |cfg| {
        let programs = {
            // Create idl map from all workspace programs.
            let mut idls: HashMap<String, Idl> = cfg
                .read_all_programs()?
                .iter()
                .filter(|program| program.idl.is_some())
                .map(|program| {
                    (
                        program.idl.as_ref().unwrap().name.clone(),
                        program.idl.clone().unwrap(),
                    )
                })
                .collect();
            // Insert all manually specified idls into the idl map.
            if let Some(programs) = cfg.programs.get(&cfg.provider.cluster) {
                let _ = programs
                    .iter()
                    .map(|(name, pd)| {
                        if let Some(idl_fp) = &pd.idl {
                            let file_str =
                                fs::read_to_string(idl_fp).expect("Unable to read IDL file");
                            let idl = serde_json::from_str(&file_str).expect("Idl not readable");
                            idls.insert(name.clone(), idl);
                        }
                    })
                    .collect::<Vec<_>>();
            }

            // Finalize program list with all programs with IDLs.
            match cfg.programs.get(&cfg.provider.cluster) {
                None => Vec::new(),
                Some(programs) => programs
                    .iter()
                    .filter_map(|(name, program_deployment)| {
                        Some(ProgramWorkspace {
                            name: name.to_string(),
                            program_id: program_deployment.address,
                            idl: match idls.get(name) {
                                None => return None,
                                Some(idl) => idl.clone(),
                            },
                        })
                    })
                    .collect::<Vec<ProgramWorkspace>>(),
            }
        };
        let url = cluster_url(cfg);
        let js_code = template::node_shell(&url, &cfg.provider.wallet.to_string(), programs)?;
        let mut child = std::process::Command::new("node")
            .args(&["-e", &js_code, "-i", "--experimental-repl-await"])
            .stdout(Stdio::inherit())
            .stderr(Stdio::inherit())
            .spawn()
            .map_err(|e| anyhow::format_err!("{}", e.to_string()))?;

        if !child.wait()?.success() {
            println!("Error running node shell");
            return Ok(());
        }
        Ok(())
    })
}

fn run(cfg_override: &ConfigOverride, script: String) -> Result<()> {
    with_workspace(cfg_override, |cfg| {
        let url = cluster_url(cfg);
        let script = cfg
            .scripts
            .get(&script)
            .ok_or_else(|| anyhow!("Unable to find script"))?;
        let exit = std::process::Command::new("bash")
            .arg("-c")
            .arg(&script)
            .env("ANCHOR_PROVIDER_URL", url)
            .env("ANCHOR_WALLET", cfg.provider.wallet.to_string())
            .stdout(Stdio::inherit())
            .stderr(Stdio::inherit())
            .output()
            .unwrap();
        if !exit.status.success() {
            std::process::exit(exit.status.code().unwrap_or(1));
        }
        Ok(())
    })
}

fn login(_cfg_override: &ConfigOverride, token: String) -> Result<()> {
    let dir = shellexpand::tilde("~/.config/anchor");
    if !Path::new(&dir.to_string()).exists() {
        fs::create_dir(dir.to_string())?;
    }

    std::env::set_current_dir(dir.to_string())?;

    // Freely overwrite the entire file since it's not used for anything else.
    let mut file = File::create("credentials")?;
    file.write_all(template::credentials(&token).as_bytes())?;
    Ok(())
}

fn publish(
    cfg_override: &ConfigOverride,
    program_name: String,
    cargo_args: Vec<String>,
) -> Result<()> {
    // Discover the various workspace configs.
    let cfg = Config::discover(cfg_override)?.expect("Not in workspace.");

    let program = cfg
        .get_program(&program_name)?
        .ok_or_else(|| anyhow!("Workspace member not found"))?;

    let program_cargo_lock = pathdiff::diff_paths(
        program.path().join("Cargo.lock"),
        cfg.path().parent().unwrap(),
    )
    .ok_or_else(|| anyhow!("Unable to diff Cargo.lock path"))?;
    let cargo_lock = Path::new("Cargo.lock");

    // There must be a Cargo.lock
    if !program_cargo_lock.exists() && !cargo_lock.exists() {
        return Err(anyhow!("Cargo.lock must exist for a verifiable build"));
    }

    println!("Publishing will make your code public. Are you sure? Enter (yes)/no:");

    let answer = std::io::stdin().lock().lines().next().unwrap().unwrap();
    if answer != "yes" {
        println!("Aborting");
        return Ok(());
    }

    let anchor_package = AnchorPackage::from(program_name.clone(), &cfg)?;
    let anchor_package_bytes = serde_json::to_vec(&anchor_package)?;

    // Set directory to top of the workspace.
    let workspace_dir = cfg.path().parent().unwrap();
    std::env::set_current_dir(workspace_dir)?;

    // Create the workspace tarball.
    let dot_anchor = workspace_dir.join(".anchor");
    fs::create_dir_all(&dot_anchor)?;
    let tarball_filename = dot_anchor.join(format!("{}.tar.gz", program_name));
    let tar_gz = File::create(&tarball_filename)?;
    let enc = GzEncoder::new(tar_gz, Compression::default());
    let mut tar = tar::Builder::new(enc);

    // Files that will always be included if they exist.
    println!("PACKING: Anchor.toml");
    tar.append_path("Anchor.toml")?;
    if cargo_lock.exists() {
        println!("PACKING: Cargo.lock");
        tar.append_path(cargo_lock)?;
    }
    if Path::new("Cargo.toml").exists() {
        println!("PACKING: Cargo.toml");
        tar.append_path("Cargo.toml")?;
    }
    if Path::new("LICENSE").exists() {
        println!("PACKING: LICENSE");
        tar.append_path("LICENSE")?;
    }
    if Path::new("README.md").exists() {
        println!("PACKING: README.md");
        tar.append_path("README.md")?;
    }

    // All workspace programs.
    for path in cfg.get_program_list()? {
        let mut dirs = walkdir::WalkDir::new(&path)
            .into_iter()
            .filter_entry(|e| !is_hidden(e));

        // Skip the parent dir.
        let _ = dirs.next().unwrap()?;

        for entry in dirs {
            let e = entry.map_err(|e| anyhow!("{:?}", e))?;

            let e = pathdiff::diff_paths(e.path(), cfg.path().parent().unwrap())
                .ok_or_else(|| anyhow!("Unable to diff paths"))?;

            let path_str = e.display().to_string();

            // Skip target dir.
            if !path_str.contains("target/") && !path_str.contains("/target") {
                // Only add the file if it's not empty.
                let metadata = fs::File::open(&e)?.metadata()?;
                if metadata.len() > 0 {
                    println!("PACKING: {}", e.display().to_string());
                    if e.is_dir() {
                        tar.append_dir_all(&e, &e)?;
                    } else {
                        tar.append_path(&e)?;
                    }
                }
            }
        }
    }

    // Tar pack complete.
    tar.into_inner()?;

    // Create tmp directory for workspace.
    let ws_dir = dot_anchor.join("workspace");
    if Path::exists(&ws_dir) {
        fs::remove_dir_all(&ws_dir)?;
    }
    fs::create_dir_all(&ws_dir)?;

    // Unpack the archive into the new workspace directory.
    std::env::set_current_dir(&ws_dir)?;
    unpack_archive(&tarball_filename)?;

    // Build the program before sending it to the server.
    build(
        cfg_override,
        None,
        true,
        Some(program_name),
        cfg.solana_version.clone(),
        None,
        None,
        cargo_args,
    )?;

    // Success. Now we can finally upload to the server without worrying
    // about a build failure.

    // Upload the tarball to the server.
    let token = registry_api_token(cfg_override)?;
    let form = Form::new()
        .part("manifest", Part::bytes(anchor_package_bytes))
        .part("workspace", {
            let file = File::open(&tarball_filename)?;
            Part::reader(file)
        });
    let client = Client::new();
    let resp = client
        .post(&format!("{}/api/v0/build", cfg.registry.url))
        .bearer_auth(token)
        .multipart(form)
        .send()?;

    if resp.status() == 200 {
        println!("Build triggered");
    } else {
        println!(
            "{:?}",
            resp.text().unwrap_or_else(|_| "Server error".to_string())
        );
    }

    Ok(())
}

// Unpacks the tarball into the current directory.
fn unpack_archive(tar_path: impl AsRef<Path>) -> Result<()> {
    let tar = GzDecoder::new(std::fs::File::open(tar_path)?);
    let mut archive = Archive::new(tar);
    archive.unpack(".")?;
    archive.into_inner();

    Ok(())
}

fn registry_api_token(_cfg_override: &ConfigOverride) -> Result<String> {
    #[derive(Debug, Deserialize)]
    struct Registry {
        token: String,
    }
    #[derive(Debug, Deserialize)]
    struct Credentials {
        registry: Registry,
    }
    let filename = shellexpand::tilde("~/.config/anchor/credentials");
    let mut file = File::open(filename.to_string())?;
    let mut contents = String::new();
    file.read_to_string(&mut contents)?;

    let credentials_toml: Credentials = toml::from_str(&contents)?;

    Ok(credentials_toml.registry.token)
}

fn keys(cfg_override: &ConfigOverride, cmd: KeysCommand) -> Result<()> {
    match cmd {
        KeysCommand::List => keys_list(cfg_override),
    }
}

fn keys_list(cfg_override: &ConfigOverride) -> Result<()> {
    let cfg = Config::discover(cfg_override)?.expect("Not in workspace.");
    for program in cfg.read_all_programs()? {
        let pubkey = program.pubkey()?;
        println!("{}: {}", program.lib_name, pubkey.to_string());
    }
    Ok(())
}

fn localnet(
    cfg_override: &ConfigOverride,
    skip_build: bool,
    skip_deploy: bool,
    cargo_args: Vec<String>,
) -> Result<()> {
    with_workspace(cfg_override, |cfg| {
        // Build if needed.
        if !skip_build {
            build(
                cfg_override,
                None,
                false,
                None,
                None,
                None,
                None,
                cargo_args,
            )?;
        }

        let flags = match skip_deploy {
            true => None,
            false => Some(validator_flags(cfg)?),
        };

        let validator_handle = &mut start_test_validator(cfg, flags, false)?;

        // Setup log reader.
        let url = test_validator_rpc_url(cfg);
        let log_streams = stream_logs(cfg, &url);

        std::io::stdin().lock().lines().next().unwrap().unwrap();

        // Check all errors and shut down.
        if let Err(err) = validator_handle.kill() {
            println!(
                "Failed to kill subprocess {}: {}",
                validator_handle.id(),
                err
            );
        }

        for mut child in log_streams? {
            if let Err(err) = child.kill() {
                println!("Failed to kill subprocess {}: {}", child.id(), err);
            }
        }

        Ok(())
    })
}

// with_workspace ensures the current working directory is always the top level
// workspace directory, i.e., where the `Anchor.toml` file is located, before
// and after the closure invocation.
//
// The closure passed into this function must never change the working directory
// to be outside the workspace. Doing so will have undefined behavior.
fn with_workspace<R>(cfg_override: &ConfigOverride, f: impl FnOnce(&WithPath<Config>) -> R) -> R {
    set_workspace_dir_or_exit();

    let cfg = Config::discover(cfg_override)
        .expect("Previously set the workspace dir")
        .expect("Anchor.toml must always exist");

    let r = f(&cfg);

    set_workspace_dir_or_exit();

    r
}

fn is_hidden(entry: &walkdir::DirEntry) -> bool {
    entry
        .file_name()
        .to_str()
        .map(|s| s == "." || s.starts_with('.') || s == "target")
        .unwrap_or(false)
}<|MERGE_RESOLUTION|>--- conflicted
+++ resolved
@@ -1571,21 +1571,15 @@
     }
 
     if let Some(test) = cfg.test.as_ref() {
-<<<<<<< HEAD
-        for entry in &test.genesis {
-            let program_path = Path::new(&entry.program);
-            if !program_path.exists() {
-                return Err(anyhow!(
-                    "Program in genesis does not exist at path: {}",
-                    program_path.display()
-                ));
-            }
-            flags.push("--bpf-program".to_string());
-            flags.push(entry.address.clone());
-            flags.push(entry.program.clone());
-=======
         if let Some(genesis) = &test.genesis {
             for entry in genesis {
+                let program_path = Path::new(&entry.program);
+                if !program_path.exists() {
+                    return Err(anyhow!(
+                        "Program in genesis configuration does not exist at path: {}",
+                        program_path.display()
+                    ));
+                }
                 flags.push("--bpf-program".to_string());
                 flags.push(entry.address.clone());
                 flags.push(entry.program.clone());
@@ -1609,7 +1603,6 @@
                     flags.push(value.to_string());
                 }
             }
->>>>>>> 54a6e9cf
         }
     }
 
