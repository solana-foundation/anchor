--- conflicted
+++ resolved
@@ -3610,7 +3610,7 @@
             }
 
             // Get the IDL filepath
-            let idl_filepath = Path::new("target")
+            let idl_filepath = target_dir()?
                 .join("idl")
                 .join(&program.lib_name)
                 .with_extension("json");
@@ -3620,13 +3620,6 @@
                 idl.address = program_id.to_string();
 
                 // Persist it.
-<<<<<<< HEAD
-                let idl_out = target_dir()?
-                    .join("idl")
-                    .join(&idl.metadata.name)
-                    .with_extension("json");
-                write_idl(idl, OutFile::File(idl_out))?;
-=======
                 write_idl(idl, OutFile::File(idl_filepath.clone()))?;
 
                 // Upload the IDL to the cluster by default (unless no_idl is set)
@@ -3638,7 +3631,6 @@
                         None,
                     )?;
                 }
->>>>>>> 8dff73ee
             }
         }
 
