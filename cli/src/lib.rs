--- conflicted
+++ resolved
@@ -1647,11 +1647,7 @@
 fn idl_close(cfg_override: &ConfigOverride, program_id: Pubkey) -> Result<()> {
     with_workspace(cfg_override, |cfg| {
         let idl_address = IdlAccount::address(&program_id);
-<<<<<<< HEAD
-        idl_close_account(&cfg, &program_id, idl_address)?;
-=======
         idl_close_account(cfg, &program_id, idl_address)?;
->>>>>>> 111e6cc7
 
         println!("Idl account closed: {:?}", idl_address);
 
@@ -2893,7 +2889,6 @@
 
     // Run `Create instruction.
     {
-<<<<<<< HEAD
         let idl_header_size = 44;
         // Double for future growth.
         let data_len = ((idl_data.len() as u64) * 2) + idl_header_size;
@@ -2909,14 +2904,6 @@
         let num_additional_instructions = data_len / 10000;
         let mut instructions = Vec::new();
         let data = serialize_idl_ix(anchor_lang::idl::IdlInstruction::Create { data_len })?;
-=======
-        let pda_max_growth = 10240;
-        let idl_header_size = 44;
-        let data = serialize_idl_ix(anchor_lang::idl::IdlInstruction::Create {
-            // Double for future growth.
-            data_len: (idl_data.len() as u64 * 2).min(pda_max_growth - idl_header_size),
-        })?;
->>>>>>> 111e6cc7
         let program_signer = Pubkey::find_program_address(&[], program_id).0;
         let accounts = vec![
             AccountMeta::new_readonly(keypair.pubkey(), true),
