--- conflicted
+++ resolved
@@ -18,15 +18,6 @@
 use rust_template::{ProgramTemplate, TestTemplate};
 use semver::{Version, VersionReq};
 use serde_json::{json, Map, Value as JsonValue};
-<<<<<<< HEAD
-use solana_pubkey::Pubkey;
-use solana_rpc_client::rpc_client::RpcClient;
-use solana_sdk::commitment_config::CommitmentConfig;
-use solana_sdk::compute_budget::ComputeBudgetInstruction;
-use solana_sdk::instruction::{AccountMeta, Instruction};
-use solana_sdk::signature::Keypair;
-use solana_sdk::transaction::Transaction;
-=======
 use solana_cli_config::Config as SolanaCliConfig;
 use solana_commitment_config::CommitmentConfig;
 use solana_compute_budget_interface::ComputeBudgetInstruction;
@@ -37,7 +28,6 @@
 use solana_rpc_client::rpc_client::RpcClient;
 use solana_rpc_client_api::config::{RpcTransactionLogsConfig, RpcTransactionLogsFilter};
 use solana_rpc_client_api::response::{Response as RpcResponse, RpcLogsResponse};
->>>>>>> ae1c158b
 use solana_signer::{EncodableKey, Signer};
 use std::collections::BTreeMap;
 use std::collections::HashMap;
@@ -53,12 +43,9 @@
 mod account;
 mod checks;
 pub mod config;
-<<<<<<< HEAD
 mod fetch;
-=======
 mod keygen;
 mod program;
->>>>>>> ae1c158b
 pub mod rust_template;
 
 // Version of the docker image.
@@ -697,7 +684,6 @@
         /// Output file for the IDL (stdout if not specified).
         #[clap(short, long)]
         out: Option<String>,
-<<<<<<< HEAD
         /// Fetch all historical versions (historical mode)
         #[clap(long)]
         all: bool,
@@ -713,11 +699,9 @@
         /// Output directory for multiple versions (historical mode)
         #[clap(long)]
         out_dir: Option<String>,
-=======
         /// Fetch non-canonical metadata account (third-party metadata)
         #[clap(long)]
         non_canonical: bool,
->>>>>>> ae1c158b
     },
     /// Convert legacy IDLs (pre Anchor 0.30) to the new IDL spec
     Convert {
@@ -2453,7 +2437,6 @@
         IdlCommand::Fetch {
             address,
             out,
-<<<<<<< HEAD
             all,
             slot,
             before,
@@ -2476,10 +2459,8 @@
                 idl_fetch(cfg_override, address, out)
             }
         }
-=======
             non_canonical,
         } => idl_fetch(cfg_override, address, out, non_canonical),
->>>>>>> ae1c158b
         IdlCommand::Convert {
             path,
             out,
