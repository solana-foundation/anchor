--- conflicted
+++ resolved
@@ -224,15 +224,12 @@
         /// Run the test suites under the specified path
         #[clap(long)]
         run: Vec<String>,
-<<<<<<< HEAD
         /// Name of the script to run from [scripts] section (defaults to "test")
         #[clap(long)]
         script: Option<String>,
-=======
         /// Validator type to use for local testing
         #[clap(value_enum, long, default_value = "surfpool")]
         validator: ValidatorType,
->>>>>>> b51210be
         args: Vec<String>,
         /// Environment variables to pass into the docker container
         #[clap(short, long, required = false)]
@@ -1257,11 +1254,8 @@
             no_idl,
             detach,
             run,
-<<<<<<< HEAD
             script,
-=======
             validator,
->>>>>>> b51210be
             args,
             env,
             cargo_args,
@@ -1277,11 +1271,8 @@
             no_idl,
             detach,
             run,
-<<<<<<< HEAD
             script,
-=======
             validator,
->>>>>>> b51210be
             args,
             env,
             cargo_args,
@@ -3186,11 +3177,8 @@
     no_idl: bool,
     detach: bool,
     tests_to_run: Vec<String>,
-<<<<<<< HEAD
     script_name: Option<String>,
-=======
     validator_type: ValidatorType,
->>>>>>> b51210be
     extra_args: Vec<String>,
     env_vars: Vec<String>,
     cargo_args: Vec<String>,
