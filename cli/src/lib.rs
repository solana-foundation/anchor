use crate::config::{
    get_default_ledger_path, BootstrapMode, BuildConfig, Config, ConfigOverride, HookType,
    Manifest, PackageManager, ProgramArch, ProgramDeployment, ProgramWorkspace, ScriptsConfig,
    SurfnetInfoResponse, SurfpoolConfig, TestValidator, ValidatorType, WithPath, SHUTDOWN_WAIT,
    STARTUP_WAIT, SURFPOOL_HOST,
};
use anchor_client::Cluster;
use anchor_lang::prelude::UpgradeableLoaderState;
use anchor_lang::solana_program::bpf_loader_upgradeable;
use anchor_lang::AnchorDeserialize;
use anchor_lang_idl::convert::convert_idl;
use anchor_lang_idl::types::{Idl, IdlArrayLen, IdlDefinedFields, IdlType, IdlTypeDefTy};
use anyhow::{anyhow, bail, Context, Result};
use checks::{check_anchor_version, check_deps, check_idl_build_feature, check_overflow};
use clap::{CommandFactory, Parser};
use dirs::home_dir;
use heck::{ToKebabCase, ToLowerCamelCase, ToPascalCase, ToSnakeCase};
use regex::{Regex, RegexBuilder};
use rust_template::{ProgramTemplate, TestTemplate};
use semver::{Version, VersionReq};
use serde_json::{json, Map, Value as JsonValue};
use solana_cli_config::Config as SolanaCliConfig;
use solana_commitment_config::CommitmentConfig;
use solana_compute_budget_interface::ComputeBudgetInstruction;
use solana_instruction::Instruction;
use solana_keypair::Keypair;
use solana_pubkey::Pubkey;
use solana_pubsub_client::pubsub_client::{PubsubClient, PubsubClientSubscription};
use solana_rpc_client::rpc_client::RpcClient;
use solana_rpc_client_api::config::{RpcTransactionLogsConfig, RpcTransactionLogsFilter};
use solana_rpc_client_api::request::RpcRequest;
use solana_rpc_client_api::response::{Response as RpcResponse, RpcLogsResponse};
use solana_signer::{EncodableKey, Signer};
use std::collections::BTreeMap;
use std::collections::HashMap;
use std::collections::HashSet;
use std::ffi::OsString;
use std::fs::{self, File};
use std::io::prelude::*;
use std::path::{Path, PathBuf};
use std::process::{Child, Command as ProcessCommand, Stdio};
use std::string::ToString;
use std::sync::LazyLock;

mod account;
mod checks;
pub mod config;
mod keygen;
mod program;
pub mod rust_template;

// Version of the docker image.
pub const VERSION: &str = env!("CARGO_PKG_VERSION");
pub const DOCKER_BUILDER_VERSION: &str = VERSION;
/// Default RPC port
pub const DEFAULT_RPC_PORT: u16 = 8899;

/// WebSocket port offset for solana-test-validator (RPC port + 1)
pub const WEBSOCKET_PORT_OFFSET: u16 = 1;

pub static AVM_HOME: LazyLock<PathBuf> = LazyLock::new(|| {
    if let Ok(avm_home) = std::env::var("AVM_HOME") {
        PathBuf::from(avm_home)
    } else {
        let mut user_home = dirs::home_dir().expect("Could not find home directory");
        user_home.push(".avm");
        user_home
    }
});

#[derive(Debug, Parser)]
#[clap(version = VERSION)]
pub struct Opts {
    #[clap(flatten)]
    pub cfg_override: ConfigOverride,
    #[clap(subcommand)]
    pub command: Command,
}

#[derive(Debug, Parser)]
pub enum Command {
    /// Initializes a workspace.
    Init {
        /// Workspace name
        name: String,
        /// Use JavaScript instead of TypeScript
        #[clap(short, long)]
        javascript: bool,
        /// Don't install JavaScript dependencies
        #[clap(long)]
        no_install: bool,
        /// Package Manager to use
        #[clap(value_enum, long, default_value = "yarn")]
        package_manager: PackageManager,
        /// Don't initialize git
        #[clap(long)]
        no_git: bool,
        /// Rust program template to use
        #[clap(value_enum, short, long, default_value = "multiple")]
        template: ProgramTemplate,
        /// Test template to use
        #[clap(value_enum, long, default_value = "mocha")]
        test_template: TestTemplate,
        /// Initialize even if there are files
        #[clap(long, action)]
        force: bool,
    },
    /// Builds the workspace.
    #[clap(name = "build", alias = "b")]
    Build {
        /// True if the build should not fail even if there are no "CHECK" comments
        #[clap(long)]
        skip_lint: bool,
        /// Skip checking for program ID mismatch between keypair and declare_id
        #[clap(long)]
        ignore_keys: bool,
        /// Do not build the IDL
        #[clap(long)]
        no_idl: bool,
        /// Output directory for the IDL.
        #[clap(short, long)]
        idl: Option<String>,
        /// Output directory for the TypeScript IDL.
        #[clap(short = 't', long)]
        idl_ts: Option<String>,
        /// True if the build artifact needs to be deterministic and verifiable.
        #[clap(short, long)]
        verifiable: bool,
        /// Name of the program to build
        #[clap(short, long)]
        program_name: Option<String>,
        /// Version of the Solana toolchain to use. For --verifiable builds
        /// only.
        #[clap(short, long)]
        solana_version: Option<String>,
        /// Docker image to use. For --verifiable builds only.
        #[clap(short, long)]
        docker_image: Option<String>,
        /// Bootstrap docker image from scratch, installing all requirements for
        /// verifiable builds. Only works for debian-based images.
        #[clap(value_enum, short, long, default_value = "none")]
        bootstrap: BootstrapMode,
        /// Environment variables to pass into the docker container
        #[clap(short, long, required = false)]
        env: Vec<String>,
        /// Arguments to pass to the underlying `cargo build-sbf` command
        #[clap(required = false, last = true)]
        cargo_args: Vec<String>,
        /// Suppress doc strings in IDL output
        #[clap(long)]
        no_docs: bool,
        /// Architecture to use when building the program
        #[clap(value_enum, long, default_value = "sbf")]
        arch: ProgramArch,
    },
    /// Expands macros (wrapper around cargo expand)
    ///
    /// Use it in a program folder to expand program
    ///
    /// Use it in a workspace but outside a program
    /// folder to expand the entire workspace
    Expand {
        /// Expand only this program
        #[clap(short, long)]
        program_name: Option<String>,
        /// Arguments to pass to the underlying `cargo expand` command
        #[clap(required = false, last = true)]
        cargo_args: Vec<String>,
    },
    /// Verifies the on-chain bytecode matches the locally compiled artifact.
    /// Run this command inside a program subdirectory, i.e., in the dir
    /// containing the program's Cargo.toml.
    Verify {
        /// The program ID to verify.
        program_id: Pubkey,
        /// The URL of the repository to verify against. Conflicts with `--current-dir`.
        #[clap(long, conflicts_with = "current_dir")]
        repo_url: Option<String>,
        /// The commit hash to verify against. Requires `--repo-url`.
        #[clap(long, requires = "repo_url")]
        commit_hash: Option<String>,
        /// Verify against the source code in the current directory. Conflicts with `--repo-url`.
        #[clap(long)]
        current_dir: bool,
        /// Name of the program to run the command on. Defaults to the package name.
        #[clap(long)]
        program_name: Option<String>,
        /// Any additional arguments to pass to `solana-verify`.
        #[clap(raw = true)]
        args: Vec<String>,
    },
    #[clap(name = "test", alias = "t")]
    /// Runs integration tests.
    Test {
        /// Build and test only this program
        #[clap(short, long)]
        program_name: Option<String>,
        /// Use this flag if you want to run tests against previously deployed
        /// programs.
        #[clap(long)]
        skip_deploy: bool,
        /// True if the build should not fail even if there are
        /// no "CHECK" comments where normally required
        #[clap(long)]
        skip_lint: bool,
        /// Flag to skip starting a local validator, if the configured cluster
        /// url is a localnet.
        #[clap(long)]
        skip_local_validator: bool,
        /// Flag to skip building the program in the workspace,
        /// use this to save time when running test and the program code is not altered.
        #[clap(long)]
        skip_build: bool,
        /// Do not build the IDL
        #[clap(long)]
        no_idl: bool,
        /// Architecture to use when building the program
        #[clap(value_enum, long, default_value = "sbf")]
        arch: ProgramArch,
        /// Flag to keep the local validator running after tests
        /// to be able to check the transactions.
        #[clap(long)]
        detach: bool,
        /// Run the test suites under the specified path
        #[clap(long)]
        run: Vec<String>,
        /// Validator type to use for local testing
        #[clap(value_enum, long, default_value = "surfpool")]
        validator: ValidatorType,
        args: Vec<String>,
        /// Environment variables to pass into the docker container
        #[clap(short, long, required = false)]
        env: Vec<String>,
        /// Arguments to pass to the underlying `cargo build-sbf` command.
        #[clap(required = false, last = true)]
        cargo_args: Vec<String>,
    },
    /// Creates a new program.
    New {
        /// Program name
        name: String,
        /// Rust program template to use
        #[clap(value_enum, short, long, default_value = "multiple")]
        template: ProgramTemplate,
        /// Create new program even if there is already one
        #[clap(long, action)]
        force: bool,
    },
    /// Commands for interacting with interface definitions.
    Idl {
        #[clap(subcommand)]
        subcmd: IdlCommand,
    },
    /// Remove all artifacts from the generated directories except program keypairs.
    Clean,
    /// Deploys each program in the workspace.
    #[clap(hide = true)]
    #[deprecated(since = "0.32.0", note = "use `anchor program deploy` instead")]
    Deploy {
        /// Only deploy this program
        #[clap(short, long)]
        program_name: Option<String>,
        /// Keypair of the program (filepath) (requires program-name)
        #[clap(long, requires = "program_name")]
        program_keypair: Option<String>,
        /// If true, deploy from path target/verifiable
        #[clap(short, long)]
        verifiable: bool,
        /// Don't upload IDL during deployment (IDL is uploaded by default)
        #[clap(long)]
        no_idl: bool,
        /// Arguments to pass to the underlying `solana program deploy` command.
        #[clap(required = false, last = true)]
        solana_args: Vec<String>,
    },
    /// Runs the deploy migration script.
    Migrate,
    /// Deploys, initializes an IDL, and migrates all in one command.
    /// Upgrades a single program. The configured wallet must be the upgrade
    /// authority.
    #[clap(hide = true)]
    #[deprecated(since = "0.32.0", note = "use `anchor program upgrade` instead")]
    Upgrade {
        /// The program to upgrade.
        #[clap(short, long)]
        program_id: Pubkey,
        /// Filepath to the new program binary.
        program_filepath: String,
        /// Max times to retry on failure.
        #[clap(long, default_value = "0")]
        max_retries: u32,
        /// Arguments to pass to the underlying `solana program deploy` command.
        #[clap(required = false, last = true)]
        solana_args: Vec<String>,
    },
    /// Request an airdrop of SOL
    Airdrop {
        /// Amount of SOL to airdrop
        amount: f64,
        /// Recipient address (defaults to configured wallet)
        pubkey: Option<Pubkey>,
    },
    /// Cluster commands.
    Cluster {
        #[clap(subcommand)]
        subcmd: ClusterCommand,
    },
    /// Configuration management commands.
    Config {
        #[clap(subcommand)]
        subcmd: ConfigCommand,
    },
    /// Starts a node shell with an Anchor client setup according to the local
    /// config.
    Shell,
    /// Runs the script defined by the current workspace's Anchor.toml.
    Run {
        /// The name of the script to run.
        script: String,
        /// Argument to pass to the underlying script.
        #[clap(required = false, last = true)]
        script_args: Vec<String>,
    },
    /// Saves an api token from the registry locally.
    Login {
        /// API access token.
        token: String,
    },
    /// Program keypair commands.
    Keys {
        #[clap(subcommand)]
        subcmd: KeysCommand,
    },
    /// Localnet commands.
    Localnet {
        /// Flag to skip building the program in the workspace,
        /// use this to save time when running test and the program code is not altered.
        #[clap(long)]
        skip_build: bool,
        /// Use this flag if you want to run tests against previously deployed
        /// programs.
        #[clap(long)]
        skip_deploy: bool,
        /// True if the build should not fail even if there are
        /// no "CHECK" comments where normally required
        #[clap(long)]
        skip_lint: bool,
        /// Skip checking for program ID mismatch between keypair and declare_id
        #[clap(long)]
        ignore_keys: bool,
        /// Architecture to use when building the program
        #[clap(value_enum, long, default_value = "sbf")]
        arch: ProgramArch,
        /// Validator type to use for local testing
        #[clap(value_enum, long, default_value = "surfpool")]
        validator: ValidatorType,
        /// Environment variables to pass into the docker container
        #[clap(short, long, required = false)]
        env: Vec<String>,
        /// Arguments to pass to the underlying `cargo build-sbf` command.
        #[clap(required = false, last = true)]
        cargo_args: Vec<String>,
    },
    /// Fetch and deserialize an account using the IDL provided.
    Account {
        /// Account struct to deserialize (format: <program_name>.<Account>)
        account_type: String,
        /// Address of the account to deserialize
        address: Pubkey,
        /// IDL to use (defaults to workspace IDL)
        #[clap(long)]
        idl: Option<String>,
    },
    /// Generates shell completions.
    Completions {
        #[clap(value_enum)]
        shell: clap_complete::Shell,
    },
    /// Get your public key
    Address,
    /// Get your balance
    Balance {
        /// Account to check balance for (defaults to configured wallet)
        pubkey: Option<Pubkey>,
        /// Display balance in lamports instead of SOL
        #[clap(long)]
        lamports: bool,
    },
    /// Get current epoch
    Epoch,
    /// Get information about the current epoch
    #[clap(name = "epoch-info")]
    EpochInfo,
    /// Stream transaction logs
    Logs {
        /// Include vote transactions when monitoring all transactions
        #[clap(long)]
        include_votes: bool,
        /// Addresses to filter logs by
        #[clap(long)]
        address: Option<Vec<Pubkey>>,
    },
    /// Show the contents of an account
    ShowAccount {
        #[clap(flatten)]
        cmd: account::ShowAccountCommand,
    },
    /// Keypair generation and management
    Keygen {
        #[clap(subcommand)]
        subcmd: KeygenCommand,
    },
    /// Program deployment and management commands
    Program {
        #[clap(subcommand)]
        subcmd: ProgramCommand,
    },
}

#[derive(Debug, Parser)]
pub enum KeygenCommand {
    /// Generate a new keypair
    New {
        /// Path to generated keypair file
        #[clap(short = 'o', long)]
        outfile: Option<String>,
        /// Overwrite the output file if it exists
        #[clap(short, long)]
        force: bool,
        /// Do not prompt for a passphrase
        #[clap(long)]
        no_passphrase: bool,
        /// Do not display the generated pubkey
        #[clap(long)]
        silent: bool,
        /// Number of words in the mnemonic phrase [possible values: 12, 15, 18, 21, 24]
        #[clap(short = 'w', long, default_value = "12")]
        word_count: usize,
    },
    /// Display the pubkey for a given keypair
    Pubkey {
        /// Keypair filepath
        keypair: Option<String>,
    },
    /// Recover a keypair from a seed phrase
    Recover {
        /// Path to recovered keypair file
        #[clap(short = 'o', long)]
        outfile: Option<String>,
        /// Overwrite the output file if it exists
        #[clap(short, long)]
        force: bool,
        /// Skip seed phrase validation
        #[clap(long)]
        skip_seed_phrase_validation: bool,
        /// Do not prompt for a passphrase
        #[clap(long)]
        no_passphrase: bool,
    },
    /// Verify a keypair can sign and verify a message
    Verify {
        /// Public key to verify
        pubkey: Pubkey,
        /// Keypair filepath (defaults to configured wallet)
        keypair: Option<String>,
    },
}

#[derive(Debug, Parser)]
pub enum KeysCommand {
    /// List all of the program keys.
    List,
    /// Sync program `declare_id!` pubkeys with the program's actual pubkey.
    Sync {
        /// Only sync the given program instead of all programs
        #[clap(short, long)]
        program_name: Option<String>,
    },
}

#[derive(Debug, Parser)]
pub enum ProgramCommand {
    /// Deploy an upgradeable program
    Deploy {
        /// Program filepath (e.g., target/deploy/my_program.so).
        /// If not provided, discovers programs from workspace
        program_filepath: Option<String>,
        /// Program name to deploy (from workspace). Used when program_filepath is not provided
        #[clap(short, long)]
        program_name: Option<String>,
        /// Program keypair filepath (defaults to target/deploy/{program_name}-keypair.json)
        #[clap(long)]
        program_keypair: Option<String>,
        /// Upgrade authority keypair (defaults to configured wallet)
        #[clap(long)]
        upgrade_authority: Option<String>,
        /// Program id to deploy to (derived from program-keypair if not specified)
        #[clap(long)]
        program_id: Option<Pubkey>,
        /// Buffer account to use for deployment
        #[clap(long)]
        buffer: Option<Pubkey>,
        /// Maximum transaction length (BPF loader upgradeable limit)
        #[clap(long)]
        max_len: Option<usize>,
        /// Don't upload IDL during deployment (IDL is uploaded by default)
        #[clap(long)]
        no_idl: bool,
        /// Make the program immutable after deployment (cannot be upgraded)
        #[clap(long = "final")]
        make_final: bool,
        /// Additional arguments to configure deployment (e.g., --with-compute-unit-price 1000)
        #[clap(required = false, last = true)]
        solana_args: Vec<String>,
    },
    /// Write a program into a buffer account
    WriteBuffer {
        /// Program filepath (e.g., target/deploy/my_program.so).
        /// If not provided, discovers program from workspace using program_name
        program_filepath: Option<String>,
        /// Program name to write (from workspace). Used when program_filepath is not provided
        #[clap(short, long)]
        program_name: Option<String>,
        /// Buffer account keypair (defaults to new keypair)
        #[clap(long)]
        buffer: Option<String>,
        /// Buffer authority (defaults to configured wallet)
        #[clap(long)]
        buffer_authority: Option<String>,
        /// Maximum transaction length
        #[clap(long)]
        max_len: Option<usize>,
    },
    /// Set a new buffer authority
    SetBufferAuthority {
        /// Buffer account address
        buffer: Pubkey,
        /// New buffer authority
        new_buffer_authority: Pubkey,
    },
    /// Set a new program authority
    SetUpgradeAuthority {
        /// Program id
        program_id: Pubkey,
        /// New upgrade authority pubkey
        #[clap(long)]
        new_upgrade_authority: Option<Pubkey>,
        /// New upgrade authority signer (keypair file). Required unless --skip-new-upgrade-authority-signer-check is used.
        /// When provided, both current and new authority will sign (checked mode, recommended)
        #[clap(long)]
        new_upgrade_authority_signer: Option<String>,
        /// Skip new upgrade authority signer check. Allows setting authority with only current authority signature.
        /// WARNING: Less safe - use only if you're confident the pubkey is correct
        #[clap(long)]
        skip_new_upgrade_authority_signer_check: bool,
        /// Make the program immutable (cannot be upgraded)
        #[clap(long = "final")]
        make_final: bool,
        /// Current upgrade authority keypair (defaults to configured wallet)
        #[clap(long)]
        upgrade_authority: Option<String>,
    },
    /// Display information about a buffer or program
    Show {
        /// Account address (buffer or program)
        account: Pubkey,
        /// Get account information from the Solana config file
        #[clap(long)]
        get_programs: bool,
        /// Get account information from the Solana config file
        #[clap(long)]
        get_buffers: bool,
        /// Show all accounts
        #[clap(long)]
        all: bool,
    },
    /// Upgrade an upgradeable program
    Upgrade {
        /// Program id to upgrade
        program_id: Pubkey,
        /// Program filepath (e.g., target/deploy/my_program.so). If not provided, discovers from workspace
        #[clap(long)]
        program_filepath: Option<String>,
        /// Program name to upgrade (from workspace). Used when program_filepath is not provided
        #[clap(short, long)]
        program_name: Option<String>,
        /// Existing buffer account to upgrade from. If not provided, auto-discovers program from workspace
        #[clap(long)]
        buffer: Option<Pubkey>,
        /// Upgrade authority (defaults to configured wallet)
        #[clap(long)]
        upgrade_authority: Option<String>,
        /// Max times to retry on failure
        #[clap(long, default_value = "0")]
        max_retries: u32,
        /// Additional arguments to configure deployment (e.g., --with-compute-unit-price 1000)
        #[clap(required = false, last = true)]
        solana_args: Vec<String>,
    },
    /// Write the program data to a file
    Dump {
        /// Program account address
        account: Pubkey,
        /// Output file path
        output_file: String,
    },
    /// Close a program or buffer account and withdraw all lamports
    Close {
        /// Account address to close (buffer or program).
        /// If not provided, discovers program from workspace using program_name
        account: Option<Pubkey>,
        /// Program name to close (from workspace). Used when account is not provided
        #[clap(short, long)]
        program_name: Option<String>,
        /// Authority keypair (defaults to configured wallet)
        #[clap(long)]
        authority: Option<String>,
        /// Recipient address for reclaimed lamports (defaults to authority)
        #[clap(long)]
        recipient: Option<Pubkey>,
        /// Bypass warning prompts
        #[clap(long)]
        bypass_warning: bool,
    },
    /// Extend the length of an upgradeable program
    Extend {
        /// Program id to extend.
        /// If not provided, discovers program from workspace using program_name
        program_id: Option<Pubkey>,
        /// Program name to extend (from workspace). Used when program_id is not provided
        #[clap(short, long)]
        program_name: Option<String>,
        /// Additional bytes to allocate
        additional_bytes: usize,
    },
}

#[derive(Debug, Parser)]
pub enum IdlCommand {
    /// Initializes a program's IDL account. Can only be run once.
    Init {
        #[clap(short, long)]
        filepath: String,
        #[clap(long)]
        priority_fee: Option<u64>,
        /// Create non-canonical metadata account (third-party metadata)
        #[clap(long)]
        non_canonical: bool,
    },
    /// Upgrades the IDL to the new file. An alias for first writing and then
    /// then setting the idl buffer account.
    Upgrade {
        #[clap(short, long)]
        filepath: String,
        #[clap(long)]
        priority_fee: Option<u64>,
    },
    /// Generates the IDL for the program using the compilation method.
    #[clap(alias = "b")]
    Build {
        // Program name to build the IDL of(current dir's program if not specified)
        #[clap(short, long)]
        program_name: Option<String>,
        /// Output file for the IDL (stdout if not specified)
        #[clap(short, long)]
        out: Option<String>,
        /// Output file for the TypeScript IDL
        #[clap(short = 't', long)]
        out_ts: Option<String>,
        /// Suppress doc strings in output
        #[clap(long)]
        no_docs: bool,
        /// Do not check for safety comments
        #[clap(long)]
        skip_lint: bool,
        /// Arguments to pass to the underlying `cargo test` command
        #[clap(required = false, last = true)]
        cargo_args: Vec<String>,
    },
    /// Fetches an IDL for the given address from a cluster.
    /// The address can be a program, IDL account, or IDL buffer.
    Fetch {
        address: Pubkey,
        /// Output file for the IDL (stdout if not specified).
        #[clap(short, long)]
        out: Option<String>,
        /// Fetch non-canonical metadata account (third-party metadata)
        #[clap(long)]
        non_canonical: bool,
    },
    /// Convert legacy IDLs (pre Anchor 0.30) to the new IDL spec
    Convert {
        /// Path to the IDL file
        path: String,
        /// Output file for the IDL (stdout if not specified)
        #[clap(short, long)]
        out: Option<String>,
        /// Address to use (defaults to `metadata.address` value)
        #[clap(short, long)]
        program_id: Option<Pubkey>,
    },
    /// Generate TypeScript type for the IDL
    Type {
        /// Path to the IDL file
        path: String,
        /// Output file for the IDL (stdout if not specified)
        #[clap(short, long)]
        out: Option<String>,
    },
    /// Close a metadata account and recover rent
    Close {
        /// The program ID
        program_id: Pubkey,
        /// The seed used for the metadata account (default: "idl")
        #[clap(long, default_value = "idl")]
        seed: String,
        /// Priority fees in micro-lamports per compute unit
        #[clap(long)]
        priority_fee: Option<u64>,
    },
    /// Create a buffer account for metadata
    CreateBuffer {
        /// Path to the metadata file
        #[clap(short, long)]
        filepath: String,
        /// Priority fees in micro-lamports per compute unit
        #[clap(long)]
        priority_fee: Option<u64>,
    },
    /// Set a new authority on a buffer account
    SetBufferAuthority {
        /// The buffer account address
        buffer: Pubkey,
        /// The new authority
        #[clap(short, long)]
        new_authority: Pubkey,
        /// Priority fees in micro-lamports per compute unit
        #[clap(long)]
        priority_fee: Option<u64>,
    },
    /// Write metadata using a buffer account
    WriteBuffer {
        /// The program ID
        program_id: Pubkey,
        /// The buffer account address
        #[clap(short, long)]
        buffer: Pubkey,
        /// The seed to use for the metadata account (default: "idl")
        #[clap(long, default_value = "idl")]
        seed: String,
        /// Close the buffer after writing
        #[clap(long)]
        close_buffer: bool,
        /// Priority fees in micro-lamports per compute unit
        #[clap(long)]
        priority_fee: Option<u64>,
    },
}

#[derive(Debug, Parser)]
pub enum ClusterCommand {
    /// Prints common cluster urls.
    List,
}

#[derive(Debug, Parser)]
pub enum ConfigCommand {
    /// Get configuration settings from the local Anchor.toml
    Get,
    /// Set configuration settings in the local Anchor.toml
    Set {
        /// Cluster to connect to (custom URL). Use -um, -ud, -ut, -ul for standard clusters
        #[clap(short = 'u', long = "url")]
        url: Option<String>,
        /// Path to wallet keypair file to update the Anchor.toml file with
        #[clap(short = 'k', long = "keypair")]
        keypair: Option<String>,
    },
}

fn get_keypair(path: &str) -> Result<Keypair> {
    solana_keypair::read_keypair_file(path)
        .map_err(|_| anyhow!("Unable to read keypair file ({path})"))
}

/// Format lamports as SOL with trailing zeros removed
fn format_sol(lamports: u64) -> String {
    let sol = lamports as f64 / 1_000_000_000.0;
    let formatted = format!("{:.8}", sol);

    // Remove trailing zeros and decimal point if not needed
    let trimmed = formatted.trim_end_matches('0').trim_end_matches('.');
    format!("{} SOL", trimmed)
}

/// Get cluster URL and wallet path from Anchor config, CLI overrides, or Solana CLI config
fn get_cluster_and_wallet(cfg_override: &ConfigOverride) -> Result<(String, String)> {
    // Try to get from Anchor workspace config first
    if let Ok(Some(cfg)) = Config::discover(cfg_override) {
        return Ok((
            cfg.provider.cluster.url().to_string(),
            cfg.provider.wallet.to_string(),
        ));
    }

    // Try to load Solana CLI config
    let (cluster_url, wallet_path) =
        if let Some(config_file) = solana_cli_config::CONFIG_FILE.as_ref() {
            match SolanaCliConfig::load(config_file) {
                Ok(cli_config) => (
                    cli_config.json_rpc_url.clone(),
                    cli_config.keypair_path.clone(),
                ),
                Err(_) => {
                    // Fallback to defaults if Solana CLI config doesn't exist
                    (
                        "https://api.mainnet-beta.solana.com".to_string(),
                        dirs::home_dir()
                            .map(|home| {
                                home.join(".config/solana/id.json")
                                    .to_string_lossy()
                                    .to_string()
                            })
                            .unwrap_or_else(|| "~/.config/solana/id.json".to_string()),
                    )
                }
            }
        } else {
            // If CONFIG_FILE is None, use defaults
            (
                "https://api.mainnet-beta.solana.com".to_string(),
                dirs::home_dir()
                    .map(|home| {
                        home.join(".config/solana/id.json")
                            .to_string_lossy()
                            .to_string()
                    })
                    .unwrap_or_else(|| "~/.config/solana/id.json".to_string()),
            )
        };

    // Apply cluster override if provided
    let final_cluster = if let Some(cluster) = &cfg_override.cluster {
        cluster.url().to_string()
    } else {
        cluster_url
    };

    Ok((final_cluster, wallet_path))
}

/// Get the recommended priority fee from the RPC client
pub fn get_recommended_micro_lamport_fee(client: &RpcClient) -> Result<u64> {
    let mut fees = client.get_recent_prioritization_fees(&[])?;
    if fees.is_empty() {
        // Fees may be empty, e.g. on localnet
        return Ok(0);
    }

    // Get the median fee from the most recent 150 slots' prioritization fee
    fees.sort_unstable_by_key(|fee| fee.prioritization_fee);
    let median_index = fees.len() / 2;

    let median_priority_fee = if fees.len() % 2 == 0 {
        (fees[median_index - 1].prioritization_fee + fees[median_index].prioritization_fee) / 2
    } else {
        fees[median_index].prioritization_fee
    };

    Ok(median_priority_fee)
}

/// Prepend a compute unit ix, if the priority fee is greater than 0.
pub fn prepend_compute_unit_ix(
    instructions: Vec<Instruction>,
    client: &RpcClient,
    priority_fee: Option<u64>,
) -> Result<Vec<Instruction>> {
    let priority_fee = match priority_fee {
        Some(fee) => fee,
        None => get_recommended_micro_lamport_fee(client)?,
    };

    if priority_fee > 0 {
        let mut instructions_appended = instructions.clone();
        instructions_appended.insert(
            0,
            ComputeBudgetInstruction::set_compute_unit_price(priority_fee),
        );
        Ok(instructions_appended)
    } else {
        Ok(instructions)
    }
}

pub fn entry(opts: Opts) -> Result<()> {
    let restore_cbs = override_toolchain(&opts.cfg_override)?;
    let result = process_command(opts);
    restore_toolchain(restore_cbs)?;

    result
}

/// Functions to restore toolchain entries
type RestoreToolchainCallbacks = Vec<Box<dyn FnOnce() -> Result<()>>>;

/// Override the toolchain from `Anchor.toml`.
///
/// Returns the previous versions to restore back to.
fn override_toolchain(cfg_override: &ConfigOverride) -> Result<RestoreToolchainCallbacks> {
    let mut restore_cbs: RestoreToolchainCallbacks = vec![];

    let cfg = Config::discover(cfg_override)?;
    if let Some(cfg) = cfg {
        fn parse_version(text: &str) -> Option<String> {
            Some(
                Regex::new(r"(\d+\.\d+\.\S+)")
                    .unwrap()
                    .captures_iter(text)
                    .next()?
                    .get(0)?
                    .as_str()
                    .to_string(),
            )
        }

        fn get_current_version(cmd_name: &str) -> Result<String> {
            let output = std::process::Command::new(cmd_name)
                .arg("--version")
                .output()?;
            if !output.status.success() {
                return Err(anyhow!("Failed to run `{cmd_name} --version`"));
            }

            let output_version = std::str::from_utf8(&output.stdout)?;
            parse_version(output_version)
                .ok_or_else(|| anyhow!("Failed to parse the version of `{cmd_name}`"))
        }

        if let Some(solana_version) = &cfg.toolchain.solana_version {
            let current_version = get_current_version("solana")?;
            if solana_version != &current_version {
                // We are overriding with `solana-install` command instead of using the binaries
                // from `~/.local/share/solana/install/releases` because we use multiple Solana
                // binaries in various commands.
                fn override_solana_version(version: String) -> Result<bool> {
                    // There is a deprecation warning message starting with `1.18.19` which causes
                    // parsing problems https://github.com/coral-xyz/anchor/issues/3147
                    let (cmd_name, domain) =
                        if Version::parse(&version)? < Version::parse("1.18.19")? {
                            ("solana-install", "solana.com")
                        } else {
                            ("agave-install", "anza.xyz")
                        };

                    // Install the command if it's not installed
                    if get_current_version(cmd_name).is_err() {
                        // `solana-install` and `agave-install` are not usable at the same time i.e.
                        // using one of them makes the other unusable with the default installation,
                        // causing the installation process to run each time users switch between
                        // `agave` supported versions. For example, if the user's active Solana
                        // version is `1.18.17`, and he specifies `solana_version = "2.0.6"`, this
                        // code path will run each time an Anchor command gets executed.
                        eprintln!(
                            "Command not installed: `{cmd_name}`. \
                            See https://github.com/anza-xyz/agave/wiki/Agave-Transition, \
                            installing..."
                        );
                        let install_script = std::process::Command::new("curl")
                            .args([
                                "-sSfL",
                                &format!("https://release.{domain}/v{version}/install"),
                            ])
                            .output()?;
                        let is_successful = std::process::Command::new("sh")
                            .args(["-c", std::str::from_utf8(&install_script.stdout)?])
                            .spawn()?
                            .wait_with_output()?
                            .status
                            .success();
                        if !is_successful {
                            return Err(anyhow!("Failed to install `{cmd_name}`"));
                        }
                    }

                    let output = std::process::Command::new(cmd_name).arg("list").output()?;
                    if !output.status.success() {
                        return Err(anyhow!("Failed to list installed `solana` versions"));
                    }

                    // Hide the installation progress if the version is already installed
                    let is_installed = std::str::from_utf8(&output.stdout)?
                        .lines()
                        .filter_map(parse_version)
                        .any(|line_version| line_version == version);
                    let (stderr, stdout) = if is_installed {
                        (Stdio::null(), Stdio::null())
                    } else {
                        (Stdio::inherit(), Stdio::inherit())
                    };

                    std::process::Command::new(cmd_name)
                        .arg("init")
                        .arg(&version)
                        .stderr(stderr)
                        .stdout(stdout)
                        .spawn()?
                        .wait()
                        .map(|status| status.success())
                        .map_err(|err| anyhow!("Failed to run `{cmd_name}` command: {err}"))
                }

                match override_solana_version(solana_version.to_owned())? {
                    true => restore_cbs.push(Box::new(|| {
                        match override_solana_version(current_version)? {
                            true => Ok(()),
                            false => Err(anyhow!("Failed to restore `solana` version")),
                        }
                    })),
                    false => eprintln!(
                        "Failed to override `solana` version to {solana_version}, \
                        using {current_version} instead"
                    ),
                }
            }
        }

        // Anchor version override should be handled last
        if let Some(anchor_version) = &cfg.toolchain.anchor_version {
            // Anchor binary name prefix(applies to binaries that are installed via `avm`)
            const ANCHOR_BINARY_PREFIX: &str = "anchor-";

            // Get the current version from the executing binary name if possible because commit
            // based toolchain overrides do not have version information.
            let current_version = std::env::args()
                .next()
                .expect("First arg should exist")
                .parse::<PathBuf>()?
                .file_name()
                .and_then(|name| name.to_str())
                .expect("File name should be valid Unicode")
                .split_once(ANCHOR_BINARY_PREFIX)
                .map(|(_, version)| version)
                .unwrap_or(VERSION)
                .to_owned();
            if anchor_version != &current_version {
                let binary_path = home_dir()
                    .unwrap()
                    .join(".avm")
                    .join("bin")
                    .join(format!("{ANCHOR_BINARY_PREFIX}{anchor_version}"));

                if !binary_path.exists() {
                    eprintln!(
                        "`anchor` {anchor_version} is not installed with `avm`. Installing...\n"
                    );

                    if let Err(e) = install_with_avm(anchor_version, false) {
                        eprintln!(
                            "Failed to install `anchor`: {e}, using {current_version} instead"
                        );
                        return Ok(restore_cbs);
                    }
                }

                let exit_code = std::process::Command::new(binary_path)
                    .args(std::env::args_os().skip(1))
                    .spawn()?
                    .wait()?
                    .code()
                    .unwrap_or(1);
                restore_toolchain(restore_cbs)?;
                std::process::exit(exit_code);
            }
        }
    }

    Ok(restore_cbs)
}

/// Installs Anchor using AVM, passing `--force` (and optionally) installing
/// `solana-verify`.
fn install_with_avm(version: &str, verify: bool) -> Result<()> {
    let mut cmd = std::process::Command::new("avm");
    cmd.arg("install");
    cmd.arg(version);
    cmd.arg("--force");
    if verify {
        cmd.arg("--verify");
    }
    let status = cmd.status().context("running AVM")?;
    if !status.success() {
        bail!("failed to install `anchor` {version} with avm");
    }
    Ok(())
}

/// Restore toolchain to how it was before the command was run.
fn restore_toolchain(restore_cbs: RestoreToolchainCallbacks) -> Result<()> {
    for restore_toolchain in restore_cbs {
        if let Err(e) = restore_toolchain() {
            eprintln!("Toolchain error: {e}");
        }
    }

    Ok(())
}

/// Get the system's default license - what 'npm init' would use.
fn get_npm_init_license() -> Result<String> {
    let npm_init_license_output = std::process::Command::new("npm")
        .arg("config")
        .arg("get")
        .arg("init-license")
        .output()?;

    if !npm_init_license_output.status.success() {
        return Err(anyhow!("Failed to get npm init license"));
    }

    let license = String::from_utf8(npm_init_license_output.stdout)?;
    Ok(license.trim().to_string())
}

fn process_command(opts: Opts) -> Result<()> {
    match opts.command {
        Command::Init {
            name,
            javascript,
            no_install,
            package_manager,
            no_git,
            template,
            test_template,
            force,
        } => init(
            &opts.cfg_override,
            name,
            javascript,
            no_install,
            package_manager,
            no_git,
            template,
            test_template,
            force,
        ),
        Command::New {
            name,
            template,
            force,
        } => new(&opts.cfg_override, name, template, force),
        Command::Build {
            no_idl,
            idl,
            idl_ts,
            verifiable,
            program_name,
            solana_version,
            docker_image,
            bootstrap,
            cargo_args,
            env,
            skip_lint,
            ignore_keys,
            no_docs,
            arch,
        } => build(
            &opts.cfg_override,
            no_idl,
            idl,
            idl_ts,
            verifiable,
            skip_lint,
            ignore_keys,
            program_name,
            solana_version,
            docker_image,
            bootstrap,
            None,
            None,
            env,
            cargo_args,
            no_docs,
            arch,
        ),
        Command::Verify {
            program_id,
            repo_url,
            commit_hash,
            current_dir,
            program_name,
            args,
        } => verify(
            program_id,
            repo_url,
            commit_hash,
            current_dir,
            program_name,
            args,
        ),
        Command::Clean => clean(&opts.cfg_override),
        #[allow(deprecated)]
        Command::Deploy {
            program_name,
            program_keypair,
            verifiable,
            no_idl,
            solana_args,
        } => {
            eprintln!(
                "Warning: 'anchor deploy' is deprecated. Use 'anchor program deploy' instead."
            );
            deploy(
                &opts.cfg_override,
                program_name,
                program_keypair,
                verifiable,
                no_idl,
                solana_args,
            )
        }
        Command::Expand {
            program_name,
            cargo_args,
        } => expand(&opts.cfg_override, program_name, &cargo_args),
        #[allow(deprecated)]
        Command::Upgrade {
            program_id,
            program_filepath,
            max_retries,
            solana_args,
        } => {
            eprintln!(
                "Warning: 'anchor upgrade' is deprecated. Use 'anchor program upgrade' instead."
            );
            upgrade(
                &opts.cfg_override,
                program_id,
                program_filepath,
                max_retries,
                solana_args,
            )
        }
        Command::Idl { subcmd } => idl(&opts.cfg_override, subcmd),
        Command::Migrate => migrate(&opts.cfg_override),
        Command::Test {
            program_name,
            skip_deploy,
            skip_local_validator,
            skip_build,
            no_idl,
            detach,
            run,
            validator,
            args,
            env,
            cargo_args,
            skip_lint,
            arch,
        } => test(
            &opts.cfg_override,
            program_name,
            skip_deploy,
            skip_local_validator,
            skip_build,
            skip_lint,
            no_idl,
            detach,
            run,
            validator,
            args,
            env,
            cargo_args,
            arch,
        ),
        Command::Airdrop { amount, pubkey } => airdrop(&opts.cfg_override, amount, pubkey),
        Command::Cluster { subcmd } => cluster(subcmd),
        Command::Config { subcmd } => config_cmd(&opts.cfg_override, subcmd),
        Command::Shell => shell(&opts.cfg_override),
        Command::Run {
            script,
            script_args,
        } => run(&opts.cfg_override, script, script_args),
        Command::Login { token } => login(&opts.cfg_override, token),
        Command::Keys { subcmd } => keys(&opts.cfg_override, subcmd),
        Command::Localnet {
            skip_build,
            skip_deploy,
            skip_lint,
            ignore_keys,
            validator,
            env,
            cargo_args,
            arch,
        } => localnet(
            &opts.cfg_override,
            skip_build,
            skip_deploy,
            skip_lint,
            ignore_keys,
            validator,
            env,
            cargo_args,
            arch,
        ),
        Command::Account {
            account_type,
            address,
            idl,
        } => account(&opts.cfg_override, account_type, address, idl),
        Command::Completions { shell } => {
            clap_complete::generate(
                shell,
                &mut Opts::command(),
                "anchor",
                &mut std::io::stdout(),
            );
            Ok(())
        }
        Command::Address => address(&opts.cfg_override),
        Command::Balance { pubkey, lamports } => balance(&opts.cfg_override, pubkey, lamports),
        Command::Epoch => epoch(&opts.cfg_override),
        Command::EpochInfo => epoch_info(&opts.cfg_override),
        Command::Logs {
            include_votes,
            address,
        } => logs_subscribe(&opts.cfg_override, include_votes, address),
        Command::ShowAccount { cmd } => account::show_account(&opts.cfg_override, cmd),
        Command::Keygen { subcmd } => keygen::keygen(&opts.cfg_override, subcmd),
        Command::Program { subcmd } => program::program(&opts.cfg_override, subcmd),
    }
}

#[allow(clippy::too_many_arguments)]
fn init(
    cfg_override: &ConfigOverride,
    name: String,
    javascript: bool,
    no_install: bool,
    package_manager: PackageManager,
    no_git: bool,
    template: ProgramTemplate,
    test_template: TestTemplate,
    force: bool,
) -> Result<()> {
    if !force && Config::discover(cfg_override)?.is_some() {
        return Err(anyhow!("Workspace already initialized"));
    }

    // We need to format different cases for the dir and the name
    let rust_name = name.to_snake_case();
    let project_name = if name == rust_name {
        rust_name.clone()
    } else {
        name.to_kebab_case()
    };

    // Additional keywords that have not been added to the `syn` crate as reserved words
    // https://github.com/dtolnay/syn/pull/1098
    let extra_keywords = ["async", "await", "try"];
    // Anchor converts to snake case before writing the program name
    if syn::parse_str::<syn::Ident>(&rust_name).is_err()
        || extra_keywords.contains(&rust_name.as_str())
    {
        return Err(anyhow!(
            "Anchor workspace name must be a valid Rust identifier. It may not be a Rust reserved word, start with a digit, or include certain disallowed characters. See https://doc.rust-lang.org/reference/identifiers.html for more detail.",
        ));
    }

    if force {
        fs::create_dir_all(&project_name)?;
    } else {
        fs::create_dir(&project_name)?;
    }
    std::env::set_current_dir(&project_name)?;
    fs::create_dir_all("app")?;

    let mut cfg = Config::default();

    let test_script = test_template.get_test_script(javascript, &package_manager);
    cfg.scripts.insert("test".to_owned(), test_script);

    let package_manager_cmd = package_manager.to_string();
    cfg.toolchain.package_manager = Some(package_manager);

    let mut localnet = BTreeMap::new();
    let program_id = rust_template::get_or_create_program_id(&rust_name);
    localnet.insert(
        rust_name,
        ProgramDeployment {
            address: program_id,
            path: None,
            idl: None,
        },
    );
    cfg.programs.insert(Cluster::Localnet, localnet);
    let toml = cfg.to_string();
    fs::write("Anchor.toml", toml)?;

    // Initialize .gitignore file
    fs::write(".gitignore", rust_template::git_ignore())?;

    // Initialize .prettierignore file
    fs::write(".prettierignore", rust_template::prettier_ignore())?;

    // Remove the default program if `--force` is passed
    if force {
        fs::remove_dir_all(
            std::env::current_dir()?
                .join("programs")
                .join(&project_name),
        )?;
    }

    // Build the program.
    rust_template::create_program(
        &project_name,
        template,
        TestTemplate::Mollusk == test_template,
    )?;

    // Build the migrations directory.
    let migrations_path = Path::new("migrations");
    fs::create_dir_all(migrations_path)?;

    let license = get_npm_init_license()?;

    let jest = TestTemplate::Jest == test_template;
    if javascript {
        // Build javascript config
        let mut package_json = File::create("package.json")?;
        package_json.write_all(rust_template::package_json(jest, license).as_bytes())?;

        let mut deploy = File::create(migrations_path.join("deploy.js"))?;
        deploy.write_all(rust_template::deploy_script().as_bytes())?;
    } else {
        // Build typescript config
        let mut ts_config = File::create("tsconfig.json")?;
        ts_config.write_all(rust_template::ts_config(jest).as_bytes())?;

        let mut ts_package_json = File::create("package.json")?;
        ts_package_json.write_all(rust_template::ts_package_json(jest, license).as_bytes())?;

        let mut deploy = File::create(migrations_path.join("deploy.ts"))?;
        deploy.write_all(rust_template::ts_deploy_script().as_bytes())?;
    }

    test_template.create_test_files(&project_name, javascript, &program_id.to_string())?;

    if !no_install {
        let package_manager_result = install_node_modules(&package_manager_cmd)?;

        if !package_manager_result.status.success() && package_manager_cmd != "npm" {
            println!("Failed {package_manager_cmd} install will attempt to npm install");
            install_node_modules("npm")?;
        } else {
            eprintln!("Failed to install node modules");
        }
    }

    if !no_git {
        let git_result = std::process::Command::new("git")
            .arg("init")
            .stdout(Stdio::inherit())
            .stderr(Stdio::inherit())
            .output()
            .map_err(|e| anyhow::format_err!("git init failed: {}", e))?;
        if !git_result.status.success() {
            eprintln!("Failed to automatically initialize a new git repository");
        }
    }

    println!("{project_name} initialized");

    Ok(())
}

fn install_node_modules(cmd: &str) -> Result<std::process::Output> {
    if cfg!(target_os = "windows") {
        std::process::Command::new("cmd")
            .arg(format!("/C {cmd} install"))
            .stdout(Stdio::inherit())
            .stderr(Stdio::inherit())
            .output()
            .map_err(|e| anyhow::format_err!("{} install failed: {}", cmd, e))
    } else {
        std::process::Command::new(cmd)
            .arg("install")
            .stdout(Stdio::inherit())
            .stderr(Stdio::inherit())
            .output()
            .map_err(|e| anyhow::format_err!("{} install failed: {}", cmd, e))
    }
}

// Creates a new program crate in the `programs/<name>` directory.
fn new(
    cfg_override: &ConfigOverride,
    name: String,
    template: ProgramTemplate,
    force: bool,
) -> Result<()> {
    with_workspace(cfg_override, |cfg| -> Result<()> {
        match cfg.path().parent() {
            None => {
                println!("Unable to make new program");
            }
            Some(parent) => {
                std::env::set_current_dir(parent)?;

                let cluster = cfg.provider.cluster.clone();
                let programs = cfg.programs.entry(cluster).or_default();
                if programs.contains_key(&name) {
                    if !force {
                        return Err(anyhow!("Program already exists"));
                    }

                    // Delete all files within the program folder
                    fs::remove_dir_all(std::env::current_dir()?.join("programs").join(&name))?;
                }

                rust_template::create_program(&name, template, false)?;

                programs.insert(
                    name.clone(),
                    ProgramDeployment {
                        address: rust_template::get_or_create_program_id(&name),
                        path: None,
                        idl: None,
                    },
                );

                let toml = cfg.to_string();
                fs::write("Anchor.toml", toml)?;

                println!("Created new program.");
            }
        };
        Ok(())
    })?
}

/// Array of (path, content) tuple.
pub type Files = Vec<(PathBuf, String)>;

/// Create files from the given (path, content) tuple array.
///
/// # Example
///
/// ```ignore
/// crate_files(vec![("programs/my_program/src/lib.rs".into(), "// Content".into())])?;
/// ```
pub fn create_files(files: &Files) -> Result<()> {
    for (path, content) in files {
        let path = path
            .display()
            .to_string()
            .replace('/', std::path::MAIN_SEPARATOR_STR);
        let path = Path::new(&path);
        if path.exists() {
            continue;
        }

        match path.extension() {
            Some(_) => {
                fs::create_dir_all(path.parent().unwrap())?;
                fs::write(path, content)?;
            }
            None => fs::create_dir_all(path)?,
        }
    }

    Ok(())
}

/// Override or create files from the given (path, content) tuple array.
///
/// # Example
///
/// ```ignore
/// override_or_create_files(vec![("programs/my_program/src/lib.rs".into(), "// Content".into())])?;
/// ```
pub fn override_or_create_files(files: &Files) -> Result<()> {
    for (path, content) in files {
        let path = Path::new(path);
        if path.exists() {
            let mut f = fs::OpenOptions::new()
                .write(true)
                .truncate(true)
                .open(path)?;
            f.write_all(content.as_bytes())?;
            f.flush()?;
        } else {
            fs::create_dir_all(path.parent().unwrap())?;
            fs::write(path, content)?;
        }
    }

    Ok(())
}

pub fn expand(
    cfg_override: &ConfigOverride,
    program_name: Option<String>,
    cargo_args: &[String],
) -> Result<()> {
    // Change to the workspace member directory, if needed.
    if let Some(program_name) = program_name.as_ref() {
        cd_member(cfg_override, program_name)?;
    }

    let workspace_cfg = Config::discover(cfg_override)?
        .ok_or_else(|| anyhow!("The 'anchor expand' command requires an Anchor workspace."))?;
    let cfg_parent = workspace_cfg.path().parent().expect("Invalid Anchor.toml");
    let cargo = Manifest::discover()?;

    let expansions_path = cfg_parent.join(".anchor").join("expanded-macros");
    fs::create_dir_all(&expansions_path)?;

    match cargo {
        // No Cargo.toml found, expand entire workspace
        None => expand_all(&workspace_cfg, expansions_path, cargo_args),
        // Cargo.toml is at root of workspace, expand entire workspace
        Some(cargo) if cargo.path().parent() == workspace_cfg.path().parent() => {
            expand_all(&workspace_cfg, expansions_path, cargo_args)
        }
        // Reaching this arm means Cargo.toml belongs to a single package. Expand it.
        Some(cargo) => expand_program(
            // If we found Cargo.toml, it must be in a directory so unwrap is safe
            cargo.path().parent().unwrap().to_path_buf(),
            expansions_path,
            cargo_args,
        ),
    }
}

fn expand_all(
    workspace_cfg: &WithPath<Config>,
    expansions_path: PathBuf,
    cargo_args: &[String],
) -> Result<()> {
    let cur_dir = std::env::current_dir()?;
    for p in workspace_cfg.get_rust_program_list()? {
        expand_program(p, expansions_path.clone(), cargo_args)?;
    }
    std::env::set_current_dir(cur_dir)?;
    Ok(())
}

fn expand_program(
    program_path: PathBuf,
    expansions_path: PathBuf,
    cargo_args: &[String],
) -> Result<()> {
    let cargo = Manifest::from_path(program_path.join("Cargo.toml"))
        .map_err(|_| anyhow!("Could not find Cargo.toml for program"))?;

    let target_dir_arg = {
        let mut target_dir_arg = OsString::from("--target-dir=");
        target_dir_arg.push(expansions_path.join("expand-target"));
        target_dir_arg
    };

    let package_name = &cargo
        .package
        .as_ref()
        .ok_or_else(|| anyhow!("Cargo config is missing a package"))?
        .name;
    let program_expansions_path = expansions_path.join(package_name);
    fs::create_dir_all(&program_expansions_path)?;

    let exit = std::process::Command::new("cargo")
        .arg("expand")
        .arg(target_dir_arg)
        .arg(format!("--package={package_name}"))
        .args(cargo_args)
        .stderr(Stdio::inherit())
        .output()
        .map_err(|e| anyhow::format_err!("{}", e))?;
    if !exit.status.success() {
        eprintln!("'anchor expand' failed. Perhaps you have not installed 'cargo-expand'? https://github.com/dtolnay/cargo-expand#installation");
        std::process::exit(exit.status.code().unwrap_or(1));
    }

    let version = cargo.version();
    let time = chrono::Utc::now().to_string().replace(' ', "_");
    let file_path = program_expansions_path.join(format!("{package_name}-{version}-{time}.rs"));
    fs::write(&file_path, &exit.stdout).map_err(|e| anyhow::format_err!("{}", e))?;

    println!(
        "Expanded {} into file {}\n",
        package_name,
        file_path.to_string_lossy()
    );
    Ok(())
}

#[allow(clippy::too_many_arguments)]
pub fn build(
    cfg_override: &ConfigOverride,
    no_idl: bool,
    idl: Option<String>,
    idl_ts: Option<String>,
    verifiable: bool,
    skip_lint: bool,
    ignore_keys: bool,
    program_name: Option<String>,
    solana_version: Option<String>,
    docker_image: Option<String>,
    bootstrap: BootstrapMode,
    stdout: Option<File>, // Used for the package registry server.
    stderr: Option<File>, // Used for the package registry server.
    env_vars: Vec<String>,
    cargo_args: Vec<String>,
    no_docs: bool,
    arch: ProgramArch,
) -> Result<()> {
    // Change to the workspace member directory, if needed.
    if let Some(program_name) = program_name.as_ref() {
        cd_member(cfg_override, program_name)?;
    }
    let cfg = Config::discover(cfg_override)?
        .ok_or_else(|| anyhow!("The 'anchor build' command requires an Anchor workspace."))?;
    let cfg_parent = cfg.path().parent().expect("Invalid Anchor.toml");

    // Require overflow checks
    let workspace_cargo_toml_path = cfg_parent.join("Cargo.toml");
    if workspace_cargo_toml_path.exists() {
        check_overflow(workspace_cargo_toml_path)?;
    }

    // Check whether there is a mismatch between CLI and crate/package versions
    check_anchor_version(&cfg).ok();
    check_deps(&cfg).ok();

    // Check for program ID mismatches before building (skip if --ignore-keys is used), Always skipped in anchor test
    if !ignore_keys {
        check_program_id_mismatch(&cfg, program_name.clone())?;
    }

    let idl_out = match idl {
        Some(idl) => Some(PathBuf::from(idl)),
        None => Some(cfg_parent.join("target").join("idl")),
    };
    fs::create_dir_all(idl_out.as_ref().unwrap())?;

    let idl_ts_out = match idl_ts {
        Some(idl_ts) => Some(PathBuf::from(idl_ts)),
        None => Some(cfg_parent.join("target").join("types")),
    };
    fs::create_dir_all(idl_ts_out.as_ref().unwrap())?;

    if !cfg.workspace.types.is_empty() {
        fs::create_dir_all(cfg_parent.join(&cfg.workspace.types))?;
    };

    cfg.run_hooks(HookType::PreBuild)?;

    let cargo = Manifest::discover()?;
    let build_config = BuildConfig {
        verifiable,
        solana_version: solana_version.or_else(|| cfg.toolchain.solana_version.clone()),
        docker_image: docker_image.unwrap_or_else(|| cfg.docker()),
        bootstrap,
    };
    match cargo {
        // No Cargo.toml so build the entire workspace.
        None => build_all(
            &cfg,
            cfg.path(),
            no_idl,
            idl_out,
            idl_ts_out,
            &build_config,
            stdout,
            stderr,
            env_vars,
            cargo_args,
            skip_lint,
            no_docs,
            arch,
        )?,
        // If the Cargo.toml is at the root, build the entire workspace.
        Some(cargo) if cargo.path().parent() == cfg.path().parent() => build_all(
            &cfg,
            cfg.path(),
            no_idl,
            idl_out,
            idl_ts_out,
            &build_config,
            stdout,
            stderr,
            env_vars,
            cargo_args,
            skip_lint,
            no_docs,
            arch,
        )?,
        // Cargo.toml represents a single package. Build it.
        Some(cargo) => build_rust_cwd(
            &cfg,
            cargo.path().to_path_buf(),
            no_idl,
            idl_out,
            idl_ts_out,
            &build_config,
            stdout,
            stderr,
            env_vars,
            cargo_args,
            skip_lint,
            no_docs,
            &arch,
        )?,
    }
    cfg.run_hooks(HookType::PostBuild)?;

    set_workspace_dir_or_exit();

    Ok(())
}

#[allow(clippy::too_many_arguments)]
fn build_all(
    cfg: &WithPath<Config>,
    cfg_path: &Path,
    no_idl: bool,
    idl_out: Option<PathBuf>,
    idl_ts_out: Option<PathBuf>,
    build_config: &BuildConfig,
    stdout: Option<File>, // Used for the package registry server.
    stderr: Option<File>, // Used for the package registry server.
    env_vars: Vec<String>,
    cargo_args: Vec<String>,
    skip_lint: bool,
    no_docs: bool,
    arch: ProgramArch,
) -> Result<()> {
    let cur_dir = std::env::current_dir()?;
    let r = match cfg_path.parent() {
        None => Err(anyhow!("Invalid Anchor.toml at {}", cfg_path.display())),
        Some(_parent) => {
            for p in cfg.get_rust_program_list()? {
                build_rust_cwd(
                    cfg,
                    p.join("Cargo.toml"),
                    no_idl,
                    idl_out.clone(),
                    idl_ts_out.clone(),
                    build_config,
                    stdout.as_ref().map(|f| f.try_clone()).transpose()?,
                    stderr.as_ref().map(|f| f.try_clone()).transpose()?,
                    env_vars.clone(),
                    cargo_args.clone(),
                    skip_lint,
                    no_docs,
                    &arch,
                )?;
            }
            Ok(())
        }
    };
    std::env::set_current_dir(cur_dir)?;
    r
}

// Runs the build command outside of a workspace.
#[allow(clippy::too_many_arguments)]
fn build_rust_cwd(
    cfg: &WithPath<Config>,
    cargo_toml: PathBuf,
    no_idl: bool,
    idl_out: Option<PathBuf>,
    idl_ts_out: Option<PathBuf>,
    build_config: &BuildConfig,
    stdout: Option<File>,
    stderr: Option<File>,
    env_vars: Vec<String>,
    cargo_args: Vec<String>,
    skip_lint: bool,
    no_docs: bool,
    arch: &ProgramArch,
) -> Result<()> {
    match cargo_toml.parent() {
        None => return Err(anyhow!("Unable to find parent")),
        Some(p) => std::env::set_current_dir(p)?,
    };
    match build_config.verifiable {
        false => _build_rust_cwd(
            cfg, no_idl, idl_out, idl_ts_out, skip_lint, no_docs, arch, cargo_args,
        ),
        true => build_cwd_verifiable(
            cfg,
            cargo_toml,
            build_config,
            stdout,
            stderr,
            skip_lint,
            env_vars,
            cargo_args,
            no_docs,
            arch,
        ),
    }
}

// Builds an anchor program in a docker image and copies the build artifacts
// into the `target/` directory.
#[allow(clippy::too_many_arguments)]
fn build_cwd_verifiable(
    cfg: &WithPath<Config>,
    cargo_toml: PathBuf,
    build_config: &BuildConfig,
    stdout: Option<File>,
    stderr: Option<File>,
    skip_lint: bool,
    env_vars: Vec<String>,
    cargo_args: Vec<String>,
    no_docs: bool,
    arch: &ProgramArch,
) -> Result<()> {
    // Create output dirs.
    let workspace_dir = cfg.path().parent().unwrap().canonicalize()?;
    let target_dir = workspace_dir.join("target");
    fs::create_dir_all(target_dir.join("verifiable"))?;
    fs::create_dir_all(target_dir.join("idl"))?;
    fs::create_dir_all(target_dir.join("types"))?;
    if !&cfg.workspace.types.is_empty() {
        fs::create_dir_all(workspace_dir.join(&cfg.workspace.types))?;
    }

    let container_name = "anchor-program";

    // Build the binary in docker.
    let result = docker_build(
        cfg,
        container_name,
        cargo_toml,
        build_config,
        stdout,
        stderr,
        env_vars,
        cargo_args.clone(),
        arch,
    );

    match &result {
        Err(e) => {
            eprintln!("Error during Docker build: {e:?}");
        }
        Ok(_) => {
            // Build the idl.
            println!("Extracting the IDL");
            let idl = generate_idl(cfg, skip_lint, no_docs, &cargo_args)?;
            // Write out the JSON file.
            println!("Writing the IDL file");
            let out_file = workspace_dir
                .join("target")
                .join("idl")
                .join(&idl.metadata.name)
                .with_extension("json");
            write_idl(&idl, OutFile::File(out_file))?;

            // Write out the TypeScript type.
            println!("Writing the .ts file");
            let ts_file = workspace_dir
                .join("target")
                .join("types")
                .join(&idl.metadata.name)
                .with_extension("ts");
            fs::write(&ts_file, idl_ts(&idl)?)?;

            // Copy out the TypeScript type.
            if !&cfg.workspace.types.is_empty() {
                fs::copy(
                    ts_file,
                    workspace_dir
                        .join(&cfg.workspace.types)
                        .join(idl.metadata.name)
                        .with_extension("ts"),
                )?;
            }

            println!("Build success");
        }
    }

    result
}

#[allow(clippy::too_many_arguments)]
fn docker_build(
    cfg: &WithPath<Config>,
    container_name: &str,
    cargo_toml: PathBuf,
    build_config: &BuildConfig,
    stdout: Option<File>,
    stderr: Option<File>,
    env_vars: Vec<String>,
    cargo_args: Vec<String>,
    arch: &ProgramArch,
) -> Result<()> {
    let binary_name = Manifest::from_path(&cargo_toml)?.lib_name()?;

    // Docker vars.
    let workdir = Path::new("/workdir");
    let volume_mount = format!(
        "{}:{}",
        cfg.path().parent().unwrap().canonicalize()?.display(),
        workdir.to_str().unwrap(),
    );
    println!("Using image {:?}", build_config.docker_image);

    // Start the docker image running detached in the background.
    let target_dir = workdir.join("docker-target");
    println!("Run docker image");
    let exit = std::process::Command::new("docker")
        .args([
            "run",
            "-it",
            "-d",
            "--name",
            container_name,
            "--env",
            &format!(
                "CARGO_TARGET_DIR={}",
                target_dir.as_path().to_str().unwrap()
            ),
            "-v",
            &volume_mount,
            "-w",
            workdir.to_str().unwrap(),
            &build_config.docker_image,
            "bash",
        ])
        .stdout(Stdio::inherit())
        .stderr(Stdio::inherit())
        .output()
        .map_err(|e| anyhow::format_err!("Docker build failed: {}", e))?;
    if !exit.status.success() {
        return Err(anyhow!("Failed to build program"));
    }

    let result = docker_prep(container_name, build_config).and_then(|_| {
        let cfg_parent = cfg.path().parent().unwrap();
        docker_build_bpf(
            container_name,
            cargo_toml.as_path(),
            cfg_parent,
            target_dir.as_path(),
            binary_name,
            stdout,
            stderr,
            env_vars,
            cargo_args,
            arch,
        )
    });

    // Cleanup regardless of errors
    docker_cleanup(container_name, target_dir.as_path())?;

    // Done.
    result
}

fn docker_prep(container_name: &str, build_config: &BuildConfig) -> Result<()> {
    // Set the solana version in the container, if given. Otherwise use the
    // default.
    match build_config.bootstrap {
        BootstrapMode::Debian => {
            // Install build requirements
            docker_exec(container_name, &["apt", "update"])?;
            docker_exec(
                container_name,
                &["apt", "install", "-y", "curl", "build-essential"],
            )?;

            // Install Rust
            docker_exec(
                container_name,
                &["curl", "https://sh.rustup.rs", "-sfo", "rustup.sh"],
            )?;
            docker_exec(container_name, &["sh", "rustup.sh", "-y"])?;
            docker_exec(container_name, &["rm", "-f", "rustup.sh"])?;
        }
        BootstrapMode::None => {}
    }

    if let Some(solana_version) = &build_config.solana_version {
        println!("Using solana version: {solana_version}");

        // Install Solana CLI
        docker_exec(
            container_name,
            &[
                "curl",
                "-sSfL",
                &format!("https://release.anza.xyz/v{solana_version}/install",),
                "-o",
                "solana_installer.sh",
            ],
        )?;
        docker_exec(container_name, &["sh", "solana_installer.sh"])?;
        docker_exec(container_name, &["rm", "-f", "solana_installer.sh"])?;
    }
    Ok(())
}

#[allow(clippy::too_many_arguments)]
fn docker_build_bpf(
    container_name: &str,
    cargo_toml: &Path,
    cfg_parent: &Path,
    target_dir: &Path,
    binary_name: String,
    stdout: Option<File>,
    stderr: Option<File>,
    env_vars: Vec<String>,
    cargo_args: Vec<String>,
    arch: &ProgramArch,
) -> Result<()> {
    let manifest_path =
        pathdiff::diff_paths(cargo_toml.canonicalize()?, cfg_parent.canonicalize()?)
            .ok_or_else(|| anyhow!("Unable to diff paths"))?;
    println!(
        "Building {} manifest: {:?}",
        binary_name,
        manifest_path.display()
    );

    // Execute the build.
    let exit = std::process::Command::new("docker")
        .args([
            "exec",
            "--env",
            "PATH=/root/.local/share/solana/install/active_release/bin:/root/.cargo/bin:/usr/local/sbin:/usr/local/bin:/usr/sbin:/usr/bin:/sbin:/bin",
        ])
        .args(env_vars
            .iter()
            .map(|x| ["--env", x.as_str()])
            .collect::<Vec<[&str; 2]>>()
            .concat())
        .args([
            container_name,
            "cargo",
        ])
        .args(arch.build_subcommand())
        .args([
            "--manifest-path",
            &manifest_path.display().to_string(),
        ])
        .args(cargo_args)
        .stdout(match stdout {
            None => Stdio::inherit(),
            Some(f) => f.into(),
        })
        .stderr(match stderr {
            None => Stdio::inherit(),
            Some(f) => f.into(),
        })
        .output()
        .map_err(|e| anyhow::format_err!("Docker build failed: {}", e))?;
    if !exit.status.success() {
        return Err(anyhow!("Failed to build program"));
    }

    // Copy the binary out of the docker image.
    println!("Copying out the build artifacts");
    let out_file = cfg_parent
        .canonicalize()?
        .join(
            Path::new("target")
                .join("verifiable")
                .join(&binary_name)
                .with_extension("so"),
        )
        .display()
        .to_string();

    // This requires the target directory of any built program to be located at
    // the root of the workspace.
    let mut bin_path = target_dir.join("deploy");
    bin_path.push(format!("{binary_name}.so"));
    let bin_artifact = format!(
        "{}:{}",
        container_name,
        bin_path.as_path().to_str().unwrap()
    );
    let exit = std::process::Command::new("docker")
        .args(["cp", &bin_artifact, &out_file])
        .stdout(Stdio::inherit())
        .stderr(Stdio::inherit())
        .output()
        .map_err(|e| anyhow::format_err!("{}", e))?;
    if !exit.status.success() {
        Err(anyhow!(
            "Failed to copy binary out of docker. Is the target directory set correctly?"
        ))
    } else {
        Ok(())
    }
}

fn docker_cleanup(container_name: &str, target_dir: &Path) -> Result<()> {
    // Wipe the generated docker-target dir.
    println!("Cleaning up the docker target directory");
    docker_exec(container_name, &["rm", "-rf", target_dir.to_str().unwrap()])?;

    // Remove the docker image.
    println!("Removing the docker container");
    let exit = std::process::Command::new("docker")
        .args(["rm", "-f", container_name])
        .stdout(Stdio::inherit())
        .stderr(Stdio::inherit())
        .output()
        .map_err(|e| anyhow::format_err!("{}", e))?;
    if !exit.status.success() {
        println!("Unable to remove the docker container");
        std::process::exit(exit.status.code().unwrap_or(1));
    }
    Ok(())
}

fn docker_exec(container_name: &str, args: &[&str]) -> Result<()> {
    let exit = std::process::Command::new("docker")
        .args([&["exec", container_name], args].concat())
        .stdout(Stdio::inherit())
        .stderr(Stdio::inherit())
        .output()
        .map_err(|e| anyhow!("Failed to run command \"{:?}\": {:?}", args, e))?;
    if !exit.status.success() {
        Err(anyhow!("Failed to run command: {:?}", args))
    } else {
        Ok(())
    }
}

#[allow(clippy::too_many_arguments)]
fn _build_rust_cwd(
    cfg: &WithPath<Config>,
    no_idl: bool,
    idl_out: Option<PathBuf>,
    idl_ts_out: Option<PathBuf>,
    skip_lint: bool,
    no_docs: bool,
    arch: &ProgramArch,
    cargo_args: Vec<String>,
) -> Result<()> {
    let exit = std::process::Command::new("cargo")
        .args(arch.build_subcommand())
        .args(cargo_args.clone())
        .stdout(Stdio::inherit())
        .stderr(Stdio::inherit())
        .output()
        .map_err(|e| anyhow::format_err!("{}", e))?;
    if !exit.status.success() {
        std::process::exit(exit.status.code().unwrap_or(1));
    }

    // Generate IDL
    if !no_idl {
        let idl = generate_idl(cfg, skip_lint, no_docs, &cargo_args)?;

        // JSON out path.
        let out = match idl_out {
            None => PathBuf::from(".")
                .join(&idl.metadata.name)
                .with_extension("json"),
            Some(o) => PathBuf::from(&o.join(&idl.metadata.name).with_extension("json")),
        };
        // TS out path.
        let ts_out = match idl_ts_out {
            None => PathBuf::from(".")
                .join(&idl.metadata.name)
                .with_extension("ts"),
            Some(o) => PathBuf::from(&o.join(&idl.metadata.name).with_extension("ts")),
        };

        // Write out the JSON file.
        write_idl(&idl, OutFile::File(out))?;
        // Write out the TypeScript type.
        fs::write(&ts_out, idl_ts(&idl)?)?;

        // Copy out the TypeScript type.
        let cfg_parent = cfg.path().parent().expect("Invalid Anchor.toml");
        if !&cfg.workspace.types.is_empty() {
            fs::copy(
                &ts_out,
                cfg_parent
                    .join(&cfg.workspace.types)
                    .join(&idl.metadata.name)
                    .with_extension("ts"),
            )?;
        }
    }

    Ok(())
}

pub fn verify(
    program_id: Pubkey,
    repo_url: Option<String>,
    commit_hash: Option<String>,
    current_dir: bool,
    program_name: Option<String>,
    args: Vec<String>,
) -> Result<()> {
    let mut command_args = Vec::new();

    match (current_dir, repo_url) {
        (true, _) => {
            let current_path = std::env::current_dir()?
                .to_str()
                .ok_or_else(|| anyhow!("Invalid current directory path"))?
                .to_owned();
            command_args.push(current_path);
            command_args.push("--current-dir".into());
        }
        (false, Some(url)) => {
            command_args.push(url);
        }
        (false, None) => {
            return Err(anyhow!(
                "You must provide either --repo-url or --current-dir"
            ));
        }
    }

    if let Some(commit) = commit_hash {
        command_args.push("--commit-hash".into());
        command_args.push(commit);
    }

    if let Some(name) = program_name {
        command_args.push("--library-name".into());
        command_args.push(name);
    }

    command_args.push("--program-id".into());
    command_args.push(program_id.to_string());

    command_args.extend(args);

    println!("Verifying program {program_id}");
    let verify_path = AVM_HOME.join("bin").join("solana-verify");
    if !verify_path.exists() {
        install_with_avm(env!("CARGO_PKG_VERSION"), true)
            .context("installing Anchor with solana-verify")?;
    }

    let status = std::process::Command::new(verify_path)
        .arg("verify-from-repo")
        .args(&command_args)
        .stdout(std::process::Stdio::inherit())
        .stderr(std::process::Stdio::inherit())
        .status()
        .with_context(|| "Failed to run `solana-verify`")?;

    if !status.success() {
        return Err(anyhow!("Failed to verify program"));
    }

    Ok(())
}

fn cd_member(cfg_override: &ConfigOverride, program_name: &str) -> Result<()> {
    // Change directories to the given `program_name`, using either Anchor or Cargo workspace
    let programs = program::get_programs_from_workspace(cfg_override, None)?;

    for program in programs {
        let cargo_toml = program.path.join("Cargo.toml");
        if !cargo_toml.exists() {
            return Err(anyhow!(
                "Did not find Cargo.toml at the path: {}",
                program.path.display()
            ));
        }

        let manifest = Manifest::from_path(&cargo_toml)?;
        let pkg_name = manifest.package().name();
        if program_name == pkg_name || program_name == program.lib_name {
            std::env::set_current_dir(&program.path)?;
            return Ok(());
        }
    }

    Err(anyhow!("{} is not part of the workspace", program_name,))
}

fn idl(cfg_override: &ConfigOverride, subcmd: IdlCommand) -> Result<()> {
    match subcmd {
        IdlCommand::Init {
            filepath,
            priority_fee,
            non_canonical,
        } => idl_init(cfg_override, filepath, priority_fee, non_canonical),
        IdlCommand::Upgrade {
            filepath,
            priority_fee,
        } => idl_upgrade(cfg_override, filepath, priority_fee),
        IdlCommand::Build {
            program_name,
            out,
            out_ts,
            no_docs,
            skip_lint,
            cargo_args,
        } => idl_build(
            cfg_override,
            program_name,
            out,
            out_ts,
            no_docs,
            skip_lint,
            cargo_args,
        ),
        IdlCommand::Fetch {
            address,
            out,
            non_canonical,
        } => idl_fetch(cfg_override, address, out, non_canonical),
        IdlCommand::Convert {
            path,
            out,
            program_id,
        } => idl_convert(path, out, program_id),
        IdlCommand::Type { path, out } => idl_type(path, out),
        IdlCommand::Close {
            program_id,
            seed,
            priority_fee,
        } => idl_close_metadata(cfg_override, program_id, seed, priority_fee),
        IdlCommand::CreateBuffer {
            filepath,
            priority_fee,
        } => idl_create_buffer(cfg_override, filepath, priority_fee),
        IdlCommand::SetBufferAuthority {
            buffer,
            new_authority,
            priority_fee,
        } => idl_set_buffer_authority(cfg_override, buffer, new_authority, priority_fee),
        IdlCommand::WriteBuffer {
            program_id,
            buffer,
            seed,
            close_buffer,
            priority_fee,
        } => idl_write_buffer_metadata(
            cfg_override,
            program_id,
            buffer,
            seed,
            close_buffer,
            priority_fee,
        ),
    }
}

fn rpc_url(cfg_override: &ConfigOverride) -> Result<String> {
    let cfg = Config::discover(cfg_override)?.expect("Not in workspace");
    Ok(cluster_url(&cfg, &cfg.test_validator, &cfg.surfpool_config))
}

fn idl_init(
    cfg_override: &ConfigOverride,
    idl_filepath: String,
    priority_fee: Option<u64>,
    non_canonical: bool,
) -> Result<()> {
    // Get cluster URL and wallet path from Anchor config
    let (cluster_url, wallet_path) = get_cluster_and_wallet(cfg_override)?;

    // Skip IDL initialization on localnet
    let is_localnet = cluster_url.contains("localhost") || cluster_url.contains("127.0.0.1");
    if is_localnet {
        println!("Skipping IDL initialization on localnet");
        return Ok(());
    }

    let program_id_str = {
        let idl = fs::read(&idl_filepath)?;
        let idl = convert_idl(&idl)?;
        idl.address
    };

    // Build args with global options first, then command and command args
    let mut args = vec!["--keypair", &wallet_path, "--rpc", &cluster_url];

    // Global option: priority fees
    let priority_fee_str;
    if let Some(priority_fee) = priority_fee {
        priority_fee_str = priority_fee.to_string();
        args.push("--priority-fees");
        args.push(&priority_fee_str);
    }

    // Command: write
    args.push("write");
    args.push("idl");
    args.push(&program_id_str);
    args.push(&idl_filepath);

    // Command option: non-canonical
    if non_canonical {
        args.push("--non-canonical");
    }

    let status = ProcessCommand::new("npx")
        .arg("@solana-program/program-metadata")
        .args(&args)
        .stdout(Stdio::inherit())
        .stderr(Stdio::inherit())
        .status()?;

    if !status.success() {
        return Err(anyhow!("Failed to initialize IDL"));
    }

    println!("IDL initialized.");
    Ok(())
}

fn idl_upgrade(
    cfg_override: &ConfigOverride,
    idl_filepath: String,
    priority_fee: Option<u64>,
) -> Result<()> {
    // Get cluster URL and wallet path from Anchor config
    let (cluster_url, wallet_path) = get_cluster_and_wallet(cfg_override)?;

    // Skip IDL upgrade on localnet
    let is_localnet = cluster_url.contains("localhost") || cluster_url.contains("127.0.0.1");
    if is_localnet {
        println!("Skipping IDL upgrade on localnet");
        return Ok(());
    }

    let program_id_str = {
        let idl = fs::read(&idl_filepath)?;
        let idl = convert_idl(&idl)?;
        idl.address
    };

    // Build args with global options first, then command and command args
    let mut args = vec!["--keypair", &wallet_path, "--rpc", &cluster_url];

    // Global option: priority fees
    let priority_fee_str;
    if let Some(priority_fee) = priority_fee {
        priority_fee_str = priority_fee.to_string();
        args.push("--priority-fees");
        args.push(&priority_fee_str);
    }

    // Command: write
    args.push("write");
    args.push("idl");
    args.push(&program_id_str);
    args.push(&idl_filepath);

    let status = ProcessCommand::new("npx")
        .arg("@solana-program/program-metadata")
        .args(&args)
        .stdout(Stdio::inherit())
        .stderr(Stdio::inherit())
        .status()?;

    if !status.success() {
        return Err(anyhow!("Failed to upgrade IDL"));
    }

    println!("IDL upgraded.");
    Ok(())
}

fn idl_build(
    cfg_override: &ConfigOverride,
    program_name: Option<String>,
    out: Option<String>,
    out_ts: Option<String>,
    no_docs: bool,
    skip_lint: bool,
    cargo_args: Vec<String>,
) -> Result<()> {
    let cfg = Config::discover(cfg_override)?
        .ok_or_else(|| anyhow!("The 'anchor idl build' command requires an Anchor workspace."))?;
    let current_dir = std::env::current_dir()?;
    let program_path = match program_name {
        Some(name) => cfg.get_program(&name)?.path,
        None => {
            let programs = cfg.read_all_programs()?;
            if programs.len() == 1 {
                programs.into_iter().next().unwrap().path
            } else {
                programs
                    .into_iter()
                    .find(|program| program.path == current_dir)
                    .ok_or_else(|| anyhow!("Not in a program directory"))?
                    .path
            }
        }
    };
    std::env::set_current_dir(program_path)?;
    let idl = generate_idl(&cfg, skip_lint, no_docs, &cargo_args)?;
    std::env::set_current_dir(current_dir)?;

    let out = match out {
        Some(path) => OutFile::File(PathBuf::from(path)),
        None => OutFile::Stdout,
    };
    write_idl(&idl, out)?;

    if let Some(path) = out_ts {
        fs::write(path, idl_ts(&idl)?)?;
    }

    Ok(())
}

/// Generate IDL with method decided by whether manifest file has `idl-build` feature or not.
fn generate_idl(
    cfg: &WithPath<Config>,
    skip_lint: bool,
    no_docs: bool,
    cargo_args: &[String],
) -> Result<Idl> {
    check_idl_build_feature()?;

    anchor_lang_idl::build::IdlBuilder::new()
        .resolution(cfg.features.resolution)
        .skip_lint(cfg.features.skip_lint || skip_lint)
        .no_docs(no_docs)
        .cargo_args(cargo_args.into())
        .build()
}

fn idl_fetch(
    cfg_override: &ConfigOverride,
    address: Pubkey,
    out: Option<String>,
    non_canonical: bool,
) -> Result<()> {
    // The address parameter is the program ID
    // Program Metadata CLI expects: fetch <seed> <program>
    // For IDL, the seed is "idl"
    let program_id_str = address.to_string();
    let mut args = vec!["fetch", "idl", &program_id_str];

    if non_canonical {
        args.push("--non-canonical");
    }

    if let Some(out) = &out {
        args.push("-o");
        args.push(out);
    }
    let url = rpc_url(cfg_override)?;
    args.push("--rpc");
    args.push(&url);

    let status = ProcessCommand::new("npx")
        .arg("@solana-program/program-metadata")
        .args(&args)
        .status()?;

    if !status.success() {
        return Err(anyhow!("Failed to fetch IDL"));
    }
    Ok(())
}

fn idl_convert(path: String, out: Option<String>, program_id: Option<Pubkey>) -> Result<()> {
    let idl = fs::read(path)?;

    // Set the `metadata.address` field based on the given `program_id`
    let idl = match program_id {
        Some(program_id) => {
            let mut idl = serde_json::from_slice::<serde_json::Value>(&idl)?;
            idl.as_object_mut()
                .ok_or_else(|| anyhow!("IDL must be an object"))?
                .insert(
                    "metadata".into(),
                    serde_json::json!({ "address": program_id.to_string() }),
                );
            serde_json::to_vec(&idl)?
        }
        _ => idl,
    };

    let idl = convert_idl(&idl)?;
    let out = match out {
        None => OutFile::Stdout,
        Some(out) => OutFile::File(PathBuf::from(out)),
    };
    write_idl(&idl, out)
}

fn idl_type(path: String, out: Option<String>) -> Result<()> {
    let idl = fs::read(path)?;
    let idl = convert_idl(&idl)?;
    let types = idl_ts(&idl)?;
    match out {
        Some(out) => fs::write(out, types)?,
        _ => println!("{types}"),
    };
    Ok(())
}

fn idl_close_metadata(
    cfg_override: &ConfigOverride,
    program_id: Pubkey,
    seed: String,
    priority_fee: Option<u64>,
) -> Result<()> {
    let program_id_str = program_id.to_string();
    let mut args = vec!["close", &seed, &program_id_str];

    let priority_fee_str;
    if let Some(priority_fee) = priority_fee {
        priority_fee_str = priority_fee.to_string();
        args.push("--priority-fees");
        args.push(&priority_fee_str);
    }

    let url = rpc_url(cfg_override)?;
    args.push("--rpc");
    args.push(&url);

    let status = ProcessCommand::new("npx")
        .arg("@solana-program/program-metadata")
        .args(&args)
        .stdout(Stdio::inherit())
        .stderr(Stdio::inherit())
        .status()?;

    if !status.success() {
        return Err(anyhow!("Failed to close metadata account"));
    }

    println!("Metadata account closed successfully.");
    Ok(())
}

fn idl_create_buffer(
    cfg_override: &ConfigOverride,
    filepath: String,
    priority_fee: Option<u64>,
) -> Result<()> {
    let mut args = vec!["create-buffer", &filepath];

    let priority_fee_str;
    if let Some(priority_fee) = priority_fee {
        priority_fee_str = priority_fee.to_string();
        args.push("--priority-fees");
        args.push(&priority_fee_str);
    }

    let url = rpc_url(cfg_override)?;
    args.push("--rpc");
    args.push(&url);

    let status = ProcessCommand::new("npx")
        .arg("@solana-program/program-metadata")
        .args(&args)
        .stdout(Stdio::inherit())
        .stderr(Stdio::inherit())
        .status()?;

    if !status.success() {
        return Err(anyhow!("Failed to create buffer"));
    }

    println!("Buffer created successfully.");
    Ok(())
}

fn idl_set_buffer_authority(
    cfg_override: &ConfigOverride,
    buffer: Pubkey,
    new_authority: Pubkey,
    priority_fee: Option<u64>,
) -> Result<()> {
    let buffer_str = buffer.to_string();
    let new_authority_str = new_authority.to_string();
    let mut args = vec![
        "set-buffer-authority",
        &buffer_str,
        "--new-authority",
        &new_authority_str,
    ];

    let priority_fee_str;
    if let Some(priority_fee) = priority_fee {
        priority_fee_str = priority_fee.to_string();
        args.push("--priority-fees");
        args.push(&priority_fee_str);
    }

    let url = rpc_url(cfg_override)?;
    args.push("--rpc");
    args.push(&url);

    let status = ProcessCommand::new("npx")
        .arg("@solana-program/program-metadata")
        .args(&args)
        .stdout(Stdio::inherit())
        .stderr(Stdio::inherit())
        .status()?;

    if !status.success() {
        return Err(anyhow!("Failed to set buffer authority"));
    }

    println!("Buffer authority set successfully.");
    Ok(())
}

fn idl_write_buffer_metadata(
    cfg_override: &ConfigOverride,
    program_id: Pubkey,
    buffer: Pubkey,
    seed: String,
    close_buffer: bool,
    priority_fee: Option<u64>,
) -> Result<()> {
    let program_id_str = program_id.to_string();
    let buffer_str = buffer.to_string();
    let mut args = vec!["write", &seed, &program_id_str, "--buffer", &buffer_str];

    if close_buffer {
        args.push("--close-buffer");
    }

    let priority_fee_str;
    if let Some(priority_fee) = priority_fee {
        priority_fee_str = priority_fee.to_string();
        args.push("--priority-fees");
        args.push(&priority_fee_str);
    }

    let url = rpc_url(cfg_override)?;
    args.push("--rpc");
    args.push(&url);

    let status = ProcessCommand::new("npx")
        .arg("@solana-program/program-metadata")
        .args(&args)
        .stdout(Stdio::inherit())
        .stderr(Stdio::inherit())
        .status()?;

    if !status.success() {
        return Err(anyhow!("Failed to write metadata using buffer"));
    }

    println!("Metadata written successfully using buffer.");
    Ok(())
}

fn idl_ts(idl: &Idl) -> Result<String> {
    let idl_name = &idl.metadata.name;
    let type_name = idl_name.to_pascal_case();
    let idl = serde_json::to_string(idl)?;

    // Convert every field of the IDL to camelCase
    let camel_idl = Regex::new(r#""\w+":"([\w\d]+)""#)?
        .captures_iter(&idl)
        .fold(idl.clone(), |acc, cur| {
            let name = cur.get(1).unwrap().as_str();

            // Do not modify pubkeys
            if Pubkey::try_from(name).is_ok() {
                return acc;
            }

            let camel_name = name.to_lower_camel_case();
            acc.replace(&format!(r#""{name}""#), &format!(r#""{camel_name}""#))
        });

    // Pretty format
    let camel_idl = serde_json::to_string_pretty(&serde_json::from_str::<Idl>(&camel_idl)?)?;

    Ok(format!(
        r#"/**
 * Program IDL in camelCase format in order to be used in JS/TS.
 *
 * Note that this is only a type helper and is not the actual IDL. The original
 * IDL can be found at `target/idl/{idl_name}.json`.
 */
export type {type_name} = {camel_idl};
"#
    ))
}

fn write_idl(idl: &Idl, out: OutFile) -> Result<()> {
    let idl_json = serde_json::to_string_pretty(idl)?;
    match out {
        OutFile::Stdout => println!("{idl_json}"),
        OutFile::File(out) => fs::write(out, idl_json)?,
    };

    Ok(())
}
fn account(
    cfg_override: &ConfigOverride,
    account_type: String,
    address: Pubkey,
    idl_filepath: Option<String>,
) -> Result<()> {
    let (program_name, account_type_name) = account_type
        .split_once('.') // Split at first occurrence of dot
        .and_then(|(x, y)| y.find('.').map_or_else(|| Some((x, y)), |_| None)) // ensures no dots in second substring
        .ok_or_else(|| {
            anyhow!(
                "Please enter the account struct in the following format: <program_name>.<Account>",
            )
        })?;

    let idl = idl_filepath.map_or_else(
        || {
            let config = Config::discover(cfg_override)?
                .ok_or_else(|| anyhow!("The 'anchor account' command requires an Anchor workspace with Anchor.toml for IDL type generation."))?;
            let programs = config
                .read_all_programs()
                .expect("Workspace must contain atleast one program.");

            let program = programs
                .iter()
                .find(|p| p.lib_name.eq_ignore_ascii_case(program_name))
                .ok_or_else(|| {
                    let mut available_programs: Vec<String> = programs
                        .iter()
                        .map(|p| p.lib_name.clone())
                        .collect();
                    available_programs.sort();

                    if available_programs.is_empty() {
                        anyhow!("Program '{program_name}' not found in workspace. No programs available.")
                    } else {
                        anyhow!(
                            "Program '{program_name}' not found in workspace.\n\nAvailable programs:\n  {}",
                            available_programs.join("\n  ")
                        )
                    }
                })?;

            program.idl.clone()
                .ok_or_else(|| {
                    anyhow!(
                        "IDL not found. Please build the program atleast once to generate the IDL."
                    )
                })
        },
        |idl_path| {
            let idl = fs::read(idl_path)?;
            let idl = convert_idl(&idl)?;
            if !idl.metadata.name.eq_ignore_ascii_case(program_name) {
                return Err(anyhow!("IDL does not match program {program_name}."));
            }

            Ok(idl)
        },
    )?;

    let cluster = match &cfg_override.cluster {
        Some(cluster) => cluster.clone(),
        None => Config::discover(cfg_override)?
            .map(|cfg| cfg.provider.cluster.clone())
            .unwrap_or(Cluster::Localnet),
    };

    let data = create_client(cluster.url()).get_account_data(&address)?;
    let disc_len = idl
        .accounts
        .iter()
        .find(|acc| acc.name.eq_ignore_ascii_case(account_type_name))
        .map(|acc| acc.discriminator.len())
        .ok_or_else(|| {
            let mut available_accounts: Vec<String> = idl
                .accounts
                .iter()
                .map(|acc| acc.name.clone())
                .collect();
            available_accounts.sort();

            if available_accounts.is_empty() {
                anyhow!("Account '{account_type_name}' not found in IDL. No accounts available in program '{program_name}'.")
            } else {
                anyhow!(
                    "Account '{account_type_name}' not found in IDL.\n\nAvailable accounts in program '{program_name}':\n  {}",
                    available_accounts.join("\n  ")
                )
            }
        })?;
    let mut data_view = &data[disc_len..];

    let deserialized_json =
        deserialize_idl_defined_type_to_json(&idl, account_type_name, &mut data_view)?;

    println!(
        "{}",
        serde_json::to_string_pretty(&deserialized_json).unwrap()
    );

    Ok(())
}

// Deserializes user defined IDL types by munching the account data(recursively).
fn deserialize_idl_defined_type_to_json(
    idl: &Idl,
    defined_type_name: &str,
    data: &mut &[u8],
) -> Result<JsonValue, anyhow::Error> {
    let defined_type = &idl
        .accounts
        .iter()
        .find(|acc| acc.name.eq_ignore_ascii_case(defined_type_name))
        .and_then(|acc| {
            idl.types
                .iter()
                .find(|ty| ty.name.eq_ignore_ascii_case(&acc.name))
        })
        .or_else(|| {
            idl.types
                .iter()
                .find(|ty| ty.name.eq_ignore_ascii_case(defined_type_name))
        })
        .ok_or_else(|| anyhow!("Type `{}` not found in IDL.", defined_type_name))?
        .ty;

    let mut deserialized_fields = Map::new();

    match defined_type {
        IdlTypeDefTy::Struct { fields } => {
            if let Some(fields) = fields {
                match fields {
                    IdlDefinedFields::Named(fields) => {
                        for field in fields {
                            deserialized_fields.insert(
                                field.name.clone(),
                                deserialize_idl_type_to_json(&field.ty, data, idl)?,
                            );
                        }
                    }
                    IdlDefinedFields::Tuple(fields) => {
                        let mut values = Vec::new();
                        for field in fields {
                            values.push(deserialize_idl_type_to_json(field, data, idl)?);
                        }
                        deserialized_fields
                            .insert(defined_type_name.to_owned(), JsonValue::Array(values));
                    }
                }
            }
        }
        IdlTypeDefTy::Enum { variants } => {
            let repr = <u8 as AnchorDeserialize>::deserialize(data)?;

            let variant = variants
                .get(repr as usize)
                .ok_or_else(|| anyhow!("Error while deserializing enum variant {repr}"))?;

            let mut value = json!({});

            if let Some(enum_field) = &variant.fields {
                match enum_field {
                    IdlDefinedFields::Named(fields) => {
                        let mut values = Map::new();
                        for field in fields {
                            values.insert(
                                field.name.clone(),
                                deserialize_idl_type_to_json(&field.ty, data, idl)?,
                            );
                        }
                        value = JsonValue::Object(values);
                    }
                    IdlDefinedFields::Tuple(fields) => {
                        let mut values = Vec::new();
                        for field in fields {
                            values.push(deserialize_idl_type_to_json(field, data, idl)?);
                        }
                        value = JsonValue::Array(values);
                    }
                }
            }

            deserialized_fields.insert(variant.name.clone(), value);
        }
        IdlTypeDefTy::Type { alias } => {
            return deserialize_idl_type_to_json(alias, data, idl);
        }
    }

    Ok(JsonValue::Object(deserialized_fields))
}

// Deserializes a primitive type using AnchorDeserialize
fn deserialize_idl_type_to_json(
    idl_type: &IdlType,
    data: &mut &[u8],
    parent_idl: &Idl,
) -> Result<JsonValue, anyhow::Error> {
    if data.is_empty() {
        return Err(anyhow::anyhow!("Unable to parse from empty bytes"));
    }

    Ok(match idl_type {
        IdlType::Bool => json!(<bool as AnchorDeserialize>::deserialize(data)?),
        IdlType::U8 => {
            json!(<u8 as AnchorDeserialize>::deserialize(data)?)
        }
        IdlType::I8 => {
            json!(<i8 as AnchorDeserialize>::deserialize(data)?)
        }
        IdlType::U16 => {
            json!(<u16 as AnchorDeserialize>::deserialize(data)?)
        }
        IdlType::I16 => {
            json!(<i16 as AnchorDeserialize>::deserialize(data)?)
        }
        IdlType::U32 => {
            json!(<u32 as AnchorDeserialize>::deserialize(data)?)
        }
        IdlType::I32 => {
            json!(<i32 as AnchorDeserialize>::deserialize(data)?)
        }
        IdlType::F32 => json!(<f32 as AnchorDeserialize>::deserialize(data)?),
        IdlType::U64 => {
            json!(<u64 as AnchorDeserialize>::deserialize(data)?)
        }
        IdlType::I64 => {
            json!(<i64 as AnchorDeserialize>::deserialize(data)?)
        }
        IdlType::F64 => json!(<f64 as AnchorDeserialize>::deserialize(data)?),
        IdlType::U128 => {
            json!(<u128 as AnchorDeserialize>::deserialize(data)?)
        }
        IdlType::I128 => {
            json!(<i128 as AnchorDeserialize>::deserialize(data)?)
        }
        IdlType::U256 => todo!("Upon completion of u256 IDL standard"),
        IdlType::I256 => todo!("Upon completion of i256 IDL standard"),
        IdlType::Bytes => JsonValue::Array(
            <Vec<u8> as AnchorDeserialize>::deserialize(data)?
                .iter()
                .map(|i| json!(*i))
                .collect(),
        ),
        IdlType::String => json!(<String as AnchorDeserialize>::deserialize(data)?),
        IdlType::Pubkey => {
            json!(<Pubkey as AnchorDeserialize>::deserialize(data)?.to_string())
        }
        IdlType::Array(ty, size) => match size {
            IdlArrayLen::Value(size) => {
                let mut array_data: Vec<JsonValue> = Vec::with_capacity(*size);

                for _ in 0..*size {
                    array_data.push(deserialize_idl_type_to_json(ty, data, parent_idl)?);
                }

                JsonValue::Array(array_data)
            }
            // TODO:
            IdlArrayLen::Generic(_) => unimplemented!("Generic array length is not yet supported"),
        },
        IdlType::Option(ty) => {
            let is_present = <u8 as AnchorDeserialize>::deserialize(data)?;

            if is_present == 0 {
                JsonValue::String("None".to_string())
            } else {
                deserialize_idl_type_to_json(ty, data, parent_idl)?
            }
        }
        IdlType::Vec(ty) => {
            let size: usize = <u32 as AnchorDeserialize>::deserialize(data)?
                .try_into()
                .unwrap();

            let mut vec_data: Vec<JsonValue> = Vec::with_capacity(size);

            for _ in 0..size {
                vec_data.push(deserialize_idl_type_to_json(ty, data, parent_idl)?);
            }

            JsonValue::Array(vec_data)
        }
        IdlType::Defined {
            name,
            generics: _generics,
        } => {
            // TODO: Generics
            deserialize_idl_defined_type_to_json(parent_idl, name, data)?
        }
        IdlType::Generic(generic) => json!(generic),
        _ => unimplemented!("{idl_type:?}"),
    })
}

enum OutFile {
    Stdout,
    File(PathBuf),
}

// Builds, deploys, and tests all workspace programs in a single command.
#[allow(clippy::too_many_arguments)]
fn test(
    cfg_override: &ConfigOverride,
    program_name: Option<String>,
    skip_deploy: bool,
    skip_local_validator: bool,
    skip_build: bool,
    skip_lint: bool,
    no_idl: bool,
    detach: bool,
    tests_to_run: Vec<String>,
    validator_type: ValidatorType,
    extra_args: Vec<String>,
    env_vars: Vec<String>,
    cargo_args: Vec<String>,
    arch: ProgramArch,
) -> Result<()> {
    let test_paths = tests_to_run
        .iter()
        .map(|path| {
            PathBuf::from(path)
                .canonicalize()
                .map_err(|_| anyhow!("Wrong path {}", path))
        })
        .collect::<Result<Vec<_>, _>>()?;

    with_workspace(cfg_override, |cfg| -> Result<()> {
        // Set validator type based on CLI choice
        cfg.validator = Some(validator_type);

        // Build if needed.
        if !skip_build {
            build(
                cfg_override,
                no_idl,
                None,
                None,
                false,
                skip_lint,
                true,
                program_name.clone(),
                None,
                None,
                BootstrapMode::None,
                None,
                None,
                env_vars,
                cargo_args,
                false,
                arch,
            )?;
        }

        let root = cfg.path().parent().unwrap().to_owned();
        cfg.add_test_config(root, test_paths)?;

        // Run the deploy against the cluster in two cases:
        //
        // 1. The cluster is not localnet.
        // 2. The cluster is localnet, but we're not booting a local validator.
        //
        // In either case, skip the deploy if the user specifies.
        let is_localnet = cfg.provider.cluster == Cluster::Localnet;
        if (!is_localnet || skip_local_validator) && !skip_deploy {
            deploy(cfg_override, None, None, false, true, vec![])?;
        }

        cfg.run_hooks(HookType::PreTest)?;

        let mut is_first_suite = true;
        if let Some(test_script) = cfg.scripts.get_mut("test") {
            is_first_suite = false;

            match program_name {
                Some(program_name) => {
                    if let Some((from, to)) = Regex::new("\\s(tests/\\S+\\.(js|ts))")
                        .unwrap()
                        .captures_iter(&test_script.clone())
                        .last()
                        .and_then(|c| c.get(1).and_then(|mtch| c.get(2).map(|ext| (mtch, ext))))
                        .map(|(mtch, ext)| {
                            (
                                mtch.as_str(),
                                format!("tests/{program_name}.{}", ext.as_str()),
                            )
                        })
                    {
                        println!("\nRunning tests of program `{program_name}`!");
                        // Replace the last path to the program name's path
                        *test_script = test_script.replace(from, &to);
                    }
                }
                _ => println!(
                    "\nFound a 'test' script in the Anchor.toml. Running it as a test suite!"
                ),
            }

            run_test_suite(
                cfg,
                cfg.path(),
                is_localnet,
                skip_local_validator,
                skip_deploy,
                detach,
                validator_type,
                &cfg.test_validator,
                &cfg.scripts,
                &extra_args,
                &cfg.surfpool_config,
            )?;
        }
        if let Some(test_config) = &cfg.test_config {
            for test_suite in test_config.iter() {
                if !is_first_suite {
                    std::thread::sleep(std::time::Duration::from_millis(
                        test_suite
                            .1
                            .test
                            .as_ref()
                            .map(|val| val.shutdown_wait)
                            .unwrap_or(SHUTDOWN_WAIT) as u64,
                    ));
                } else {
                    is_first_suite = false;
                }

                run_test_suite(
                    cfg,
                    test_suite.0,
                    is_localnet,
                    skip_local_validator,
                    skip_deploy,
                    detach,
                    validator_type,
                    &test_suite.1.test,
                    &test_suite.1.scripts,
                    &extra_args,
                    &cfg.surfpool_config,
                )?;
            }
        }
        cfg.run_hooks(HookType::PostTest)?;
        Ok(())
    })?
}

#[allow(clippy::too_many_arguments)]
fn run_test_suite(
    cfg: &WithPath<Config>,
    test_suite_path: impl AsRef<Path>,
    is_localnet: bool,
    skip_local_validator: bool,
    skip_deploy: bool,
    detach: bool,
    validator_type: ValidatorType,
    test_validator: &Option<TestValidator>,
    scripts: &ScriptsConfig,
    extra_args: &[String],
    surfpool_config: &Option<SurfpoolConfig>,
) -> Result<()> {
    println!("\nRunning test suite: {:#?}\n", test_suite_path.as_ref());
    let mut validator_handle = None;
    if is_localnet && !skip_local_validator {
        match validator_type {
            ValidatorType::Surfpool => {
                let full_simnet_mode = false;
                let flags = Some(surfpool_flags(
                    cfg,
                    surfpool_config,
                    full_simnet_mode,
                    skip_deploy,
                    Some(test_suite_path.as_ref()),
                )?);
                validator_handle = Some(start_surfpool_validator(
                    flags,
                    surfpool_config,
                    full_simnet_mode,
                )?);
            }
            ValidatorType::Legacy => {
                let flags = match skip_deploy {
                    true => None,
                    false => Some(validator_flags(cfg, test_validator)?),
                };
                validator_handle = Some(start_solana_test_validator(
                    cfg,
                    test_validator,
                    flags,
                    true,
                )?);
            }
        }
    }
    let url = cluster_url(cfg, test_validator, surfpool_config);

    let node_options = format!(
        "{} {}",
        match std::env::var_os("NODE_OPTIONS") {
            Some(value) => value
                .into_string()
                .map_err(std::env::VarError::NotUnicode)?,
            None => "".to_owned(),
        },
        get_node_dns_option()?,
    );

    // Setup log reader - kept alive until end of scope
    let log_streams = match stream_logs(cfg, &url) {
        Ok(streams) => Some(streams),
        Err(e) => {
            eprintln!("Warning: Failed to setup program log streaming: {:#}", e);
            eprintln!("Program logs will still be visible in the test output.");
            None
        }
    };

    // Run the tests.
    let test_result = {
        let cmd = scripts
            .get("test")
            .expect("Not able to find script for `test`")
            .clone();
        let script_args = format!("{cmd} {}", extra_args.join(" "));

        std::process::Command::new("bash")
            .arg("-c")
            .arg(script_args)
            .env("ANCHOR_PROVIDER_URL", url)
            .env("ANCHOR_WALLET", cfg.provider.wallet.to_string())
            .env("NODE_OPTIONS", node_options)
            .stdout(Stdio::inherit())
            .stderr(Stdio::inherit())
            .output()
            .map_err(anyhow::Error::from)
            .context(cmd)
    };

    // Keep validator running if needed.
    if test_result.is_ok() && detach {
        println!("Local validator still running. Press Ctrl + C quit.");
        std::io::stdin().lock().lines().next().unwrap().unwrap();
    }

    // Check all errors and shut down.
    if let Some(mut child) = validator_handle {
        if let Err(err) = child.kill() {
            println!("Failed to kill subprocess {}: {}", child.id(), err);
        }
    }

    // Explicitly shutdown log streams - closes WebSocket subscriptions
    if let Some(log_streams) = log_streams {
        for handle in log_streams {
            handle.shutdown();
        }
    }

    // Must exist *after* shutting down the validator and log streams.
    match test_result {
        Ok(exit) => {
            if !exit.status.success() {
                std::process::exit(exit.status.code().unwrap());
            }
        }
        Err(err) => {
            println!("Failed to run test: {err:#}");
            return Err(err);
        }
    }

    Ok(())
}

// Returns the solana-test-validator flags. This will embed the workspace
// programs in the genesis block so we don't have to deploy every time. It also
// allows control of other solana-test-validator features.
fn validator_flags(
    cfg: &WithPath<Config>,
    test_validator: &Option<TestValidator>,
) -> Result<Vec<String>> {
    let programs = cfg.programs.get(&Cluster::Localnet);

    let test_upgradeable_program = test_validator
        .as_ref()
        .map(|test_validator| test_validator.upgradeable)
        .unwrap_or(false);

    let mut flags = Vec::new();
    for mut program in cfg.read_all_programs()? {
        let verifiable = false;
        let binary_path = program.binary_path(verifiable).display().to_string();
        // Use the [programs.cluster] override and fallback to the keypair
        // files if no override is given.
        let address = programs
            .and_then(|m| m.get(&program.lib_name))
            .map(|deployment| Ok(deployment.address.to_string()))
            .unwrap_or_else(|| program.pubkey().map(|p| p.to_string()))?;

        if test_upgradeable_program {
            flags.push("--upgradeable-program".to_string());
            flags.push(address.clone());
            flags.push(binary_path);
            flags.push(cfg.wallet_kp()?.pubkey().to_string());
        } else {
            flags.push("--bpf-program".to_string());
            flags.push(address.clone());
            flags.push(binary_path);
        }

        if let Some(idl) = program.idl.as_mut() {
            // Add program address to the IDL.
            idl.address = address;

            // Persist it.
            let idl_out = Path::new("target")
                .join("idl")
                .join(&idl.metadata.name)
                .with_extension("json");
            write_idl(idl, OutFile::File(idl_out))?;
        }
    }

    if let Some(test) = test_validator.as_ref() {
        if let Some(genesis) = &test.genesis {
            for entry in genesis {
                let program_path = Path::new(&entry.program);
                if !program_path.exists() {
                    return Err(anyhow!(
                        "Program in genesis configuration does not exist at path: {}",
                        program_path.display()
                    ));
                }
                if entry.upgradeable.unwrap_or(false) {
                    flags.push("--upgradeable-program".to_string());
                    flags.push(entry.address.clone());
                    flags.push(entry.program.clone());
                    flags.push(cfg.wallet_kp()?.pubkey().to_string());
                } else {
                    flags.push("--bpf-program".to_string());
                    flags.push(entry.address.clone());
                    flags.push(entry.program.clone());
                }
            }
        }
        if let Some(validator) = &test.validator {
            let entries = serde_json::to_value(validator)?;
            for (key, value) in entries.as_object().unwrap() {
                if key == "ledger" {
                    // Ledger flag is a special case as it is passed separately to the rest of
                    // these validator flags.
                    continue;
                };
                if key == "account" {
                    for entry in value.as_array().unwrap() {
                        // Push the account flag for each array entry
                        flags.push("--account".to_string());
                        flags.push(entry["address"].as_str().unwrap().to_string());
                        flags.push(entry["filename"].as_str().unwrap().to_string());
                    }
                } else if key == "account_dir" {
                    for entry in value.as_array().unwrap() {
                        flags.push("--account-dir".to_string());
                        flags.push(entry["directory"].as_str().unwrap().to_string());
                    }
                } else if key == "clone" {
                    // Client for fetching accounts data
                    let client = if let Some(url) = entries["url"].as_str() {
                        create_client(url)
                    } else {
                        return Err(anyhow!(
                            "Validator url for Solana's JSON RPC should be provided in order to clone accounts from it"
                        ));
                    };

                    let pubkeys = value
                        .as_array()
                        .unwrap()
                        .iter()
                        .map(|entry| {
                            let address = entry["address"].as_str().unwrap();
                            Pubkey::try_from(address)
                                .map_err(|_| anyhow!("Invalid pubkey {}", address))
                        })
                        .collect::<Result<HashSet<Pubkey>>>()?
                        .into_iter()
                        .collect::<Vec<_>>();
                    let accounts = client.get_multiple_accounts(&pubkeys)?;

                    for (pubkey, account) in pubkeys.into_iter().zip(accounts) {
                        match account {
                            Some(account) => {
                                // Use a different flag for program accounts to fix the problem
                                // described in https://github.com/anza-xyz/agave/issues/522
                                if account.owner == bpf_loader_upgradeable::id()
                                    // Only programs are supported with `--clone-upgradeable-program`
                                    && matches!(
                                        account.deserialize_data::<UpgradeableLoaderState>()?,
                                        UpgradeableLoaderState::Program { .. }
                                    )
                                {
                                    flags.push("--clone-upgradeable-program".to_string());
                                    flags.push(pubkey.to_string());
                                } else {
                                    flags.push("--clone".to_string());
                                    flags.push(pubkey.to_string());
                                }
                            }
                            _ => return Err(anyhow!("Account {} not found", pubkey)),
                        }
                    }
                } else if key == "deactivate_feature" {
                    // Verify that the feature flags are valid pubkeys
                    let pubkeys_result: Result<Vec<Pubkey>, _> = value
                        .as_array()
                        .unwrap()
                        .iter()
                        .map(|entry| {
                            let feature_flag = entry.as_str().unwrap();
                            Pubkey::try_from(feature_flag).map_err(|_| {
                                anyhow!("Invalid pubkey (feature flag) {}", feature_flag)
                            })
                        })
                        .collect();
                    let features = pubkeys_result?;
                    for feature in features {
                        flags.push("--deactivate-feature".to_string());
                        flags.push(feature.to_string());
                    }
                } else {
                    // Remaining validator flags are non-array types
                    flags.push(format!("--{}", key.replace('_', "-")));
                    if let serde_json::Value::String(v) = value {
                        flags.push(v.to_string());
                    } else {
                        flags.push(value.to_string());
                    }
                }
            }
        }
    }

    Ok(flags)
}

// Returns Surfpool flags.
// This flags will be passed to the Surfpool, it allows to configure the validator.
fn surfpool_flags(
    cfg: &WithPath<Config>,
    surfpool_config: &Option<SurfpoolConfig>,
    full_simnet_mode: bool,
    skip_deploy: bool,
    test_suite_path: Option<&Path>,
) -> Result<Vec<String>> {
    let programs = cfg.programs.get(&Cluster::Localnet);
    let mut flags = Vec::new();

    for mut program in cfg.read_all_programs()? {
        let address = programs
            .and_then(|m| m.get(&program.lib_name))
            .map(|deployment| Ok(deployment.address.to_string()))
            .unwrap_or_else(|| program.pubkey().map(|p| p.to_string()))?;
        if let Some(idl) = program.idl.as_mut() {
            // Creating the idl files
            idl.address = address;
            let idl_out = Path::new("target")
                .join("idl")
                .join(&idl.metadata.name)
                .with_extension("json");
            write_idl(idl, OutFile::File(idl_out))?;
        }
    }

    if let Some(config) = &surfpool_config {
        if let Some(airdrop_addresses) = &config.airdrop_addresses {
            for address in airdrop_addresses {
                flags.push("--airdrop".to_string());
                flags.push(address.to_string());
            }
        }
        if let Some(datasource_rpc_url) = &config.datasource_rpc_url {
            flags.push("--rpc-url".to_string());
            flags.push(datasource_rpc_url.to_string());
        }

        let host = &config.host;
        flags.push("--host".to_string());
        flags.push(host.to_string());

        let rpc_port = &config.rpc_port;
        flags.push("--port".to_string());
        flags.push(rpc_port.to_string());

        if let Some(ws_port) = &config.ws_port {
            flags.push("--ws-port".to_string());
            flags.push(ws_port.to_string());
        }

        if let Some(manifest_file_path) = &config.manifest_file_path {
            flags.push("--manifest-file-path".to_string());
            flags.push(manifest_file_path.to_string());
        }

        if let Some(runbooks) = &config.runbooks {
            for runbook in runbooks {
                flags.push("--runbook".to_string());
                flags.push(runbook.to_string());
            }
        }

        if let Some(slot_time) = &config.slot_time {
            flags.push("--slot-time".to_string());
            flags.push(slot_time.to_string());
        }
    }

    let online = surfpool_config
        .as_ref()
        .and_then(|c| c.online)
        .unwrap_or(false);
    if !online {
        flags.push("--offline".to_string());
    }

    let block_production_mode = surfpool_config
        .as_ref()
        .and_then(|c| c.block_production_mode.clone())
        .unwrap_or("transaction".into());
    flags.push("--block-production-mode".to_string());
    flags.push(block_production_mode);

    flags.push("--log-level".to_string());
    flags.push(
        surfpool_config
            .as_ref()
            .and_then(|c| c.log_level.clone())
            .unwrap_or("none".into()),
    );

    if !full_simnet_mode {
        flags.push("--no-tui".to_string());
        flags.push("--disable-instruction-profiling".to_string());
        flags.push("--max-profiles".to_string());
        flags.push("1".to_string());
        flags.push("--no-studio".to_string());
    }

    match skip_deploy {
        true => flags.push("--no-deploy".to_string()),
        false => {
            // automatically generate in-memory runbooks
            flags.push("--legacy-anchor-compatibility".to_string());
            if let Some(test_suite_path) = test_suite_path {
                flags.push("--anchor-test-config-path".to_string());
                flags.push(test_suite_path.display().to_string());
            }
        }
    }

    Ok(flags)
}

/// Handle for a log streaming thread.
///
/// Manages a WebSocket subscription and its associated receiver thread.
/// Call `shutdown()` to cleanly stop the thread.
struct LogStreamHandle {
    subscription: PubsubClientSubscription<RpcResponse<RpcLogsResponse>>,
}

impl LogStreamHandle {
    /// Explicitly shutdown the log stream
    fn shutdown(self) {
        // Send unsubscribe in a background thread to avoid blocking
        // PubsubClientSubscription::send_unsubscribe() can block indefinitely if WebSocket is stuck
        // The receiver threads will exit when the subscription closes
        std::thread::spawn(move || {
            let _ = self.subscription.send_unsubscribe();
        });
    }
}

/// Spawns a thread to receive logs from a subscription and write them to a file
fn spawn_log_receiver_thread<R>(receiver: R, log_file_path: PathBuf)
where
    R: IntoIterator<Item = RpcResponse<RpcLogsResponse>> + Send + 'static,
{
    std::thread::spawn(move || {
        if let Ok(mut file) = File::create(&log_file_path) {
            for response in receiver {
                let _ = writeln!(
                    file,
                    "Transaction executed in slot {}:",
                    response.context.slot
                );
                let _ = writeln!(file, "  Signature: {}", response.value.signature);
                let _ = writeln!(
                    file,
                    "  Status: {}",
                    response
                        .value
                        .err
                        .map(|err| err.to_string())
                        .unwrap_or_else(|| "Ok".to_string())
                );
                let _ = writeln!(file, "  Log Messages:");
                for log in response.value.logs {
                    let _ = writeln!(file, "    {}", log);
                }
                let _ = writeln!(file); // Empty line between transactions
                let _ = file.flush();
            }
        } else {
            eprintln!("Failed to create log file: {:?}", log_file_path);
        }
    });
}

fn stream_logs(config: &WithPath<Config>, rpc_url: &str) -> Result<Vec<LogStreamHandle>> {
    // Determine validator type to use appropriate logging
    match &config.validator {
        Some(ValidatorType::Surfpool) => {
            // For Surfpool, we don't need to stream logs via external commands
            // Surfpool handles its own logging to .surfpool/logs/ directory
            if config
                .surfpool_config
                .as_ref()
                .and_then(|s| {
                    s.log_level
                        .as_ref()
                        .map(|l| l.to_ascii_lowercase().ne("none"))
                })
                .unwrap_or(false)
            {
                println!("Surfpool validator logs: .surfpool/logs/ directory");
            }
            Ok(vec![])
        }
        Some(ValidatorType::Legacy) | None => stream_solana_logs(config, rpc_url),
    }
}

fn stream_solana_logs(config: &WithPath<Config>, rpc_url: &str) -> Result<Vec<LogStreamHandle>> {
    let program_logs_dir = Path::new(".anchor").join("program-logs");
    if program_logs_dir.exists() {
        fs::remove_dir_all(&program_logs_dir)?;
    }
    fs::create_dir_all(&program_logs_dir)?;

    // For solana-test-validator, the WebSocket port is RPC port + WEBSOCKET_PORT_OFFSET
    // Extract port from rpc_url and construct WebSocket URL
    let ws_url = if rpc_url.contains("127.0.0.1") || rpc_url.contains("localhost") {
        // Local validator: increment port by 1 for WebSocket
        let rpc_port = rpc_url
            .rsplit_once(':')
            .and_then(|(_, port)| port.parse::<u16>().ok())
            .unwrap_or(DEFAULT_RPC_PORT);

        let ws_port = rpc_port + WEBSOCKET_PORT_OFFSET;
        let url = format!("ws://127.0.0.1:{}", ws_port);
        url
    } else {
        // Remote cluster: use same URL but replace http(s) with ws(s)
        rpc_url
            .replace("https://", "wss://")
            .replace("http://", "ws://")
    };

    // Give the WebSocket endpoint a moment to be ready (especially for local validators)
    std::thread::sleep(std::time::Duration::from_millis(1500));

    let mut handles = vec![];

    // Subscribe to logs for all workspace programs
    for program in config.read_all_programs()? {
        let idl_path = Path::new("target")
            .join("idl")
            .join(&program.lib_name)
            .with_extension("json");
        let idl = fs::read(&idl_path)?;
        let idl = convert_idl(&idl)?;

        let log_file_path =
            program_logs_dir.join(format!("{}.{}.log", idl.address, program.lib_name));
        let program_address = idl.address.clone();

        // Subscribe to logs using PubsubClient
        let (client, receiver) = match PubsubClient::logs_subscribe(
            &ws_url,
            RpcTransactionLogsFilter::Mentions(vec![program_address.clone()]),
            RpcTransactionLogsConfig {
                commitment: Some(CommitmentConfig::confirmed()),
            },
        ) {
            Ok(result) => result,
            Err(e) => {
                eprintln!(
                    "Warning: Failed to subscribe to logs for program {}: {}",
                    program.lib_name, e
                );
                continue;
            }
        };

        // Spawn thread to write logs to file
        spawn_log_receiver_thread(receiver, log_file_path);

        handles.push(LogStreamHandle {
            subscription: client,
        });
    }

    // Also subscribe to logs for genesis programs
    if let Some(test) = config.test_validator.as_ref() {
        if let Some(genesis) = &test.genesis {
            for entry in genesis {
                let log_file_path = program_logs_dir.join(&entry.address).with_extension("log");
                let address = entry.address.clone();

                // Subscribe to logs using PubsubClient
                let (client, receiver) = match PubsubClient::logs_subscribe(
                    &ws_url,
                    RpcTransactionLogsFilter::Mentions(vec![address.clone()]),
                    RpcTransactionLogsConfig {
                        commitment: Some(CommitmentConfig::confirmed()),
                    },
                ) {
                    Ok(result) => result,
                    Err(e) => {
                        eprintln!(
                            "Warning: Failed to subscribe to logs for genesis program {}: {}",
                            &entry.address, e
                        );
                        continue;
                    }
                };

                // Spawn thread to write logs to file
                spawn_log_receiver_thread(receiver, log_file_path);

                handles.push(LogStreamHandle {
                    subscription: client,
                });
            }
        }
    }

    Ok(handles)
}

fn start_surfpool_validator(
    flags: Option<Vec<String>>,
    surfpool_config: &Option<SurfpoolConfig>,
    full_simnet_mode: bool,
) -> Result<Child> {
    let rpc_url = surfpool_rpc_url(surfpool_config);

    let (test_validator_stdout, test_validator_stderr) = match full_simnet_mode {
        true => (Stdio::inherit(), Stdio::inherit()),
        false => (Stdio::null(), Stdio::null()),
    };

    let mut validator_handle = std::process::Command::new("surfpool")
        .arg("start")
        .args(flags.unwrap_or_default())
        .stdout(test_validator_stdout)
        .stderr(test_validator_stderr)
        .spawn()
        .map_err(|e| anyhow!("Failed to spawn `surfpool`: {e}"))?;

    let client = create_client(rpc_url.clone());

    let mut count = 0;

    let ms_wait = surfpool_config
        .as_ref()
        .map(|surfpool| surfpool.startup_wait)
        .unwrap_or(STARTUP_WAIT);

    while count < ms_wait {
        let r = client.get_latest_blockhash();
        if r.is_ok() {
            break;
        }
        std::thread::sleep(std::time::Duration::from_millis(100));
        count += 100;
    }

    if count >= ms_wait {
        eprintln!(
            "Unable to get latest blockhash. Surfpool validator does not look started. \
            Check .surfpool/logs/ directory for errors. Consider increasing [surfpool.startup_wait] in Anchor.toml."
        );
        validator_handle.kill()?;
        std::process::exit(1);
    }

    loop {
        let resp = client
            .send::<RpcResponse<SurfnetInfoResponse>>(
                RpcRequest::Custom {
                    method: "surfnet_getSurfnetInfo",
                },
                serde_json::Value::Null,
            )?
            .value;

        // break out if all runbooks are completed
        if resp
            .runbook_executions
            .iter()
            .all(|ex| ex.completed_at.is_some())
        {
            break;
        }
        std::thread::sleep(std::time::Duration::from_millis(500));
    }
    Ok(validator_handle)
}

fn start_solana_test_validator(
    cfg: &Config,
    test_validator: &Option<TestValidator>,
    flags: Option<Vec<String>>,
    test_log_stdout: bool,
) -> Result<Child> {
    let (test_ledger_directory, test_ledger_log_filename) =
        test_validator_file_paths(test_validator)?;

    // Start a validator for testing.
    let (test_validator_stdout, test_validator_stderr) = match test_log_stdout {
        true => {
            let test_validator_stdout_file =
                File::create(&test_ledger_log_filename).with_context(|| {
                    format!(
                        "Failed to create validator log file {}",
                        test_ledger_log_filename.display()
                    )
                })?;
            let test_validator_sterr_file = test_validator_stdout_file.try_clone()?;
            (
                Stdio::from(test_validator_stdout_file),
                Stdio::from(test_validator_sterr_file),
            )
        }
        false => (Stdio::inherit(), Stdio::inherit()),
    };

    let rpc_url = test_validator_rpc_url(test_validator);

    let rpc_port = cfg
        .test_validator
        .as_ref()
        .and_then(|test| test.validator.as_ref().map(|v| v.rpc_port))
        .unwrap_or(DEFAULT_RPC_PORT);
    if !portpicker::is_free(rpc_port) {
        return Err(anyhow!(
            "Your configured rpc port: {rpc_port} is already in use"
        ));
    }
    let faucet_port = cfg
        .test_validator
        .as_ref()
        .and_then(|test| test.validator.as_ref().and_then(|v| v.faucet_port))
        .unwrap_or(solana_faucet::faucet::FAUCET_PORT);
    if !portpicker::is_free(faucet_port) {
        return Err(anyhow!(
            "Your configured faucet port: {faucet_port} is already in use"
        ));
    }

    let mut validator_handle = std::process::Command::new("solana-test-validator")
        .arg("--ledger")
        .arg(test_ledger_directory)
        .arg("--mint")
        .arg(cfg.wallet_kp()?.pubkey().to_string())
        .args(flags.unwrap_or_default())
        .stdout(test_validator_stdout)
        .stderr(test_validator_stderr)
        .spawn()
        .map_err(|e| anyhow!("Failed to spawn `solana-test-validator`: {e}"))?;

    // Wait for the validator to be ready.
    let client = create_client(rpc_url);
    let mut count = 0;
    let ms_wait = test_validator
        .as_ref()
        .map(|test| test.startup_wait)
        .unwrap_or(STARTUP_WAIT);
    while count < ms_wait {
        let r = client.get_latest_blockhash();
        if r.is_ok() {
            break;
        }
        std::thread::sleep(std::time::Duration::from_millis(100));
        count += 100;
    }
    if count >= ms_wait {
        eprintln!(
            "Unable to get latest blockhash. Test validator does not look started. \
            Check {test_ledger_log_filename:?} for errors. Consider increasing [test.startup_wait] in Anchor.toml."
        );
        validator_handle.kill()?;
        std::process::exit(1);
    }
    Ok(validator_handle)
}

// Return the URL that solana-test-validator should be running on given the
// configuration
fn test_validator_rpc_url(test_validator: &Option<TestValidator>) -> String {
    match test_validator {
        Some(TestValidator {
            validator: Some(validator),
            ..
        }) => format!("http://{}:{}", validator.bind_address, validator.rpc_port),
        _ => "http://127.0.0.1:8899".to_string(),
    }
}

// Returns the URL that surfpool should be running for the given configuration
fn surfpool_rpc_url(surfpool_config: &Option<SurfpoolConfig>) -> String {
    match surfpool_config {
        Some(SurfpoolConfig { host, rpc_port, .. }) => format!("http://{}:{}", host, rpc_port),
        _ => format!("http://{}:{}", SURFPOOL_HOST, DEFAULT_RPC_PORT),
    }
}

// Setup and return paths to the solana-test-validator ledger directory and log
// files given the configuration
fn test_validator_file_paths(test_validator: &Option<TestValidator>) -> Result<(PathBuf, PathBuf)> {
    let ledger_path = match test_validator {
        Some(TestValidator {
            validator: Some(validator),
            ..
        }) => PathBuf::from(&validator.ledger),
        _ => get_default_ledger_path(),
    };

    if !ledger_path.is_relative() {
        // Prevent absolute paths to avoid someone using / or similar, as the
        // directory gets removed
        eprintln!("Ledger directory {ledger_path:?} must be relative");
        std::process::exit(1);
    }
    if ledger_path.exists() {
        fs::remove_dir_all(&ledger_path).with_context(|| {
            format!(
                "Failed to remove ledger directory {}",
                ledger_path.display()
            )
        })?;
    }

    fs::create_dir_all(&ledger_path).with_context(|| {
        format!(
            "Failed to create ledger directory {}",
            ledger_path.display()
        )
    })?;

    let log_path = ledger_path.join("test-ledger-log.txt");
    Ok((ledger_path, log_path))
}

fn cluster_url(
    cfg: &Config,
    test_validator: &Option<TestValidator>,
    surfpool_config: &Option<SurfpoolConfig>,
) -> String {
    let is_localnet = cfg.provider.cluster == Cluster::Localnet;
    match is_localnet {
        // Cluster is Localnet, determine which validator to use
        true => match &cfg.validator {
            Some(ValidatorType::Surfpool) => surfpool_rpc_url(surfpool_config),
            Some(ValidatorType::Legacy) | None => test_validator_rpc_url(test_validator),
        },
        false => cfg.provider.cluster.url().to_string(),
    }
}

fn clean(cfg_override: &ConfigOverride) -> Result<()> {
    // Get workspace root - either from Anchor.toml or use current directory
    let workspace_root = if let Ok(Some(cfg)) = Config::discover(cfg_override) {
        cfg.path()
            .parent()
            .expect("Invalid Anchor.toml")
            .to_path_buf()
    } else {
        // No Anchor.toml - use current directory for Cargo workspace
        std::env::current_dir()?
    };

    let dot_anchor_dir = workspace_root.join(".anchor");
    let target_dir = workspace_root.join("target");
    let deploy_dir = target_dir.join("deploy");

    if dot_anchor_dir.exists() {
        fs::remove_dir_all(&dot_anchor_dir)
            .map_err(|e| anyhow!("Could not remove directory {:?}: {}", dot_anchor_dir, e))?;
    }

    if target_dir.exists() {
        for entry in fs::read_dir(target_dir)? {
            let path = entry?.path();
            if path.is_dir() && path != deploy_dir {
                fs::remove_dir_all(&path)
                    .map_err(|e| anyhow!("Could not remove directory {}: {}", path.display(), e))?;
            } else if path.is_file() {
                fs::remove_file(&path)
                    .map_err(|e| anyhow!("Could not remove file {}: {}", path.display(), e))?;
            }
        }
    } else {
        println!("skipping target directory: not found")
    }

    if deploy_dir.exists() {
        for file in fs::read_dir(deploy_dir)? {
            let path = file?.path();
            if path.extension() != Some(&OsString::from("json")) {
                fs::remove_file(&path)
                    .map_err(|e| anyhow!("Could not remove file {}: {}", path.display(), e))?;
            }
        }
    } else {
        println!("skipping deploy directory: not found")
    }

    Ok(())
}

fn deploy(
    cfg_override: &ConfigOverride,
    program_name: Option<String>,
    program_keypair: Option<String>,
    verifiable: bool,
    no_idl: bool,
    solana_args: Vec<String>,
) -> Result<()> {
    // Execute the code within the workspace
    with_workspace(cfg_override, |cfg| -> Result<()> {
        let url = cluster_url(cfg, &cfg.test_validator, &cfg.surfpool_config);
        let keypair = cfg.provider.wallet.to_string();

        // Augment the given solana args with recommended defaults.
        let client = create_client(&url);
        let solana_args = add_recommended_deployment_solana_args(&client, solana_args)?;

        cfg.run_hooks(HookType::PreDeploy)?;
        // Deploy the programs.
        println!("Deploying cluster: {url}");
        println!("Upgrade authority: {keypair}");

        for program in cfg.get_programs(program_name)? {
            let binary_path = program.binary_path(verifiable).display().to_string();

            println!("Deploying program {:?}...", program.lib_name);
            println!("Program path: {binary_path}...");

            let program_keypair_filepath = match &program_keypair {
                Some(path) => path.clone(),
                None => program.keypair_file()?.path().display().to_string(),
            };

            // Deploy using our native implementation
            program::program_deploy(
                cfg_override,
                Some(strip_workspace_prefix(binary_path)),
                None, // program_name - not needed since we have filepath
                Some(strip_workspace_prefix(program_keypair_filepath)),
                None, // upgrade_authority - uses wallet from config
                None, // program_id - derived from program_keypair
                None, // buffer
                None, // max_len
                no_idl,
                false, // make_final
                solana_args.clone(),
            )?;
        }

        println!("Deploy success");
        cfg.run_hooks(HookType::PostDeploy)?;

        Ok(())
    })?
}

fn upgrade(
    cfg_override: &ConfigOverride,
    program_id: Pubkey,
    program_filepath: String,
    max_retries: u32,
    solana_args: Vec<String>,
) -> Result<()> {
    // Use our native upgrade implementation
    program::program_upgrade(
        cfg_override,
        program_id,
        Some(program_filepath),
        None, // program_name - not needed since we have filepath
        None, // buffer
        None, // upgrade_authority - uses wallet from config
        max_retries,
        solana_args,
    )
}

fn migrate(cfg_override: &ConfigOverride) -> Result<()> {
    with_workspace(cfg_override, |cfg| -> Result<()> {
        println!("Running migration deploy script");

        let url = cluster_url(cfg, &cfg.test_validator, &cfg.surfpool_config);
        let cur_dir = std::env::current_dir()?;
        let migrations_dir = cur_dir.join("migrations");
        let deploy_ts = Path::new("deploy.ts");

        let use_ts = Path::new("tsconfig.json").exists() && migrations_dir.join(deploy_ts).exists();

        if !Path::new(".anchor").exists() {
            fs::create_dir(".anchor")?;
        }
        std::env::set_current_dir(".anchor")?;

        let exit = if use_ts {
            let module_path = migrations_dir.join(deploy_ts);
            let deploy_script_host_str =
                rust_template::deploy_ts_script_host(&url, &module_path.display().to_string());
            fs::write(deploy_ts, deploy_script_host_str)?;

            let pkg_manager_cmd = match &cfg.toolchain.package_manager {
                Some(pkg_manager) => pkg_manager.to_string(),
                None => PackageManager::default().to_string(),
            };

            std::process::Command::new(pkg_manager_cmd)
                .args([
                    "run",
                    "ts-node",
                    &fs::canonicalize(deploy_ts)?.to_string_lossy(),
                ])
                .env("ANCHOR_WALLET", cfg.provider.wallet.to_string())
                .stdout(Stdio::inherit())
                .stderr(Stdio::inherit())
                .output()?
        } else {
            let deploy_js = deploy_ts.with_extension("js");
            let module_path = migrations_dir.join(&deploy_js);
            let deploy_script_host_str =
                rust_template::deploy_js_script_host(&url, &module_path.display().to_string());
            fs::write(&deploy_js, deploy_script_host_str)?;

            std::process::Command::new("node")
                .arg(&deploy_js)
                .env("ANCHOR_WALLET", cfg.provider.wallet.to_string())
                .stdout(Stdio::inherit())
                .stderr(Stdio::inherit())
                .output()?
        };

        if !exit.status.success() {
            eprintln!("Deploy failed.");
            std::process::exit(exit.status.code().unwrap());
        }

        println!("Deploy complete.");
        Ok(())
    })?
}

fn set_workspace_dir_or_exit() {
    // First try to find Anchor workspace
    let d = match Config::discover(&ConfigOverride::default()) {
        Err(err) => {
            println!("Workspace configuration error: {err}");
            std::process::exit(1);
        }
        Ok(d) => d,
    };

    match d {
        None => {
            // No Anchor.toml found - check for Cargo workspace with Solana programs
            let current_dir = match std::env::current_dir() {
                Ok(dir) => dir,
                Err(_) => {
                    println!("Unable to determine current directory");
                    std::process::exit(1);
                }
            };

            let cargo_toml_path = current_dir.join("Cargo.toml");
            if !cargo_toml_path.exists() {
                println!("Not in a Solana workspace. This command requires either Anchor.toml or a Cargo workspace with Solana programs.");
                std::process::exit(1);
            }

            // Check if this is a workspace and has Solana programs
            match program::discover_solana_programs(None) {
                Ok(programs) if !programs.is_empty() => {
                    // Found Solana programs in Cargo workspace - stay in current directory
                    // (already in the right place)
                }
                _ => {
                    println!("Not in a Solana workspace. This command requires either Anchor.toml or a Cargo workspace with Solana programs.");
                    std::process::exit(1);
                }
            }
        }
        Some(cfg) => {
            // Found Anchor.toml - change to workspace root
            match cfg.path().parent() {
                None => {
                    println!("Unable to make new program");
                }
                Some(parent) => {
                    if std::env::set_current_dir(parent).is_err() {
                        println!("Not in a Solana workspace. This command requires either Anchor.toml or a Cargo workspace with Solana programs.");
                        std::process::exit(1);
                    }
                }
            };
        }
    }
}

fn airdrop(cfg_override: &ConfigOverride, amount: f64, pubkey: Option<Pubkey>) -> Result<()> {
    // Get cluster URL and wallet path
    let (cluster_url, wallet_path) = get_cluster_and_wallet(cfg_override)?;

    // Create RPC client with confirmed commitment
    let client = RpcClient::new_with_commitment(cluster_url, CommitmentConfig::confirmed());

    // Determine recipient
    let recipient_pubkey = if let Some(pubkey) = pubkey {
        pubkey
    } else {
        // Load keypair from wallet path and get pubkey
        let keypair = Keypair::read_from_file(&wallet_path)
            .map_err(|e| anyhow!("Failed to read keypair from {}: {}", wallet_path, e))?;
        keypair.pubkey()
    };

    // Convert SOL to lamports
    let lamports = (amount * 1_000_000_000.0) as u64;

    // Get recent blockhash for airdrop
    let recent_blockhash = client
        .get_latest_blockhash()
        .map_err(|e| anyhow!("Failed to get recent blockhash: {}", e))?;

    // Request airdrop with blockhash
    println!("Requesting airdrop of {} SOL...", amount);
    let signature = client
        .request_airdrop_with_blockhash(&recipient_pubkey, lamports, &recent_blockhash)
        .map_err(|e| anyhow!("Airdrop request failed: {}", e))?;

    println!("Signature: {}", signature);

    // Wait for confirmation with the same blockhash used for the airdrop
    client
        .confirm_transaction_with_spinner(&signature, &recent_blockhash, client.commitment())
        .map_err(|e| anyhow!("Transaction confirmation failed: {}", e))?;

    println!("Airdrop confirmed!");

    // Get and display the new balance
    let balance = client.get_balance(&recipient_pubkey)?;
    println!("Balance: {}", format_sol(balance));

    Ok(())
}

fn cluster(_cmd: ClusterCommand) -> Result<()> {
    println!("Cluster Endpoints:\n");
    println!("* Mainnet - https://api.mainnet-beta.solana.com");
    println!("* Devnet  - https://api.devnet.solana.com");
    println!("* Testnet - https://api.testnet.solana.com");
    Ok(())
}

fn config_cmd(cfg_override: &ConfigOverride, cmd: ConfigCommand) -> Result<()> {
    match cmd {
        ConfigCommand::Get => config_get(cfg_override),
        ConfigCommand::Set { url, keypair } => config_set(cfg_override, url, keypair),
    }
}

fn config_get(cfg_override: &ConfigOverride) -> Result<()> {
    with_workspace(cfg_override, |cfg| -> Result<()> {
        println!("Anchor Configuration:");
        println!();
        println!("Cluster: {}", cfg.provider.cluster.url());
        println!("Wallet:  {}", cfg.provider.wallet);
        Ok(())
    })?
}

fn config_set(
    cfg_override: &ConfigOverride,
    url: Option<String>,
    keypair: Option<String>,
) -> Result<()> {
    // Find the Anchor.toml file
    let anchor_toml_path = match Config::discover(cfg_override)? {
        Some(cfg) => cfg.path().parent().unwrap().join("Anchor.toml"),
        None => bail!("Not in an Anchor workspace"),
    };

    // Read the current Anchor.toml
    let mut toml_content =
        fs::read_to_string(&anchor_toml_path).context("Failed to read Anchor.toml")?;
    let mut toml_doc: toml::Value =
        toml::from_str(&toml_content).context("Failed to parse Anchor.toml")?;

    let mut updated = false;

    // Update cluster URL if provided
    if let Some(cluster_url) = url {
        let expanded_url = match cluster_url.as_str() {
            "m" => "https://api.mainnet-beta.solana.com".to_string(),
            "d" => "https://api.devnet.solana.com".to_string(),
            "t" => "https://api.testnet.solana.com".to_string(),
            "l" => "http://127.0.0.1:8899".to_string(),
            _ => cluster_url,
        };

        if let Some(provider) = toml_doc.get_mut("provider").and_then(|v| v.as_table_mut()) {
            provider.insert(
                "cluster".to_string(),
                toml::Value::String(expanded_url.clone()),
            );
            println!("Updated cluster to: {}", expanded_url);
            updated = true;
        }
    }

    // Update wallet path if provided
    if let Some(keypair_path) = keypair {
        let expanded_path = shellexpand::tilde(&keypair_path).to_string();

        // Check if the wallet file exists
        if !Path::new(&expanded_path).exists() {
            eprintln!("Warning: Wallet file does not exist: {}", expanded_path);
        }

        if let Some(provider) = toml_doc.get_mut("provider").and_then(|v| v.as_table_mut()) {
            provider.insert(
                "wallet".to_string(),
                toml::Value::String(expanded_path.clone()),
            );
            println!("Updated wallet to: {}", expanded_path);
            updated = true;
        }
    }

    if updated {
        // Write the updated config back to Anchor.toml
        toml_content =
            toml::to_string_pretty(&toml_doc).context("Failed to serialize Anchor.toml")?;
        fs::write(&anchor_toml_path, toml_content).context("Failed to write Anchor.toml")?;
        println!("\nConfiguration updated successfully!");
    } else {
        println!("No changes made. Use --url or --keypair to update settings.");
    }

    Ok(())
}

fn shell(cfg_override: &ConfigOverride) -> Result<()> {
    with_workspace(cfg_override, |cfg| -> Result<()> {
        let programs = {
            // Create idl map from all workspace programs.
            let mut idls: HashMap<String, Idl> = cfg
                .read_all_programs()?
                .iter()
                .filter(|program| program.idl.is_some())
                .map(|program| {
                    (
                        program.idl.as_ref().unwrap().metadata.name.clone(),
                        program.idl.clone().unwrap(),
                    )
                })
                .collect();
            // Insert all manually specified idls into the idl map.
            if let Some(programs) = cfg.programs.get(&cfg.provider.cluster) {
                let _ = programs
                    .iter()
                    .map(|(name, pd)| {
                        if let Some(idl_fp) = &pd.idl {
                            let file_str =
                                fs::read_to_string(idl_fp).expect("Unable to read IDL file");
                            let idl = serde_json::from_str(&file_str).expect("Idl not readable");
                            idls.insert(name.clone(), idl);
                        }
                    })
                    .collect::<Vec<_>>();
            }

            // Finalize program list with all programs with IDLs.
            match cfg.programs.get(&cfg.provider.cluster) {
                None => Vec::new(),
                Some(programs) => programs
                    .iter()
                    .filter_map(|(name, program_deployment)| {
                        Some(ProgramWorkspace {
                            name: name.to_string(),
                            program_id: program_deployment.address,
                            idl: match idls.get(name) {
                                None => return None,
                                Some(idl) => idl.clone(),
                            },
                        })
                    })
                    .collect::<Vec<ProgramWorkspace>>(),
            }
        };
        let url = cluster_url(cfg, &cfg.test_validator, &cfg.surfpool_config);
        let js_code = rust_template::node_shell(&url, &cfg.provider.wallet.to_string(), programs)?;
        let mut child = std::process::Command::new("node")
            .args(["-e", &js_code, "-i", "--experimental-repl-await"])
            .stdout(Stdio::inherit())
            .stderr(Stdio::inherit())
            .spawn()
            .map_err(|e| anyhow::format_err!("{}", e))?;

        if !child.wait()?.success() {
            println!("Error running node shell");
            return Ok(());
        }
        Ok(())
    })?
}

fn run(cfg_override: &ConfigOverride, script: String, script_args: Vec<String>) -> Result<()> {
    with_workspace(cfg_override, |cfg| -> Result<()> {
<<<<<<< HEAD
        let url = cluster_url(cfg, &cfg.test_validator);
        let script_cmd = cfg
=======
        let url = cluster_url(cfg, &cfg.test_validator, &cfg.surfpool_config);
        let script = cfg
>>>>>>> b51210be
            .scripts
            .iter()
            .find(|(name, _)| name.eq_ignore_ascii_case(&script))
            .map(|(_, cmd)| cmd)
            .ok_or_else(|| {
                let mut available_scripts: Vec<String> = cfg.scripts.keys().cloned().collect();
                available_scripts.sort();

                if available_scripts.is_empty() {
                    anyhow!("Script '{script}' not found. No scripts defined in Anchor.toml.")
                } else {
                    anyhow!(
                        "Script '{script}' not found.\n\nAvailable scripts:\n  {}",
                        available_scripts.join("\n  ")
                    )
                }
            })?;
        let script_with_args = format!("{script_cmd} {}", script_args.join(" "));
        let exit = std::process::Command::new("bash")
            .arg("-c")
            .arg(&script_with_args)
            .env("ANCHOR_PROVIDER_URL", url)
            .env("ANCHOR_WALLET", cfg.provider.wallet.to_string())
            .stdout(Stdio::inherit())
            .stderr(Stdio::inherit())
            .output()
            .unwrap();
        if !exit.status.success() {
            std::process::exit(exit.status.code().unwrap_or(1));
        }
        Ok(())
    })?
}

fn login(_cfg_override: &ConfigOverride, token: String) -> Result<()> {
    let anchor_dir = Path::new(&*shellexpand::tilde("~"))
        .join(".config")
        .join("anchor");
    if !anchor_dir.exists() {
        fs::create_dir(&anchor_dir)?;
    }

    std::env::set_current_dir(&anchor_dir)?;

    // Freely overwrite the entire file since it's not used for anything else.
    let mut file = File::create("credentials")?;
    file.write_all(rust_template::credentials(&token).as_bytes())?;
    Ok(())
}

fn keys(cfg_override: &ConfigOverride, cmd: KeysCommand) -> Result<()> {
    match cmd {
        KeysCommand::List => keys_list(cfg_override),
        KeysCommand::Sync { program_name } => keys_sync(cfg_override, program_name),
    }
}

fn keys_list(cfg_override: &ConfigOverride) -> Result<()> {
    with_workspace(cfg_override, |cfg| -> Result<()> {
        for program in cfg.read_all_programs()? {
            let pubkey = program.pubkey()?;
            println!("{}: {}", program.lib_name, pubkey);
        }
        Ok(())
    })?
}

/// Sync program `declare_id!` pubkeys with the pubkey from `target/deploy/<KEYPAIR>.json`.
fn keys_sync(cfg_override: &ConfigOverride, program_name: Option<String>) -> Result<()> {
    with_workspace(cfg_override, |cfg| -> Result<()> {
        let declare_id_regex = RegexBuilder::new(r#"^(([\w]+::)*)declare_id!\("(\w*)"\)"#)
            .multi_line(true)
            .build()
            .unwrap();

        let cfg_cluster = cfg.provider.cluster.to_owned();
        println!("Syncing program ids for the configured cluster ({cfg_cluster})\n");

        let mut changed_src = false;
        for program in cfg.get_programs(program_name)? {
            // Get the pubkey from the keypair file
            let actual_program_id = program.pubkey()?.to_string();

            // Handle declaration in program files
            let src_path = program.path.join("src");
            let files_to_check = vec![src_path.join("lib.rs"), src_path.join("id.rs")];

            for path in files_to_check {
                let mut content = match fs::read_to_string(&path) {
                    Ok(content) => content,
                    Err(_) => continue,
                };

                let incorrect_program_id = declare_id_regex
                    .captures(&content)
                    .and_then(|captures| captures.get(3))
                    .filter(|program_id_match| program_id_match.as_str() != actual_program_id);
                if let Some(program_id_match) = incorrect_program_id {
                    println!("Found incorrect program id declaration in {path:?}");

                    // Update the program id
                    content.replace_range(program_id_match.range(), &actual_program_id);
                    fs::write(&path, content)?;

                    changed_src = true;
                    println!("Updated to {actual_program_id}\n");
                    break;
                }
            }

            // Handle declaration in Anchor.toml
            'outer: for (cluster, programs) in &mut cfg.programs {
                // Only change if the configured cluster matches the program's cluster
                if cluster != &cfg_cluster {
                    continue;
                }

                for (name, deployment) in programs {
                    // Skip other programs
                    if name != &program.lib_name {
                        continue;
                    }

                    if deployment.address.to_string() != actual_program_id {
                        println!("Found incorrect program id declaration in Anchor.toml for the program `{name}`");

                        // Update the program id
                        deployment.address = Pubkey::try_from(actual_program_id.as_str()).unwrap();
                        fs::write(cfg.path(), cfg.to_string())?;

                        println!("Updated to {actual_program_id}\n");
                        break 'outer;
                    }
                }
            }
        }

        println!("All program id declarations are synced.");
        if changed_src {
            println!("Please rebuild the program to update the generated artifacts.")
        }

        Ok(())
    })?
}

/// Check if there's a mismatch between the program keypair and the `declare_id!` in the source code.
/// Returns an error if a mismatch is detected, prompting the user to run `anchor keys sync`.
fn check_program_id_mismatch(cfg: &WithPath<Config>, program_name: Option<String>) -> Result<()> {
    let declare_id_regex = RegexBuilder::new(r#"^(([\w]+::)*)declare_id!\("(\w*)"\)"#)
        .multi_line(true)
        .build()
        .unwrap();

    for program in cfg.get_programs(program_name)? {
        // Get the pubkey from the keypair file
        let actual_program_id = program.pubkey()?.to_string();

        // Check declaration in program files
        let src_path = program.path.join("src");
        let files_to_check = vec![src_path.join("lib.rs"), src_path.join("id.rs")];

        for path in files_to_check {
            let content = match fs::read_to_string(&path) {
                Ok(content) => content,
                Err(_) => continue,
            };

            let incorrect_program_id = declare_id_regex
                .captures(&content)
                .and_then(|captures| captures.get(3))
                .filter(|program_id_match| program_id_match.as_str() != actual_program_id);

            if let Some(program_id_match) = incorrect_program_id {
                let declared_id = program_id_match.as_str();
                return Err(anyhow!(
                    "Program ID mismatch detected for program '{}':\n  \
                    Keypair file has: {}\n  \
                    Source code has:  {}\n\n\
                    Please run 'anchor keys sync' to update the program ID in your source code or use the '--ignore-keys' flag to skip this check.",
                    program.lib_name,
                    actual_program_id,
                    declared_id
                ));
            }
        }
    }

    Ok(())
}

#[allow(clippy::too_many_arguments)]
fn localnet(
    cfg_override: &ConfigOverride,
    skip_build: bool,
    skip_deploy: bool,
    skip_lint: bool,
    ignore_keys: bool,
    validator_type: ValidatorType,
    env_vars: Vec<String>,
    cargo_args: Vec<String>,
    arch: ProgramArch,
) -> Result<()> {
    with_workspace(cfg_override, |cfg| -> Result<()> {
        // Build if needed.
        if !skip_build {
            build(
                cfg_override,
                false,
                None,
                None,
                false,
                skip_lint,
                ignore_keys,
                None,
                None,
                None,
                BootstrapMode::None,
                None,
                None,
                env_vars,
                cargo_args,
                false,
                arch,
            )?;
        }

        let validator_handle: Option<Child> = match validator_type {
            ValidatorType::Surfpool => {
                let full_simnet_mode = true;
                let flags = Some(surfpool_flags(
                    cfg,
                    &cfg.surfpool_config,
                    full_simnet_mode,
                    skip_deploy,
                    None,
                )?);
                Some(start_surfpool_validator(
                    flags,
                    &cfg.surfpool_config,
                    full_simnet_mode,
                )?)
            }
            ValidatorType::Legacy => {
                let flags = match skip_deploy {
                    true => None,
                    false => Some(validator_flags(cfg, &cfg.test_validator)?),
                };
                Some(start_solana_test_validator(
                    cfg,
                    &cfg.test_validator,
                    flags,
                    false,
                )?)
            }
        };

        // Setup log reader.
        let url = test_validator_rpc_url(&cfg.test_validator);
        let log_streams = match stream_logs(cfg, &url) {
            Ok(streams) => {
                println!(
                    "Log streams set up successfully ({} streams)",
                    streams.len()
                );
                Some(streams)
            }
            Err(e) => {
                eprintln!("Warning: Failed to setup program log streaming: {:#}", e);
                eprintln!("  Program logs will still be visible in the validator output.");
                None
            }
        };

        std::io::stdin().lock().lines().next().unwrap().unwrap();

        // Check all errors and shut down.
        if let Some(mut handle) = validator_handle {
            if let Err(err) = handle.kill() {
                println!("Failed to kill subprocess {}: {}", handle.id(), err);
            }
        }

        // Explicitly shutdown log streams - closes WebSocket subscriptions
        if let Some(log_streams) = log_streams {
            for handle in log_streams {
                handle.shutdown();
            }
        }

        Ok(())
    })?
}

// with_workspace ensures the current working directory is always the top level
// workspace directory, i.e., where the `Anchor.toml` file is located, before
// and after the closure invocation.
//
// The closure passed into this function must never change the working directory
// to be outside the workspace. Doing so will have undefined behavior.
fn with_workspace<R>(
    cfg_override: &ConfigOverride,
    f: impl FnOnce(&mut WithPath<Config>) -> R,
) -> Result<R> {
    set_workspace_dir_or_exit();

    let mut cfg = Config::discover(cfg_override)
        .map_err(|e| anyhow!("Workspace configuration error: {}", e))?
        .ok_or_else(|| anyhow!("This command requires an Anchor workspace."))?;

    let r = f(&mut cfg);

    set_workspace_dir_or_exit();

    Ok(r)
}

fn is_hidden(entry: &walkdir::DirEntry) -> bool {
    entry
        .file_name()
        .to_str()
        .map(|s| s == "." || s.starts_with('.') || s == "target")
        .unwrap_or(false)
}

fn get_node_version() -> Result<Version> {
    let node_version = std::process::Command::new("node")
        .arg("--version")
        .stderr(Stdio::inherit())
        .output()
        .map_err(|e| anyhow::format_err!("node failed: {}", e))?;
    let output = std::str::from_utf8(&node_version.stdout)?
        .strip_prefix('v')
        .unwrap()
        .trim();
    Version::parse(output).map_err(Into::into)
}

fn add_recommended_deployment_solana_args(
    client: &RpcClient,
    args: Vec<String>,
) -> Result<Vec<String>> {
    let mut augmented_args = args.clone();

    // If no priority fee is provided, calculate a recommended fee based on recent txs.
    if !args.contains(&"--with-compute-unit-price".to_string()) {
        let priority_fee = get_recommended_micro_lamport_fee(client)?;
        augmented_args.push("--with-compute-unit-price".to_string());
        augmented_args.push(priority_fee.to_string());
    }

    const DEFAULT_MAX_SIGN_ATTEMPTS: u8 = 30;
    if !args.contains(&"--max-sign-attempts".to_string()) {
        augmented_args.push("--max-sign-attempts".to_string());
        augmented_args.push(DEFAULT_MAX_SIGN_ATTEMPTS.to_string());
    }

    // If no buffer keypair is provided, create a temporary one to reuse across deployments.
    // This is particularly useful for upgrading larger programs, which suffer from an increased
    // likelihood of some write transactions failing during any single deployment.
    if !args.contains(&"--buffer".to_owned()) {
        let tmp_keypair_path = std::env::temp_dir().join("anchor-upgrade-buffer.json");
        if !tmp_keypair_path.exists() {
            if let Err(err) = Keypair::new().write_to_file(&tmp_keypair_path) {
                return Err(anyhow!(
                    "Error creating keypair for buffer account, {:?}",
                    err
                ));
            }
        }

        augmented_args.push("--buffer".to_owned());
        augmented_args.push(tmp_keypair_path.to_string_lossy().to_string());
    }

    Ok(augmented_args)
}

fn get_node_dns_option() -> Result<&'static str> {
    let version = get_node_version()?;
    let req = VersionReq::parse(">=16.4.0").unwrap();
    let option = match req.matches(&version) {
        true => "--dns-result-order=ipv4first",
        false => "",
    };
    Ok(option)
}

// Remove the current workspace directory if it prefixes a string.
// This is used as a workaround for the Solana CLI using the uriparse crate to
// parse args but not handling percent encoding/decoding when using the path as
// a local filesystem path. Removing the workspace prefix handles most/all cases
// of spaces in keypair/binary paths, but this should be fixed in the Solana CLI
// and removed here.
fn strip_workspace_prefix(absolute_path: String) -> String {
    let workspace_prefix =
        std::env::current_dir().unwrap().display().to_string() + std::path::MAIN_SEPARATOR_STR;
    absolute_path
        .strip_prefix(&workspace_prefix)
        .unwrap_or(&absolute_path)
        .into()
}

/// Create a new [`RpcClient`] with `confirmed` commitment level instead of the default(finalized).
fn create_client<U: ToString>(url: U) -> RpcClient {
    RpcClient::new_with_commitment(url, CommitmentConfig::confirmed())
}

fn address(cfg_override: &ConfigOverride) -> Result<()> {
    let (_cluster_url, wallet_path) = get_cluster_and_wallet(cfg_override)?;

    // Load keypair and get pubkey
    let keypair = Keypair::read_from_file(&wallet_path)
        .map_err(|e| anyhow!("Failed to read keypair from {}: {}", wallet_path, e))?;

    // Print the public key
    println!("{}", keypair.pubkey());

    Ok(())
}

fn balance(cfg_override: &ConfigOverride, pubkey: Option<Pubkey>, lamports: bool) -> Result<()> {
    let (cluster_url, wallet_path) = get_cluster_and_wallet(cfg_override)?;

    // Create RPC client
    let client = RpcClient::new(cluster_url);

    // Determine which account to check
    let account_pubkey = if let Some(pubkey) = pubkey {
        pubkey
    } else {
        // Load keypair from wallet path and get pubkey
        let keypair = Keypair::read_from_file(&wallet_path)
            .map_err(|e| anyhow!("Failed to read keypair from {}: {}", wallet_path, e))?;
        keypair.pubkey()
    };

    // Get balance
    let balance = client.get_balance(&account_pubkey)?;

    // Format and display output
    if lamports {
        println!("{}", balance);
    } else {
        println!("{}", format_sol(balance));
    }

    Ok(())
}

fn epoch(cfg_override: &ConfigOverride) -> Result<()> {
    let (cluster_url, _wallet_path) = get_cluster_and_wallet(cfg_override)?;

    // Create RPC client
    let client = RpcClient::new(cluster_url);

    // Get epoch info
    let epoch_info = client.get_epoch_info()?;

    // Print just the epoch number
    println!("{}", epoch_info.epoch);

    Ok(())
}

fn epoch_info(cfg_override: &ConfigOverride) -> Result<()> {
    let (cluster_url, _wallet_path) = get_cluster_and_wallet(cfg_override)?;

    // Create RPC client
    let client = RpcClient::new(cluster_url);

    // Get epoch info
    let epoch_info = client.get_epoch_info()?;

    // Calculate epoch slot range
    let first_slot_in_epoch = epoch_info.absolute_slot - epoch_info.slot_index;
    let last_slot_in_epoch = first_slot_in_epoch + epoch_info.slots_in_epoch;

    // Calculate completion stats
    let epoch_completed_percent =
        epoch_info.slot_index as f64 / epoch_info.slots_in_epoch as f64 * 100.0;
    let remaining_slots = epoch_info.slots_in_epoch - epoch_info.slot_index;

    // Display epoch information (matching Solana CLI format)
    println!("Block height: {}", epoch_info.block_height);
    println!("Slot: {}", epoch_info.absolute_slot);
    println!("Epoch: {}", epoch_info.epoch);

    if let Some(tx_count) = epoch_info.transaction_count {
        println!("Transaction Count: {}", tx_count);
    }

    println!(
        "Epoch Slot Range: [{}..{})",
        first_slot_in_epoch, last_slot_in_epoch
    );
    println!("Epoch Completed Percent: {:>3.3}%", epoch_completed_percent);
    println!(
        "Epoch Completed Slots: {}/{} ({} remaining)",
        epoch_info.slot_index, epoch_info.slots_in_epoch, remaining_slots
    );

    // Try to calculate epoch completed time
    // Get average slot time from performance samples (aggregate up to 60 samples)
    if let Ok(samples) = client.get_recent_performance_samples(Some(60)) {
        // Aggregate all samples to calculate average slot time
        let (total_slots, total_secs) =
            samples.iter().fold((0u64, 0u64), |(slots, secs), sample| {
                (
                    slots.saturating_add(sample.num_slots),
                    secs.saturating_add(sample.sample_period_secs as u64),
                )
            });

        if total_slots > 0 {
            let avg_slot_time_ms = (total_secs * 1000) / total_slots;

            // Calculate time_remaining using average slot time (always estimated)
            let remaining_secs = (remaining_slots * avg_slot_time_ms) / 1000;

            // Calculate time_elapsed - try actual block times first, then estimate
            // Get the first actual block in the epoch and adjust for slot differences
            let start_block_time = client
                .get_blocks_with_limit(first_slot_in_epoch, 1)
                .ok()
                .and_then(|slots| slots.first().cloned())
                .and_then(|first_actual_block| {
                    client.get_block_time(first_actual_block).ok().map(|time| {
                        // Adjust backwards if first actual block is after expected start
                        let slot_diff = first_actual_block.saturating_sub(first_slot_in_epoch);
                        let time_adjustment = (slot_diff * avg_slot_time_ms / 1000) as i64;
                        time.saturating_sub(time_adjustment)
                    })
                });

            let current_block_time = client.get_block_time(epoch_info.absolute_slot).ok();

            let (elapsed_secs, is_estimated) = if let (Some(start_time), Some(current_time)) =
                (start_block_time, current_block_time)
            {
                // Use actual block times for elapsed
                ((current_time - start_time) as u64, false)
            } else {
                // Estimate elapsed using average slot time
                ((epoch_info.slot_index * avg_slot_time_ms) / 1000, true)
            };

            // Total time = elapsed + remaining
            let total_secs = elapsed_secs + remaining_secs;

            let estimated_marker = if is_estimated { "*" } else { "" };
            println!(
                "Epoch Completed Time: {}{}/{} ({} remaining)",
                format_duration_secs(elapsed_secs),
                estimated_marker,
                format_duration_secs(total_secs),
                format_duration_secs(remaining_secs)
            );
        }
    }

    Ok(())
}

/// Format seconds into human-readable duration (e.g., "1day 5h 49m 8s")
fn format_duration_secs(total_seconds: u64) -> String {
    let seconds = total_seconds % 60;
    let total_minutes = total_seconds / 60;
    let minutes = total_minutes % 60;
    let total_hours = total_minutes / 60;
    let hours = total_hours % 24;
    let days = total_hours / 24;

    let mut parts = Vec::new();
    if days > 0 {
        parts.push(format!("{}day", days));
    }
    if hours > 0 {
        parts.push(format!("{}h", hours));
    }
    if minutes > 0 {
        parts.push(format!("{}m", minutes));
    }
    if seconds > 0 || parts.is_empty() {
        parts.push(format!("{}s", seconds));
    }

    parts.join(" ")
}

fn logs_subscribe(
    cfg_override: &ConfigOverride,
    include_votes: bool,
    address: Option<Vec<Pubkey>>,
) -> Result<()> {
    let (cluster_url, _wallet_path) = get_cluster_and_wallet(cfg_override)?;

    // Convert HTTP(S) URL to WebSocket URL
    let ws_url = if cluster_url.contains("localhost") || cluster_url.contains("127.0.0.1") {
        // Parse the URL to extract and increment the port
        cluster_url
            .replace("https://", "wss://")
            .replace("http://", "ws://")
            .replace(":8899", ":8900") // Default test validator ports
    } else {
        cluster_url
            .replace("https://", "wss://")
            .replace("http://", "ws://")
    };

    println!("Connecting to {}", ws_url);

    let filter = match (include_votes, address) {
        (true, Some(address)) => {
            RpcTransactionLogsFilter::Mentions(address.iter().map(|p| p.to_string()).collect())
        }
        (true, None) => RpcTransactionLogsFilter::AllWithVotes,
        (false, Some(address)) => {
            RpcTransactionLogsFilter::Mentions(address.iter().map(|p| p.to_string()).collect())
        }
        (false, None) => RpcTransactionLogsFilter::All,
    };

    let (_client, receiver) = PubsubClient::logs_subscribe(
        &ws_url,
        filter,
        RpcTransactionLogsConfig {
            commitment: cfg_override.commitment.map(|c| CommitmentConfig {
                commitment: c.into(),
            }),
        },
    )?;

    loop {
        match receiver.recv() {
            Ok(logs) => {
                println!("Transaction executed in slot {}:", logs.context.slot);
                println!("  Signature: {}", logs.value.signature);
                println!(
                    "  Status: {}",
                    logs.value
                        .err
                        .map(|err| err.to_string())
                        .unwrap_or_else(|| "Ok".to_string())
                );
                println!("  Log Messages:");
                for log in logs.value.logs {
                    println!("    {log}");
                }
            }
            Err(err) => {
                return Err(anyhow!("Disconnected: {err}"));
            }
        }
    }
}

#[cfg(test)]
mod tests {
    use super::*;

    #[test]
    #[should_panic(expected = "Anchor workspace name must be a valid Rust identifier.")]
    fn test_init_reserved_word() {
        init(
            &ConfigOverride {
                cluster: None,
                wallet: None,
                commitment: None,
            },
            "await".to_string(),
            true,
            true,
            PackageManager::default(),
            false,
            ProgramTemplate::default(),
            TestTemplate::default(),
            false,
        )
        .unwrap();
    }

    #[test]
    #[should_panic(expected = "Anchor workspace name must be a valid Rust identifier.")]
    fn test_init_reserved_word_from_syn() {
        init(
            &ConfigOverride {
                cluster: None,
                wallet: None,
                commitment: None,
            },
            "fn".to_string(),
            true,
            true,
            PackageManager::default(),
            false,
            ProgramTemplate::default(),
            TestTemplate::default(),
            false,
        )
        .unwrap();
    }

    #[test]
    #[should_panic(expected = "Anchor workspace name must be a valid Rust identifier.")]
    fn test_init_starting_with_digit() {
        init(
            &ConfigOverride {
                cluster: None,
                wallet: None,
                commitment: None,
            },
            "1project".to_string(),
            true,
            true,
            PackageManager::default(),
            false,
            ProgramTemplate::default(),
            TestTemplate::default(),
            false,
        )
        .unwrap();
    }
}<|MERGE_RESOLUTION|>--- conflicted
+++ resolved
@@ -4639,13 +4639,8 @@
 
 fn run(cfg_override: &ConfigOverride, script: String, script_args: Vec<String>) -> Result<()> {
     with_workspace(cfg_override, |cfg| -> Result<()> {
-<<<<<<< HEAD
-        let url = cluster_url(cfg, &cfg.test_validator);
-        let script_cmd = cfg
-=======
         let url = cluster_url(cfg, &cfg.test_validator, &cfg.surfpool_config);
         let script = cfg
->>>>>>> b51210be
             .scripts
             .iter()
             .find(|(name, _)| name.eq_ignore_ascii_case(&script))
