--- conflicted
+++ resolved
@@ -1,11 +1,7 @@
-<<<<<<< HEAD
-use crate::{config::ProgramWorkspace, create_files, override_or_create_files, solidity_template, target_dir, Files, PackageManager, VERSION};
-=======
 use crate::{
-    config::ProgramWorkspace, create_files, override_or_create_files, Files, PackageManager,
-    VERSION,
+    config::ProgramWorkspace, create_files, override_or_create_files, target_dir, Files,
+    PackageManager, VERSION,
 };
->>>>>>> 018d5e85
 use anyhow::Result;
 use clap::{Parser, ValueEnum};
 use heck::{ToLowerCamelCase, ToPascalCase, ToSnakeCase};
