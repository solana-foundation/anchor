# Compute Units

All notable changes in compute units usage will be documented in this file.

The changes are calculated by comparing the current results with the last version's results. Increase in usage is shown with 🔴 and decrease is shown with 🟢.

The programs and their tests are located in [/tests/bench](https://github.com/coral-xyz/anchor/tree/master/tests/bench).

> **Note**
> The results documented in this file are autogenerated. Running the tests will update the current results when necessary, manually editing the results should be avoided.

> **Warning**
> The results may vary depending on Solana version.

## [Unreleased]

<<<<<<< HEAD
| Instruction                 | Compute Units | +/-            |
| --------------------------- | ------------- | -------------- |
| accountInfo1                | 810           | 🟢 **-20.20%** |
| accountInfo2                | 1400          | 🟢 **-5.08%**  |
| accountInfo4                | 1855          | 🟢 **-5.55%**  |
| accountInfo8                | 3674          | 🟢 **-4.35%**  |
| accountEmptyInit1           | 5817          | -              |
| accountEmpty1               | 980           | 🟢 **-14.71%** |
| accountEmptyInit2           | 10402         | -              |
| accountEmpty2               | 1754          | -              |
| accountEmptyInit4           | 19508         | -              |
| accountEmpty4               | 2540          | -              |
| accountEmptyInit8           | 37265         | -              |
| accountEmpty8               | 5016          | -              |
| accountSizedInit1           | 5924          | -              |
| accountSized1               | 1027          | 🟢 **-15.40%** |
| accountSizedInit2           | 10680         | -              |
| accountSized2               | 1873          | -              |
| accountSizedInit4           | 19970         | -              |
| accountSized4               | 2762          | -              |
| accountSizedInit8           | 38122         | -              |
| accountSized8               | 5353          | -              |
| accountUnsizedInit1         | 6052          | -              |
| accountUnsized1             | 1116          | 🟢 **-16.59%** |
| accountUnsizedInit2         | 10929         | -              |
| accountUnsized2             | 1778          | -              |
| accountUnsizedInit4         | 20339         | -              |
| accountUnsized4             | 3136          | -              |
| accountUnsizedInit8         | 39096         | -              |
| accountUnsized8             | 5952          | -              |
| boxedAccountEmptyInit1      | 6034          | -              |
| boxedAccountEmpty1          | 866           | 🟢 **-2.48%**  |
| boxedAccountEmptyInit2      | 10633         | -              |
| boxedAccountEmpty2          | 1386          | 🟢 **-1.07%**  |
| boxedAccountEmptyInit4      | 19311         | -              |
| boxedAccountEmpty4          | 2424          | -              |
| boxedAccountEmptyInit8      | 37136         | -              |
| boxedAccountEmpty8          | 4659          | -              |
| boxedAccountSizedInit1      | 6130          | -              |
| boxedAccountSized1          | 895           | 🟢 **-2.40%**  |
| boxedAccountSizedInit2      | 10828         | -              |
| boxedAccountSized2          | 1448          | 🟢 **-1.03%**  |
| boxedAccountSizedInit4      | 19703         | -              |
| boxedAccountSized4          | 2543          | -              |
| boxedAccountSizedInit8      | 37919         | -              |
| boxedAccountSized8          | 4898          | -              |
| boxedAccountUnsizedInit1    | 6240          | -              |
| boxedAccountUnsized1        | 953           | 🟢 **-1.95%**  |
| boxedAccountUnsizedInit2    | 11048         | -              |
| boxedAccountUnsized2        | 1570          | -              |
| boxedAccountUnsizedInit4    | 20138         | -              |
| boxedAccountUnsized4        | 2768          | -              |
| boxedAccountUnsizedInit8    | 38791         | -              |
| boxedAccountUnsized8        | 5347          | -              |
| boxedInterfaceAccountMint1  | 2296          | -              |
| boxedInterfaceAccountMint2  | 4129          | -              |
| boxedInterfaceAccountMint4  | 7783          | -              |
| boxedInterfaceAccountMint8  | 15281         | -              |
| boxedInterfaceAccountToken1 | 2001          | 🟢 **-1.09%**  |
| boxedInterfaceAccountToken2 | 3582          | -              |
| boxedInterfaceAccountToken4 | 6692          | -              |
| boxedInterfaceAccountToken8 | 13098         | -              |
| interfaceAccountMint1       | 2291          | 🟢 **-3.09%**  |
| interfaceAccountMint2       | 5030          | -              |
| interfaceAccountMint4       | 9803          | -              |
| interfaceAccountMint8       | 18400         | -              |
| interfaceAccountToken1      | 2018          | 🟢 **-3.49%**  |
| interfaceAccountToken2      | 3948          | -              |
| interfaceAccountToken4      | 7547          | -              |
| interface1                  | 892           | 🟢 **-15.77%** |
| interface2                  | 1479          | -              |
| interface4                  | 1900          | -              |
| interface8                  | 3646          | -              |
| program1                    | 887           | 🟢 **-15.76%** |
| program2                    | 1467          | -              |
| program4                    | 1878          | -              |
| program8                    | 3598          | -              |
| signer1                     | 822           | 🟢 **-19.25%** |
| signer2                     | 1424          | 🟢 **-4.04%**  |
| signer4                     | 1907          | 🟢 **-3.88%**  |
| signer8                     | 3770          | 🟢 **-2.84%**  |
| systemAccount1              | 876           | 🟢 **-18.28%** |
| systemAccount2              | 1530          | 🟢 **-3.77%**  |
| systemAccount4              | 2118          | 🟢 **-3.51%**  |
| systemAccount8              | 4195          | 🟢 **-2.56%**  |
| uncheckedAccount1           | 809           | 🟢 **-20.22%** |
| uncheckedAccount2           | 1400          | 🟢 **-5.08%**  |
| uncheckedAccount4           | 1856          | 🟢 **-5.55%**  |
| uncheckedAccount8           | 3674          | 🟢 **-4.35%**  |
=======
Solana version: 1.16.0

| Instruction                 | Compute Units | +/- |
| --------------------------- | ------------- | --- |
| accountInfo1                | 1015          | -   |
| accountInfo2                | 1475          | -   |
| accountInfo4                | 1964          | -   |
| accountInfo8                | 3841          | -   |
| accountEmptyInit1           | 5817          | -   |
| accountEmpty1               | 1149          | -   |
| accountEmptyInit2           | 10402         | -   |
| accountEmpty2               | 1754          | -   |
| accountEmptyInit4           | 19508         | -   |
| accountEmpty4               | 2540          | -   |
| accountEmptyInit8           | 37265         | -   |
| accountEmpty8               | 5016          | -   |
| accountSizedInit1           | 5924          | -   |
| accountSized1               | 1214          | -   |
| accountSizedInit2           | 10680         | -   |
| accountSized2               | 1873          | -   |
| accountSizedInit4           | 19970         | -   |
| accountSized4               | 2762          | -   |
| accountSizedInit8           | 38122         | -   |
| accountSized8               | 5353          | -   |
| accountUnsizedInit1         | 6052          | -   |
| accountUnsized1             | 1338          | -   |
| accountUnsizedInit2         | 10929         | -   |
| accountUnsized2             | 1778          | -   |
| accountUnsizedInit4         | 20339         | -   |
| accountUnsized4             | 3136          | -   |
| accountUnsizedInit8         | 39096         | -   |
| accountUnsized8             | 5952          | -   |
| boxedAccountEmptyInit1      | 6034          | -   |
| boxedAccountEmpty1          | 888           | -   |
| boxedAccountEmptyInit2      | 10633         | -   |
| boxedAccountEmpty2          | 1401          | -   |
| boxedAccountEmptyInit4      | 19311         | -   |
| boxedAccountEmpty4          | 2424          | -   |
| boxedAccountEmptyInit8      | 37136         | -   |
| boxedAccountEmpty8          | 4659          | -   |
| boxedAccountSizedInit1      | 6130          | -   |
| boxedAccountSized1          | 917           | -   |
| boxedAccountSizedInit2      | 10828         | -   |
| boxedAccountSized2          | 1463          | -   |
| boxedAccountSizedInit4      | 19703         | -   |
| boxedAccountSized4          | 2543          | -   |
| boxedAccountSizedInit8      | 37919         | -   |
| boxedAccountSized8          | 4898          | -   |
| boxedAccountUnsizedInit1    | 6240          | -   |
| boxedAccountUnsized1        | 972           | -   |
| boxedAccountUnsizedInit2    | 11048         | -   |
| boxedAccountUnsized2        | 1570          | -   |
| boxedAccountUnsizedInit4    | 20138         | -   |
| boxedAccountUnsized4        | 2768          | -   |
| boxedAccountUnsizedInit8    | 38791         | -   |
| boxedAccountUnsized8        | 5347          | -   |
| boxedInterfaceAccountMint1  | 2296          | -   |
| boxedInterfaceAccountMint2  | 4129          | -   |
| boxedInterfaceAccountMint4  | 7783          | -   |
| boxedInterfaceAccountMint8  | 15281         | -   |
| boxedInterfaceAccountToken1 | 2023          | -   |
| boxedInterfaceAccountToken2 | 3582          | -   |
| boxedInterfaceAccountToken4 | 6692          | -   |
| boxedInterfaceAccountToken8 | 13098         | -   |
| interfaceAccountMint1       | 2364          | -   |
| interfaceAccountMint2       | 5030          | -   |
| interfaceAccountMint4       | 9803          | -   |
| interfaceAccountMint8       | 18400         | -   |
| interfaceAccountToken1      | 2091          | -   |
| interfaceAccountToken2      | 3948          | -   |
| interfaceAccountToken4      | 7547          | -   |
| interface1                  | 1059          | -   |
| interface2                  | 1479          | -   |
| interface4                  | 1900          | -   |
| interface8                  | 3646          | -   |
| program1                    | 1053          | -   |
| program2                    | 1467          | -   |
| program4                    | 1878          | -   |
| program8                    | 3598          | -   |
| signer1                     | 1018          | -   |
| signer2                     | 1484          | -   |
| signer4                     | 1984          | -   |
| signer8                     | 3880          | -   |
| systemAccount1              | 1072          | -   |
| systemAccount2              | 1590          | -   |
| systemAccount4              | 2195          | -   |
| systemAccount8              | 4305          | -   |
| uncheckedAccount1           | 1014          | -   |
| uncheckedAccount2           | 1475          | -   |
| uncheckedAccount4           | 1965          | -   |
| uncheckedAccount8           | 3841          | -   |
>>>>>>> 9e73317d

### Notable changes

---

## [0.28.0]

Solana version: 1.16.0

| Instruction                 | Compute Units | +/-            |
| --------------------------- | ------------- | -------------- |
| accountInfo1                | 1015          | 🔴 **+6.39%**  |
| accountInfo2                | 1475          | 🟢 **-5.87%**  |
| accountInfo4                | 1964          | 🟢 **-4.61%**  |
| accountInfo8                | 3841          | -              |
| accountEmptyInit1           | 5817          | 🟢 **-2.37%**  |
| accountEmpty1               | 1149          | 🔴 **+5.41%**  |
| accountEmptyInit2           | 10402         | 🟢 **-1.63%**  |
| accountEmpty2               | 1754          | 🟢 **-5.29%**  |
| accountEmptyInit4           | 19508         | -              |
| accountEmpty4               | 2540          | 🟢 **-4.01%**  |
| accountEmptyInit8           | 37265         | -              |
| accountEmpty8               | 5016          | -              |
| accountSizedInit1           | 5924          | 🟢 **-2.29%**  |
| accountSized1               | 1214          | 🔴 **+6.96%**  |
| accountSizedInit2           | 10680         | -              |
| accountSized2               | 1873          | 🟢 **-4.73%**  |
| accountSizedInit4           | 19970         | -              |
| accountSized4               | 2762          | -              |
| accountSizedInit8           | 38122         | -              |
| accountSized8               | 5353          | -              |
| accountUnsizedInit1         | 6052          | 🟢 **-2.28%**  |
| accountUnsized1             | 1338          | 🔴 **+7.64%**  |
| accountUnsizedInit2         | 10929         | 🟢 **-1.02%**  |
| accountUnsized2             | 1778          | 🟢 **-6.08%**  |
| accountUnsizedInit4         | 20339         | -              |
| accountUnsized4             | 3136          | 🔴 **+1.03%**  |
| accountUnsizedInit8         | 39096         | -              |
| accountUnsized8             | 5952          | 🟢 **-1.64%**  |
| boxedAccountEmptyInit1      | 6034          | 🟢 **-2.05%**  |
| boxedAccountEmpty1          | 888           | 🟢 **-9.02%**  |
| boxedAccountEmptyInit2      | 10633         | 🟢 **-1.40%**  |
| boxedAccountEmpty2          | 1401          | 🟢 **-6.54%**  |
| boxedAccountEmptyInit4      | 19311         | -              |
| boxedAccountEmpty4          | 2424          | 🟢 **-4.19%**  |
| boxedAccountEmptyInit8      | 37136         | -              |
| boxedAccountEmpty8          | 4659          | 🟢 **-2.53%**  |
| boxedAccountSizedInit1      | 6130          | 🟢 **-2.01%**  |
| boxedAccountSized1          | 917           | 🟢 **-8.57%**  |
| boxedAccountSizedInit2      | 10828         | 🟢 **-1.34%**  |
| boxedAccountSized2          | 1463          | 🟢 **-5.86%**  |
| boxedAccountSizedInit4      | 19703         | -              |
| boxedAccountSized4          | 2543          | 🟢 **-3.75%**  |
| boxedAccountSizedInit8      | 37919         | -              |
| boxedAccountSized8          | 4898          | 🟢 **-2.10%**  |
| boxedAccountUnsizedInit1    | 6240          | 🟢 **-2.10%**  |
| boxedAccountUnsized1        | 972           | 🟢 **-9.07%**  |
| boxedAccountUnsizedInit2    | 11048         | 🟢 **-1.45%**  |
| boxedAccountUnsized2        | 1570          | 🟢 **-6.49%**  |
| boxedAccountUnsizedInit4    | 20138         | 🟢 **-1.05%**  |
| boxedAccountUnsized4        | 2768          | 🟢 **-4.52%**  |
| boxedAccountUnsizedInit8    | 38800         | -              |
| boxedAccountUnsized8        | 5347          | 🟢 **-3.08%**  |
| boxedInterfaceAccountMint1  | 2296          | -              |
| boxedInterfaceAccountMint2  | 4129          | 🔴 **+1.88%**  |
| boxedInterfaceAccountMint4  | 7783          | 🔴 **+3.25%**  |
| boxedInterfaceAccountMint8  | 15281         | 🔴 **+3.96%**  |
| boxedInterfaceAccountToken1 | 2023          | 🔴 **+16.47%** |
| boxedInterfaceAccountToken2 | 3582          | 🔴 **+22.34%** |
| boxedInterfaceAccountToken4 | 6692          | 🔴 **+26.48%** |
| boxedInterfaceAccountToken8 | 13098         | 🔴 **+28.35%** |
| interfaceAccountMint1       | 2364          | 🟢 **-6.56%**  |
| interfaceAccountMint2       | 5030          | 🔴 **+6.43%**  |
| interfaceAccountMint4       | 9803          | 🔴 **+3.94%**  |
| interfaceAccountMint8       | 18400         | 🔴 **+3.90%**  |
| interfaceAccountToken1      | 2091          | 🔴 **+19.15%** |
| interfaceAccountToken2      | 3948          | 🔴 **+22.95%** |
| interfaceAccountToken4      | 7547          | 🔴 **+25.66%** |
| interface1                  | 1059          | 🔴 **+6.01%**  |
| interface2                  | 1479          | 🟢 **-6.04%**  |
| interface4                  | 1900          | 🟢 **-4.81%**  |
| interface8                  | 3646          | -              |
| program1                    | 1053          | 🔴 **+5.41%**  |
| program2                    | 1467          | 🟢 **-6.74%**  |
| program4                    | 1878          | 🟢 **-6.01%**  |
| program8                    | 3598          | 🟢 **-1.45%**  |
| signer1                     | 1018          | 🔴 **+6.26%**  |
| signer2                     | 1484          | 🟢 **-5.84%**  |
| signer4                     | 1984          | 🟢 **-4.57%**  |
| signer8                     | 3880          | -              |
| systemAccount1              | 1072          | 🔴 **+5.82%**  |
| systemAccount2              | 1590          | 🟢 **-5.69%**  |
| systemAccount4              | 2195          | 🟢 **-4.48%**  |
| systemAccount8              | 4305          | -              |
| uncheckedAccount1           | 1014          | 🔴 **+6.40%**  |
| uncheckedAccount2           | 1475          | 🟢 **-5.87%**  |
| uncheckedAccount4           | 1965          | 🟢 **-4.61%**  |
| uncheckedAccount8           | 3841          | -              |

### Notable changes

---

## [0.27.0]

Solana version: 1.14.16

| Instruction                 | Compute Units | +/- |
| --------------------------- | ------------- | --- |
| accountInfo1                | 954           | N/A |
| accountInfo2                | 1567          | N/A |
| accountInfo4                | 2059          | N/A |
| accountInfo8                | 3856          | N/A |
| accountEmptyInit1           | 5958          | N/A |
| accountEmpty1               | 1090          | N/A |
| accountEmptyInit2           | 10574         | N/A |
| accountEmpty2               | 1852          | N/A |
| accountEmptyInit4           | 19557         | N/A |
| accountEmpty4               | 2646          | N/A |
| accountEmptyInit8           | 37541         | N/A |
| accountEmpty8               | 5043          | N/A |
| accountSizedInit1           | 6063          | N/A |
| accountSized1               | 1135          | N/A |
| accountSizedInit2           | 10783         | N/A |
| accountSized2               | 1966          | N/A |
| accountSizedInit4           | 19975         | N/A |
| accountSized4               | 2787          | N/A |
| accountSizedInit8           | 38381         | N/A |
| accountSized8               | 5359          | N/A |
| accountUnsizedInit1         | 6193          | N/A |
| accountUnsized1             | 1243          | N/A |
| accountUnsizedInit2         | 11042         | N/A |
| accountUnsized2             | 1893          | N/A |
| accountUnsizedInit4         | 20495         | N/A |
| accountUnsized4             | 3104          | N/A |
| accountUnsizedInit8         | 39419         | N/A |
| accountUnsized8             | 6051          | N/A |
| boxedAccountEmptyInit1      | 6160          | N/A |
| boxedAccountEmpty1          | 976           | N/A |
| boxedAccountEmptyInit2      | 10784         | N/A |
| boxedAccountEmpty2          | 1499          | N/A |
| boxedAccountEmptyInit4      | 19500         | N/A |
| boxedAccountEmpty4          | 2530          | N/A |
| boxedAccountEmptyInit8      | 37415         | N/A |
| boxedAccountEmpty8          | 4780          | N/A |
| boxedAccountSizedInit1      | 6256          | N/A |
| boxedAccountSized1          | 1003          | N/A |
| boxedAccountSizedInit2      | 10975         | N/A |
| boxedAccountSized2          | 1554          | N/A |
| boxedAccountSizedInit4      | 19884         | N/A |
| boxedAccountSized4          | 2642          | N/A |
| boxedAccountSizedInit8      | 38182         | N/A |
| boxedAccountSized8          | 5003          | N/A |
| boxedAccountUnsizedInit1    | 6374          | N/A |
| boxedAccountUnsized1        | 1069          | N/A |
| boxedAccountUnsizedInit2    | 11211         | N/A |
| boxedAccountUnsized2        | 1679          | N/A |
| boxedAccountUnsizedInit4    | 20351         | N/A |
| boxedAccountUnsized4        | 2899          | N/A |
| boxedAccountUnsizedInit8    | 39118         | N/A |
| boxedAccountUnsized8        | 5517          | N/A |
| boxedInterfaceAccountMint1  | 2299          | N/A |
| boxedInterfaceAccountMint2  | 4053          | N/A |
| boxedInterfaceAccountMint4  | 7538          | N/A |
| boxedInterfaceAccountMint8  | 14699         | N/A |
| boxedInterfaceAccountToken1 | 1737          | N/A |
| boxedInterfaceAccountToken2 | 2928          | N/A |
| boxedInterfaceAccountToken4 | 5291          | N/A |
| boxedInterfaceAccountToken8 | 10205         | N/A |
| interfaceAccountMint1       | 2530          | N/A |
| interfaceAccountMint2       | 4726          | N/A |
| interfaceAccountMint4       | 9431          | N/A |
| interfaceAccountMint8       | 17709         | N/A |
| interfaceAccountToken1      | 1755          | N/A |
| interfaceAccountToken2      | 3211          | N/A |
| interfaceAccountToken4      | 6006          | N/A |
| interface1                  | 999           | N/A |
| interface2                  | 1574          | N/A |
| interface4                  | 1996          | N/A |
| interface8                  | 3651          | N/A |
| program1                    | 999           | N/A |
| program2                    | 1573          | N/A |
| program4                    | 1998          | N/A |
| program8                    | 3651          | N/A |
| signer1                     | 958           | N/A |
| signer2                     | 1576          | N/A |
| signer4                     | 2079          | N/A |
| signer8                     | 3895          | N/A |
| systemAccount1              | 1013          | N/A |
| systemAccount2              | 1686          | N/A |
| systemAccount4              | 2298          | N/A |
| systemAccount8              | 4336          | N/A |
| uncheckedAccount1           | 953           | N/A |
| uncheckedAccount2           | 1567          | N/A |
| uncheckedAccount4           | 2060          | N/A |
| uncheckedAccount8           | 3855          | N/A |

---<|MERGE_RESOLUTION|>--- conflicted
+++ resolved
@@ -14,97 +14,6 @@
 
 ## [Unreleased]
 
-<<<<<<< HEAD
-| Instruction                 | Compute Units | +/-            |
-| --------------------------- | ------------- | -------------- |
-| accountInfo1                | 810           | 🟢 **-20.20%** |
-| accountInfo2                | 1400          | 🟢 **-5.08%**  |
-| accountInfo4                | 1855          | 🟢 **-5.55%**  |
-| accountInfo8                | 3674          | 🟢 **-4.35%**  |
-| accountEmptyInit1           | 5817          | -              |
-| accountEmpty1               | 980           | 🟢 **-14.71%** |
-| accountEmptyInit2           | 10402         | -              |
-| accountEmpty2               | 1754          | -              |
-| accountEmptyInit4           | 19508         | -              |
-| accountEmpty4               | 2540          | -              |
-| accountEmptyInit8           | 37265         | -              |
-| accountEmpty8               | 5016          | -              |
-| accountSizedInit1           | 5924          | -              |
-| accountSized1               | 1027          | 🟢 **-15.40%** |
-| accountSizedInit2           | 10680         | -              |
-| accountSized2               | 1873          | -              |
-| accountSizedInit4           | 19970         | -              |
-| accountSized4               | 2762          | -              |
-| accountSizedInit8           | 38122         | -              |
-| accountSized8               | 5353          | -              |
-| accountUnsizedInit1         | 6052          | -              |
-| accountUnsized1             | 1116          | 🟢 **-16.59%** |
-| accountUnsizedInit2         | 10929         | -              |
-| accountUnsized2             | 1778          | -              |
-| accountUnsizedInit4         | 20339         | -              |
-| accountUnsized4             | 3136          | -              |
-| accountUnsizedInit8         | 39096         | -              |
-| accountUnsized8             | 5952          | -              |
-| boxedAccountEmptyInit1      | 6034          | -              |
-| boxedAccountEmpty1          | 866           | 🟢 **-2.48%**  |
-| boxedAccountEmptyInit2      | 10633         | -              |
-| boxedAccountEmpty2          | 1386          | 🟢 **-1.07%**  |
-| boxedAccountEmptyInit4      | 19311         | -              |
-| boxedAccountEmpty4          | 2424          | -              |
-| boxedAccountEmptyInit8      | 37136         | -              |
-| boxedAccountEmpty8          | 4659          | -              |
-| boxedAccountSizedInit1      | 6130          | -              |
-| boxedAccountSized1          | 895           | 🟢 **-2.40%**  |
-| boxedAccountSizedInit2      | 10828         | -              |
-| boxedAccountSized2          | 1448          | 🟢 **-1.03%**  |
-| boxedAccountSizedInit4      | 19703         | -              |
-| boxedAccountSized4          | 2543          | -              |
-| boxedAccountSizedInit8      | 37919         | -              |
-| boxedAccountSized8          | 4898          | -              |
-| boxedAccountUnsizedInit1    | 6240          | -              |
-| boxedAccountUnsized1        | 953           | 🟢 **-1.95%**  |
-| boxedAccountUnsizedInit2    | 11048         | -              |
-| boxedAccountUnsized2        | 1570          | -              |
-| boxedAccountUnsizedInit4    | 20138         | -              |
-| boxedAccountUnsized4        | 2768          | -              |
-| boxedAccountUnsizedInit8    | 38791         | -              |
-| boxedAccountUnsized8        | 5347          | -              |
-| boxedInterfaceAccountMint1  | 2296          | -              |
-| boxedInterfaceAccountMint2  | 4129          | -              |
-| boxedInterfaceAccountMint4  | 7783          | -              |
-| boxedInterfaceAccountMint8  | 15281         | -              |
-| boxedInterfaceAccountToken1 | 2001          | 🟢 **-1.09%**  |
-| boxedInterfaceAccountToken2 | 3582          | -              |
-| boxedInterfaceAccountToken4 | 6692          | -              |
-| boxedInterfaceAccountToken8 | 13098         | -              |
-| interfaceAccountMint1       | 2291          | 🟢 **-3.09%**  |
-| interfaceAccountMint2       | 5030          | -              |
-| interfaceAccountMint4       | 9803          | -              |
-| interfaceAccountMint8       | 18400         | -              |
-| interfaceAccountToken1      | 2018          | 🟢 **-3.49%**  |
-| interfaceAccountToken2      | 3948          | -              |
-| interfaceAccountToken4      | 7547          | -              |
-| interface1                  | 892           | 🟢 **-15.77%** |
-| interface2                  | 1479          | -              |
-| interface4                  | 1900          | -              |
-| interface8                  | 3646          | -              |
-| program1                    | 887           | 🟢 **-15.76%** |
-| program2                    | 1467          | -              |
-| program4                    | 1878          | -              |
-| program8                    | 3598          | -              |
-| signer1                     | 822           | 🟢 **-19.25%** |
-| signer2                     | 1424          | 🟢 **-4.04%**  |
-| signer4                     | 1907          | 🟢 **-3.88%**  |
-| signer8                     | 3770          | 🟢 **-2.84%**  |
-| systemAccount1              | 876           | 🟢 **-18.28%** |
-| systemAccount2              | 1530          | 🟢 **-3.77%**  |
-| systemAccount4              | 2118          | 🟢 **-3.51%**  |
-| systemAccount8              | 4195          | 🟢 **-2.56%**  |
-| uncheckedAccount1           | 809           | 🟢 **-20.22%** |
-| uncheckedAccount2           | 1400          | 🟢 **-5.08%**  |
-| uncheckedAccount4           | 1856          | 🟢 **-5.55%**  |
-| uncheckedAccount8           | 3674          | 🟢 **-4.35%**  |
-=======
 Solana version: 1.16.0
 
 | Instruction                 | Compute Units | +/- |
@@ -196,7 +105,6 @@
 | uncheckedAccount2           | 1475          | -   |
 | uncheckedAccount4           | 1965          | -   |
 | uncheckedAccount8           | 3841          | -   |
->>>>>>> 9e73317d
 
 ### Notable changes
 
